--- conflicted
+++ resolved
@@ -215,15 +215,9 @@
         )
     # TODO: What about Constant?
     u_is_x = isinstance(u, ufl.SpatialCoordinate)
-<<<<<<< HEAD
     uc, = (u,) if u_is_x or isinstance(u, firedrake.AbstractExternalOperator) else extract_coefficients(u)
-    if not u_is_x and len(uc.split()) > 1 and set(extract_coefficients(form)) & set(uc.split()):
-        raise ValueError("Taking derivative of form wrt u, but form contains coefficients from u.split()."
-=======
-    uc, = (u,) if u_is_x else extract_coefficients(u)
     if not u_is_x and len(uc.subfunctions) > 1 and set(extract_coefficients(form)) & set(uc.subfunctions):
         raise ValueError("Taking derivative of form wrt u, but form contains coefficients from u.subfunctions."
->>>>>>> 7b7bfa61
                          "\nYou probably meant to write split(u) when defining your form.")
 
     try:
