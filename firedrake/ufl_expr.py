import ufl
import ufl.argument
from ufl.duals import is_dual
from ufl.split_functions import split
from ufl.algorithms import extract_arguments, extract_coefficients

import firedrake
from firedrake import utils
from firedrake.constant import Constant
from firedrake.petsc import PETSc


__all__ = ['Argument', 'Coargument', 'TestFunction', 'TrialFunction',
           'TestFunctions', 'TrialFunctions',
           'derivative', 'adjoint',
           'action', 'CellSize', 'FacetNormal']


class Argument(ufl.argument.Argument):
    """Representation of the argument to a form.

    :arg function_space: the :class:`.FunctionSpace` the argument
        corresponds to.
    :arg number: the number of the argument being constructed.
    :kwarg part: optional index (mostly ignored).

    .. note::

       an :class:`Argument` with a number of ``0`` is used as a
       :func:`TestFunction`, with a number of ``1`` it is used as
       a :func:`TrialFunction`.
    """

    def __new__(cls, *args, **kwargs):
        if args[0] and is_dual(args[0]):
            return Coargument(*args, **kwargs)
        return super().__new__(cls, *args, **kwargs)

    def __init__(self, function_space, number, part=None):
        super(Argument, self).__init__(function_space.ufl_function_space(),
                                       number, part=part)
        self._function_space = function_space

    @utils.cached_property
    def cell_node_map(self):
        return self.function_space().cell_node_map

    @utils.cached_property
    def interior_facet_node_map(self):
        return self.function_space().interior_facet_node_map

    @utils.cached_property
    def exterior_facet_node_map(self):
        return self.function_space().exterior_facet_node_map

    def function_space(self):
        return self._function_space

    def make_dat(self):
        return self.function_space().make_dat()

    def reconstruct(self, function_space=None,
                    number=None, part=None):
        if function_space is None or function_space == self.function_space():
            function_space = self.function_space()
        if number is None or number == self._number:
            number = self._number
        if part is None or part == self._part:
            part = self._part
        if number is self._number and part is self._part \
           and function_space is self.function_space():
            return self
        if not isinstance(number, int):
            raise TypeError(f"Expecting an int, not {number}")
        if function_space.ufl_element().value_shape() != self.ufl_element().value_shape():
            raise ValueError("Cannot reconstruct an Argument with a different value shape.")
        return Argument(function_space, number, part=part)


class Coargument(ufl.argument.Coargument):
    """Representation of an argument to a form in a dual space.

    :arg function_space: the :class:`.FunctionSpace` the argument
        corresponds to.
    :arg number: the number of the argument being constructed.
    :kwarg part: optional index (mostly ignored).
    """

    def __init__(self, function_space, number, part=None):
        super(Coargument, self).__init__(function_space.ufl_function_space(),
                                         number, part=part)
        self._function_space = function_space

    @utils.cached_property
    def cell_node_map(self):
        return self.function_space().cell_node_map

    @utils.cached_property
    def interior_facet_node_map(self):
        return self.function_space().interior_facet_node_map

    @utils.cached_property
    def exterior_facet_node_map(self):
        return self.function_space().exterior_facet_node_map

    def function_space(self):
        return self._function_space

    def make_dat(self):
        return self.function_space().make_dat()

    def _analyze_form_arguments(self):
        # Returns the argument found in the Coargument object
        self._arguments = (self,)
        self._coefficients = ()

    def reconstruct(self, function_space=None,
                    number=None, part=None):
        if function_space is None or function_space == self.function_space():
            function_space = self.function_space()
        if number is None or number == self._number:
            number = self._number
        if part is None or part == self._part:
            part = self._part
        if number is self._number and part is self._part \
           and function_space is self.function_space():
            return self
        if not isinstance(number, int):
            raise TypeError(f"Expecting an int, not {number}")
        if function_space.ufl_element().value_shape() != self.ufl_element().value_shape():
            raise ValueError("Cannot reconstruct an Coargument with a different value shape.")
        return Coargument(function_space, number, part=part)

    def equals(self, other):
        if type(other) is not Coargument:
            return False
        if self is other:
            return True
        return (self._function_space == other._function_space
                and self._number == other._number and self._part == other._part)


@PETSc.Log.EventDecorator()
def TestFunction(function_space, part=None):
    """Build a test function on the specified function space.

    :arg function_space: the :class:`.FunctionSpace` to build the test
         function on.
    :kwarg part: optional index (mostly ignored)."""
    return Argument(function_space, 0, part=part)


@PETSc.Log.EventDecorator()
def TrialFunction(function_space, part=None):
    """Build a trial function on the specified function space.

    :arg function_space: the :class:`.FunctionSpace` to build the trial
         function on.
    :kwarg part: optional index (mostly ignored)."""
    return Argument(function_space, 1, part=None)


def TestFunctions(function_space):
    """Return a tuple of test functions on the specified function space.

    :arg function_space: the :class:`.FunctionSpace` to build the test
         functions on.

    This returns ``len(function_space)`` test functions, which, if the
    function space is a :class:`.MixedFunctionSpace`, are indexed
    appropriately.
    """
    return split(TestFunction(function_space))


def TrialFunctions(function_space):
    """Return a tuple of trial functions on the specified function space.

    :arg function_space: the :class:`.FunctionSpace` to build the trial
         functions on.

    This returns ``len(function_space)`` trial functions, which, if the
    function space is a :class:`.MixedFunctionSpace`, are indexed
    appropriately.
    """
    return split(TrialFunction(function_space))


@PETSc.Log.EventDecorator()
def derivative(form, u, du=None, coefficient_derivatives=None):
    """Compute the derivative of a form.

    Given a form, this computes its linearization with respect to the
    provided :class:`.Function`.  The resulting form has one
    additional :class:`Argument` in the same finite element space as
    the Function.

    :arg form: a :class:`~ufl.classes.Form` to compute the derivative of.
    :arg u: a :class:`.Function` to compute the derivative with
         respect to.
    :arg du: an optional :class:`Argument` to use as the replacement
         in the new form (constructed automatically if not provided).
    :arg coefficient_derivatives: an optional :class:`dict` to
         provide the derivative of a coefficient function.

    :raises ValueError: If any of the coefficients in ``form`` were
        obtained from ``u.subfunctions``.  UFL doesn't notice that these
        are related to ``u`` and so therefore the derivative is
        wrong (instead one should have written ``split(u)``).

    See also :func:`ufl.derivative`.
    """
    if isinstance(form, firedrake.slate.TensorBase):
        raise TypeError(
            f"Cannot take the derivative of a {type(form).__name__}"
        )
    u_is_x = isinstance(u, ufl.SpatialCoordinate)
<<<<<<< HEAD
    uc, = (u,) if u_is_x or isinstance(u, firedrake.AbstractExternalOperator) else extract_coefficients(u)
=======
    if u_is_x or isinstance(u, Constant):
        uc = u
    else:
        uc, = extract_coefficients(u)
>>>>>>> 0d2b8396
    if not u_is_x and len(uc.subfunctions) > 1 and set(extract_coefficients(form)) & set(uc.subfunctions):
        raise ValueError("Taking derivative of form wrt u, but form contains coefficients from u.subfunctions."
                         "\nYou probably meant to write split(u) when defining your form.")

<<<<<<< HEAD
    try:
        mesh = form.ufl_domain()
        if not mesh:
            raise ValueError("Expression to be differentiated has no ufl domain."
                             "\nDo you need to add a domain to your Constant?")
        is_dX = u_is_x or u is mesh.coordinates
    except AttributeError:
        is_dX = False
        if isinstance(uc, firedrake.Constant):
            raise ValueError("Expression to be differentiated has no ufl domain."
                             "\nDo you need to add a domain to your Constant?")
=======
    mesh = form.ufl_domain()
    if not mesh:
        raise ValueError("Expression to be differentiated has no ufl domain."
                         "\nDo you need to add a domain to your Constant?")
    is_dX = u_is_x or u is mesh.coordinates
>>>>>>> 0d2b8396

    try:
        args = form.arguments()
    except AttributeError:
        args = extract_arguments(form)
    # UFL arguments need unique indices within a form
    n = max(a.number() for a in args) if args else -1

    if is_dX:
        coords = mesh.coordinates
        u = ufl.SpatialCoordinate(mesh)
        V = coords.function_space()
<<<<<<< HEAD
        du = argument(V)
        cds = {coords: du}
        if coefficient_derivatives is not None:
            cds.update(coefficient_derivatives)
        coefficient_derivatives = cds
    elif isinstance(uc, (firedrake.Function, firedrake.AbstractExternalOperator)):
=======
    elif isinstance(uc, firedrake.Function):
>>>>>>> 0d2b8396
        V = uc.function_space()
    elif isinstance(uc, firedrake.Constant):
        """
        if uc.ufl_shape != ():
            raise ValueError("Real function space of vector elements not supported")
        # Replace instances of the constant with a new argument ``x``
        # and differentiate wrt ``x``.
        V = firedrake.FunctionSpace(mesh, "Real", 0)
<<<<<<< HEAD
        du = argument(V)
        """
        if uc.ufl_shape == ():
            V = firedrake.FunctionSpace(mesh, "Real", 0)
            du = argument(V)
        else:
            V = firedrake.TensorFunctionSpace(mesh, "Real", 0, shape=uc.ufl_shape)
            du = argument(V)
=======
        x = ufl.Coefficient(V, n + 1)
        n += 1
        # TODO: Update this line when https://github.com/FEniCS/ufl/issues/171 is fixed
        form = ufl.replace(form, {u: x})
        u = x
>>>>>>> 0d2b8396
    else:
        raise RuntimeError("Can't compute derivative for form")

    if du is None:
        du = Argument(V, n + 1)

    if is_dX:
        internal_coefficient_derivatives = {coords: du}
    else:
        internal_coefficient_derivatives = {}
    if coefficient_derivatives:
        internal_coefficient_derivatives.update(coefficient_derivatives)

    if u.ufl_shape != du.ufl_shape:
        raise ValueError("Shapes of u and du do not match.\n"
                         "If you passed an indexed part of split(u) into "
                         "derivative, you need to provide an appropriate du as well.")
    return ufl.derivative(form, u, du, internal_coefficient_derivatives)


@PETSc.Log.EventDecorator()
def action(form, coefficient, derivatives_expanded=None):
    """Compute the action of a form on a coefficient.

    :arg form: A UFL form, or a Slate tensor.
    :arg coefficient: The :class:`~.Function` to act on.
    :returns: a symbolic expression for the action.
    """
    if isinstance(form, firedrake.slate.TensorBase):
        if form.rank == 0:
            raise ValueError("Can't take action of rank-0 tensor")
        return form * firedrake.AssembledVector(coefficient)
    else:
        return ufl.action(form, coefficient, derivatives_expanded=derivatives_expanded)


@PETSc.Log.EventDecorator()
def adjoint(form, reordered_arguments=None, derivatives_expanded=None):
    """Compute the adjoint of a form.

    :arg form: A UFL form, or a Slate tensor.
    :arg reordered_arguments: arguments to use when creating the
       adjoint.  Ignored if form is a Slate tensor.

    If the form is a slate tensor, this just returns its transpose.
    Otherwise, given a bilinear form, compute the adjoint form by
    changing the ordering (number) of the test and trial functions.

    By default, new Argument objects will be created with opposite
    ordering. However, if the adjoint form is to be added to other
    forms later, their arguments must match.  In that case, the user
    must provide a tuple reordered_arguments=(u2,v2).
    """
    if isinstance(form, firedrake.slate.TensorBase):
        if reordered_arguments is not None:
            firedrake.warning("Ignoring arguments for adjoint of Slate tensor.")
        if form.rank != 2:
            raise ValueError("Expecting rank-2 tensor")
        return form.T
    else:
        if len(form.arguments()) != 2:
            raise ValueError("Expecting bilinear form")
        # ufl.adjoint creates new Arguments if no reordered_arguments is
        # given.  To avoid that, always pass reordered_arguments with
        # firedrake.Argument objects.
        if reordered_arguments is None:
            v, u = extract_arguments(form)
            reordered_arguments = (Argument(u.function_space(),
                                            number=v.number(),
                                            part=v.part()),
                                   Argument(v.function_space(),
                                            number=u.number(),
                                            part=u.part()))
        return ufl.adjoint(form, reordered_arguments, derivatives_expanded=derivatives_expanded)


@PETSc.Log.EventDecorator()
def CellSize(mesh):
    """A symbolic representation of the cell size of a mesh.

    :arg mesh: the mesh for which to calculate the cell size.
    """
    mesh.init()
    return ufl.CellDiameter(mesh)


@PETSc.Log.EventDecorator()
def FacetNormal(mesh):
    """A symbolic representation of the facet normal on a cell in a mesh.

    :arg mesh: the mesh over which the normal should be represented.
    """
    mesh.init()
    return ufl.FacetNormal(mesh)<|MERGE_RESOLUTION|>--- conflicted
+++ resolved
@@ -215,37 +215,20 @@
             f"Cannot take the derivative of a {type(form).__name__}"
         )
     u_is_x = isinstance(u, ufl.SpatialCoordinate)
-<<<<<<< HEAD
-    uc, = (u,) if u_is_x or isinstance(u, firedrake.AbstractExternalOperator) else extract_coefficients(u)
-=======
-    if u_is_x or isinstance(u, Constant):
+    if u_is_x or isinstance(u, Constant) or isinstance(u, firedrake.AbstractExternalOperator):
         uc = u
     else:
         uc, = extract_coefficients(u)
->>>>>>> 0d2b8396
+
     if not u_is_x and len(uc.subfunctions) > 1 and set(extract_coefficients(form)) & set(uc.subfunctions):
         raise ValueError("Taking derivative of form wrt u, but form contains coefficients from u.subfunctions."
                          "\nYou probably meant to write split(u) when defining your form.")
 
-<<<<<<< HEAD
-    try:
-        mesh = form.ufl_domain()
-        if not mesh:
-            raise ValueError("Expression to be differentiated has no ufl domain."
-                             "\nDo you need to add a domain to your Constant?")
-        is_dX = u_is_x or u is mesh.coordinates
-    except AttributeError:
-        is_dX = False
-        if isinstance(uc, firedrake.Constant):
-            raise ValueError("Expression to be differentiated has no ufl domain."
-                             "\nDo you need to add a domain to your Constant?")
-=======
     mesh = form.ufl_domain()
     if not mesh:
         raise ValueError("Expression to be differentiated has no ufl domain."
                          "\nDo you need to add a domain to your Constant?")
     is_dX = u_is_x or u is mesh.coordinates
->>>>>>> 0d2b8396
 
     try:
         args = form.arguments()
@@ -258,40 +241,17 @@
         coords = mesh.coordinates
         u = ufl.SpatialCoordinate(mesh)
         V = coords.function_space()
-<<<<<<< HEAD
-        du = argument(V)
-        cds = {coords: du}
-        if coefficient_derivatives is not None:
-            cds.update(coefficient_derivatives)
-        coefficient_derivatives = cds
     elif isinstance(uc, (firedrake.Function, firedrake.AbstractExternalOperator)):
-=======
-    elif isinstance(uc, firedrake.Function):
->>>>>>> 0d2b8396
         V = uc.function_space()
     elif isinstance(uc, firedrake.Constant):
-        """
         if uc.ufl_shape != ():
             raise ValueError("Real function space of vector elements not supported")
-        # Replace instances of the constant with a new argument ``x``
-        # and differentiate wrt ``x``.
         V = firedrake.FunctionSpace(mesh, "Real", 0)
-<<<<<<< HEAD
-        du = argument(V)
-        """
-        if uc.ufl_shape == ():
-            V = firedrake.FunctionSpace(mesh, "Real", 0)
-            du = argument(V)
-        else:
-            V = firedrake.TensorFunctionSpace(mesh, "Real", 0, shape=uc.ufl_shape)
-            du = argument(V)
-=======
         x = ufl.Coefficient(V, n + 1)
         n += 1
         # TODO: Update this line when https://github.com/FEniCS/ufl/issues/171 is fixed
         form = ufl.replace(form, {u: x})
         u = x
->>>>>>> 0d2b8396
     else:
         raise RuntimeError("Can't compute derivative for form")
 
