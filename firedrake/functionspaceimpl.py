--- conflicted
+++ resolved
@@ -100,16 +100,10 @@
         self.cargo.topological = val
 
     @utils.cached_property
-<<<<<<< HEAD
-    def _split(self):
-        return tuple(type(self).create(subspace, self.mesh())
-                     for subspace in self.topological.split())
-=======
     def subfunctions(self):
         r"""Split into a tuple of constituent spaces."""
         return tuple(WithGeometry.create(subspace, self.mesh())
                      for subspace in self.topological.subfunctions)
->>>>>>> 8eb19e96
 
     mesh = ufl.FunctionSpace.ufl_domain
 
