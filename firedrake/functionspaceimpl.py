r"""
This module provides the implementations of :class:`~.FunctionSpace`
and :class:`~.MixedFunctionSpace` objects, along with some utility
classes for attaching extra information to instances of these.
"""

from collections import OrderedDict
from dataclasses import dataclass
from functools import cached_property
from typing import Optional

import finat.ufl
import numpy
import pyop3 as op3
import ufl
<<<<<<< HEAD
from pyop2 import op2, mpi
from pyop3.utils import just_one, single_valued
=======
import finat.ufl

from ufl.duals import is_dual, is_primal
from pyop2 import op2, mpi
from pyop2.utils import as_tuple
>>>>>>> c2500aa3

from firedrake import dmhooks, utils
from firedrake.extrusion_utils import is_real_tensor_product_element
from firedrake.functionspacedata import get_shared_data, create_element
from firedrake.petsc import PETSc
from firedrake.utils import IntType


def check_element(element, top=True):
    """Run some checks on the provided element.

    The :class:`finat.ufl.mixedelement.VectorElement` and
    :class:`finat.ufl.mixedelement.TensorElement` modifiers must be "outermost"
    for function space construction to work, excepting that they
    should not wrap a :class:`finat.ufl.mixedelement.MixedElement`.  Similarly,
    a base :class:`finat.ufl.mixedelement.MixedElement` must be outermost (it
    can contain :class:`finat.ufl.mixedelement.MixedElement` instances, provided
    they satisfy the other rules). This function checks that.

    Parameters
    ----------
    element :
        The :class:`UFL element
        <finat.ufl.finiteelementbase.FiniteElementBase>` to check.
    top : bool
        Are we at the top element (in which case the modifier is legal).

    Returns
    -------

    ``None`` if the element is legal.

    Raises
    ------
    ValueError
        If the element is illegal.
    """
    if element.cell.cellname() == "hexahedron" and \
       element.family() not in ["Q", "DQ", "Real"]:
        raise NotImplementedError("Currently can only use 'Q', 'DQ', and/or 'Real' elements on hexahedral meshes, not", element.family())
    if type(element) in (finat.ufl.BrokenElement, finat.ufl.RestrictedElement,
                         finat.ufl.HDivElement, finat.ufl.HCurlElement):
        inner = (element._element, )
    elif type(element) is finat.ufl.EnrichedElement:
        inner = element._elements
    elif type(element) is finat.ufl.TensorProductElement:
        inner = element.sub_elements
    elif isinstance(element, finat.ufl.MixedElement):
        if not top:
            raise ValueError(f"{type(element).__name__} modifier must be outermost")
        else:
            inner = element.sub_elements
    else:
        inner = ()
    for e in inner:
        check_element(e, top=False)


class WithGeometryBase:
    r"""Attach geometric information to a :class:`~.FunctionSpace`.

    Function spaces on meshes with different geometry but the same
    topology can share data, except for their UFL cell.  This class
    facilitates that.

    Users should not instantiate a :class:`WithGeometryBase` object
    explicitly except in a small number of cases.

    When instantiating a :class:`WithGeometryBase`, users should call
    :meth:`WithGeometryBase.create` rather than ``__init__``.

    :arg mesh: The mesh with geometric information to use.
    :arg element: The UFL element.
    :arg component: The component of this space in a parent vector
        element space, or ``None``.
    :arg cargo: :class:`FunctionSpaceCargo` instance carrying
        Firedrake-specific data that is not required for code
        generation.
    """
    def __init__(self, mesh, element, component=None, cargo=None):
        assert component is None or isinstance(component, int)
        assert cargo is None or isinstance(cargo, FunctionSpaceCargo)

        super().__init__(mesh, element, label=cargo.topological._label or "")
        self.component = component
        self.cargo = cargo
        self.comm = mesh.comm
        self._comm = mpi.internal_comm(mesh.comm, self)
        self.extruded = mesh.extruded

    @classmethod
    def create(cls, function_space, mesh):
        """Create a :class:`WithGeometry`.

        :arg function_space: The topological function space to attach
            geometry to.
        :arg mesh: The mesh with geometric information to use.
        """
        function_space = function_space.topological
        assert mesh.topology is function_space.mesh()
        assert mesh.topology is not mesh

        element = function_space.ufl_element().reconstruct(cell=mesh.ufl_cell())

        topological = function_space
        component = function_space.component

        if function_space.parent is not None:
            parent = cls.create(function_space.parent, mesh)
        else:
            parent = None

        cargo = FunctionSpaceCargo(topological, parent)
        return cls(mesh, element, component=component, cargo=cargo)

    def _ufl_signature_data_(self, *args, **kwargs):
        return (type(self), self.component,
                super()._ufl_signature_data_(*args, **kwargs))

    @property
    def parent(self):
        return self.cargo.parent

    @parent.setter
    def parent(self, val):
        self.cargo.parent = val

    @property
    def topological(self):
        return self.cargo.topological

    @topological.setter
    def topological(self, val):
        self.cargo.topological = val

    @utils.cached_property
    def subfunctions(self):
        r"""Split into a tuple of constituent spaces."""
        return tuple(type(self).create(subspace, self.mesh())
                     for subspace in self.topological.subfunctions)

    mesh = ufl.FunctionSpace.ufl_domain

    @property
    def _ad_parent_space(self):
        return self.parent

    def ufl_function_space(self):
        r"""The :class:`~ufl.classes.FunctionSpace` this object represents."""
        return self

    def ufl_cell(self):
        r"""The :class:`~ufl.classes.Cell` this FunctionSpace is defined on."""
        return self.mesh().ufl_cell()

    @PETSc.Log.EventDecorator()
    def split(self):
        import warnings
        warnings.warn("The .split() method is deprecated, please use the .subfunctions property instead", category=FutureWarning)
        return self.subfunctions

    @utils.cached_property
    def _components(self):
        if len(self) == 1:
            return tuple(type(self).create(self.topological.sub(i), self.mesh())
                         for i in range(self.block_size))
        else:
            return self.subfunctions

    @PETSc.Log.EventDecorator()
    def sub(self, i):
        mixed = type(self.ufl_element()) is finat.ufl.MixedElement
        data = self.subfunctions if mixed else self._components
        return data[i]

    @utils.cached_property
    def dm(self):
        dm = self._dm()
        dmhooks.set_function_space(dm, self)
        return dm

    @property
    def num_work_functions(self):
        r"""The number of checked out work functions."""
        from firedrake.functionspacedata import get_work_function_cache
        cache = get_work_function_cache(self.mesh(), self.ufl_element())
        return sum(cache.values())

    @property
    def max_work_functions(self):
        r"""The maximum number of work functions this :class:`FunctionSpace` supports.

        See :meth:`get_work_function` for obtaining work functions."""
        from firedrake.functionspacedata import get_max_work_functions
        return get_max_work_functions(self)

    @max_work_functions.setter
    def max_work_functions(self, val):
        r"""Set the number of work functions this :class:`FunctionSpace` supports.

        :arg val: The new maximum number of work functions.
        :raises ValueError: if the provided value is smaller than the
            number of currently checked out work functions.
            """
        # Clear cache
        from firedrake.functionspacedata import get_work_function_cache, set_max_work_functions
        cache = get_work_function_cache(self.mesh(), self.ufl_element())
        if val < len(cache):
            for k in list(cache.keys()):
                if not cache[k]:
                    del cache[k]
            if val < len(cache):
                raise ValueError("Can't set work function cache smaller (%d) than current checked out functions (%d)" %
                                 (val, len(cache)))
        set_max_work_functions(self, val)

    def get_work_function(self, zero=True):
        r"""Get a temporary work :class:`~.Function` on this :class:`FunctionSpace`.

        :arg zero: Should the :class:`~.Function` be guaranteed zero?
            If ``zero`` is ``False`` the returned function may or may
            not be zeroed, and the user is responsible for appropriate
            zeroing.

        :raises ValueError: if :attr:`max_work_functions` are already
            checked out.

        .. note ::

            This method is intended to be used for short-lived work
            functions, if you actually need a function for general
            usage use the :class:`~.Function` constructor.

            When you are finished with the work function, you should
            restore it to the pool of available functions with
            :meth:`restore_work_function`.

        """
        from firedrake.functionspacedata import get_work_function_cache
        cache = get_work_function_cache(self.mesh(), self.ufl_element())
        for function in cache.keys():
            # Check if we've got a free work function available
            out = cache[function]
            if not out:
                cache[function] = True
                if zero:
                    function.dat.zero()
                return function
        if len(cache) == self.max_work_functions:
            raise ValueError("Can't check out more than %d work functions." %
                             self.max_work_functions)
        from firedrake import Function
        function = Function(self)
        cache[function] = True
        return function

    def restore_work_function(self, function):
        r"""Restore a work function obtained with :meth:`get_work_function`.

        :arg function: The work function to restore
        :raises ValueError: if the provided function was not obtained
            with :meth:`get_work_function` or it has already been restored.

        .. warning::

           This does *not* invalidate the name in the calling scope,
           it is the user's responsibility not to use a work function
           after restoring it.
        """
        from firedrake.functionspacedata import get_work_function_cache
        cache = get_work_function_cache(self.mesh(), self.ufl_element())
        try:
            out = cache[function]
        except KeyError:
            raise ValueError("Function %s is not a work function" % function)

        if not out:
            raise ValueError("Function %s is not checked out, cannot restore" % function)
        cache[function] = False

    def __eq__(self, other):
        if is_primal(self) != is_primal(other) or \
                is_dual(self) != is_dual(other):
            return False
        try:
            return self.topological == other.topological and \
                self.mesh() is other.mesh()
        except AttributeError:
            return False

    def __ne__(self, other):
        return not self.__eq__(other)

    def __hash__(self):
        return hash((self.mesh(), self.topological))

    def __len__(self):
        return len(self.topological)

    def __repr__(self):
        return "%s(%r, %r)" % (self.__class__.__name__, self.topological, self.mesh())

    def __str__(self):
        return "%s(%s, %s)" % (self.__class__.__name__, self.topological, self.mesh())

    def __iter__(self):
        return iter(self.subfunctions)

    def __getitem__(self, i):
        return self.subfunctions[i]

    def __mul__(self, other):
        r"""Create a :class:`.MixedFunctionSpace` composed of this
        :class:`.FunctionSpace` and other"""
        from firedrake.functionspace import MixedFunctionSpace
        return MixedFunctionSpace((self, other))

    def __getattr__(self, name):
        val = getattr(self.topological, name)
        setattr(self, name, val)
        return val

    def __dir__(self):
        current = super().__dir__()
        return list(OrderedDict.fromkeys(dir(self.topological) + current))

    def boundary_nodes(self, sub_domain):
        r"""Return the boundary nodes for this :class:`~.WithGeometryBase`.

        :arg sub_domain: the mesh marker selecting which subset of facets to consider.
        :returns: A numpy array of the unique function space nodes on
           the selected portion of the boundary.

        See also :class:`~.DirichletBC` for details of the arguments.
        """
        # Have to replicate the definition from FunctionSpace because
        # we want to access the DM on the WithGeometry object.
        return self._shared_data.boundary_nodes(self, sub_domain)

    def collapse(self):
        return type(self).create(self.topological.collapse(), self.mesh())

    @classmethod
    def make_function_space(cls, mesh, element, name=None):
        r"""Factory method for :class:`.WithGeometryBase`."""
        mesh.init()
        topology = mesh.topology
        # Create a new abstract (Mixed/Real)FunctionSpace, these are neither primal nor dual.
        if type(element) is finat.ufl.MixedElement:
            spaces = [cls.make_function_space(topology, e) for e in element.sub_elements]
            new = MixedFunctionSpace(spaces, name=name)
        else:
            # Check that any Vector/Tensor/Mixed modifiers are outermost.
            check_element(element)
            if element.family() == "Real":
                new = RealFunctionSpace(topology, element, name=name)
            else:
                new = FunctionSpace(topology, element, name=name)
        # Skip this if we are just building subspaces of an abstract MixedFunctionSpace
        if mesh is not topology:
            # Create a concrete WithGeometry or FiredrakeDualSpace on this mesh
            new = cls.create(new, mesh)
        return new

    def reconstruct(self, mesh=None, name=None, **kwargs):
        r"""Reconstruct this :class:`.WithGeometryBase` .

        :kwarg mesh: the new :func:`~.Mesh` (defaults to same mesh)
        :kwarg name: the new name (defaults to None)
        :returns: the new function space of the same class as ``self``.

        Any extra kwargs are used to reconstruct the finite element.
        For details see :meth:`finat.ufl.finiteelement.FiniteElement.reconstruct`.
        """
        V_parent = self
        # Deal with ProxyFunctionSpace
        indices = []
        while True:
            if V_parent.index is not None:
                indices.append(V_parent.index)
            if V_parent.component is not None:
                indices.append(V_parent.component)
            if V_parent.parent is not None:
                V_parent = V_parent.parent
            else:
                break

        if mesh is None:
            mesh = V_parent.mesh()

        element = V_parent.ufl_element()
        cell = mesh.topology.ufl_cell()
        if len(kwargs) > 0 or element.cell != cell:
            element = element.reconstruct(cell=cell, **kwargs)

        V = type(self).make_function_space(mesh, element, name=name)
        for i in reversed(indices):
            V = V.sub(i)
        return V


class WithGeometry(WithGeometryBase, ufl.FunctionSpace):

    def __init__(self, mesh, element, component=None, cargo=None):
        super(WithGeometry, self).__init__(mesh, element,
                                           component=component,
                                           cargo=cargo)

    def dual(self):
        return FiredrakeDualSpace.create(self.topological, self.mesh())


class FiredrakeDualSpace(WithGeometryBase, ufl.functionspace.DualSpace):

    def __init__(self, mesh, element, component=None, cargo=None):
        super(FiredrakeDualSpace, self).__init__(mesh, element,
                                                 component=component,
                                                 cargo=cargo)

    def dual(self):
        return WithGeometry.create(self.topological, self.mesh())


class FunctionSpace:
    r"""A representation of a function space.

    A :class:`FunctionSpace` associates degrees of freedom with
    topological mesh entities.  The degree of freedom mapping is
    determined from the provided element.

    :arg mesh: The :func:`~.Mesh` to build the function space on.
    :arg element: The :class:`finat.ufl.finiteelementbase.FiniteElementBase` describing the
        degrees of freedom.
    :kwarg name: An optional name for this :class:`FunctionSpace`,
        useful for later identification.

    The element can be a essentially any
    :class:`finat.ufl.finiteelementbase.FiniteElementBase`, except for a
    :class:`finat.ufl.mixedelement.MixedElement`, for which one should use the
    :class:`MixedFunctionSpace` constructor.

    To determine whether the space is scalar-, vector- or
    tensor-valued, one should inspect the :attr:`rank` of the
    resulting object.  Note that function spaces created on
    *intrinsically* vector-valued finite elements (such as the
    Raviart-Thomas space) have ``rank`` 0.

    .. warning::

       Users should not build a :class:`FunctionSpace` directly, instead
       they should use the utility :func:`~.FunctionSpace` function,
       which provides extra error checking and argument sanitising.

    """

    boundary_set = frozenset()

    @PETSc.Log.EventDecorator()
    def __init__(self, mesh, element, name=None):
        super(FunctionSpace, self).__init__()
        if type(element) is finat.ufl.MixedElement:
            raise ValueError("Can't create FunctionSpace for MixedElement")

        # The function space shape is the number of dofs per node,
        # hence it is not always the value_shape.  Vector and Tensor
        # element modifiers *must* live on the outside!
        if type(element) in {finat.ufl.TensorElement, finat.ufl.VectorElement} \
           or (isinstance(element, finat.ufl.WithMapping)
               and type(element.wrapee) in {finat.ufl.TensorElement, finat.ufl.VectorElement}):
            # The number of "free" dofs is given by reference_value_shape,
            # not value_shape due to symmetry specifications
            rvs = element.reference_value_shape
            # This requires that the sub element is not itself a
            # tensor element (which is checked by the top level
            # constructor of function spaces)
            shape_element = element
            if isinstance(element, finat.ufl.WithMapping):
                shape_element = element.wrapee
            sub = shape_element.sub_elements[0].reference_value_shape
            self.shape = rvs[:len(rvs) - len(sub)]
        else:
            self.shape = ()
        self._label = ""
        self._ufl_function_space = ufl.FunctionSpace(mesh.ufl_mesh(), element, label=self._label)
        self._mesh = mesh

        self.value_size = self._ufl_function_space.value_size
        r"""The number of scalar components of this :class:`FunctionSpace`."""

        self.rank = len(self.shape)
        r"""The rank of this :class:`FunctionSpace`.  Spaces where the
        element is scalar-valued (or intrinsically vector-valued) have
        rank zero.  Spaces built on :class:`finat.ufl.mixedelement.VectorElement` or
        :class:`finat.ufl.mixedelement.TensorElement` instances have rank equivalent to
        the number of components of their
        :attr:`finat.ufl.finiteelementbase.FiniteElementBase.value_shape`."""

        self.block_size = int(numpy.prod(self.shape, dtype=int))
        r"""The total number of degrees of freedom at each function
        space node."""
        self.name = name
        r"""The (optional) descriptive name for this space."""

        # User comm
        self.comm = mesh.comm
        # Internal comm
        self._comm = mpi.internal_comm(self.comm, self)

        self.finat_element = create_element(element)

        # This is a hack because RealFunctionSpace inherits from this class
        # without its own constructor. Perhaps introduce a BaseFunctionSpace
        # parent class.
        if isinstance(self, RealFunctionSpace):
            raise NotImplementedError
            # it is important to mark as unit here so we can distinguish row and column
            # matrices.
            axis = op3.Axis(op3.AxisComponent(1, "XXX", unit=True), "dof")
            axes = op3.AxisTree(axis)
            block_axes = axes

            if self.shape:
                subaxes = op3.AxisTree.from_iterable(
                    [op3.Axis({"XXX": dim}, f"dim{i}") for i, dim in enumerate(self.shape)]
                )
                axes = axes.add_subtree(subaxes, axes.root, axes.root.component)
        else:
            entity_dofs = self.finat_element.entity_dofs()
            nodes_per_entity = tuple(len(entity_dofs[d][0]) for d in sorted(entity_dofs))
            real_tensor_product = is_real_tensor_product_element(self.finat_element)
            key = (nodes_per_entity, real_tensor_product, self.shape)

            if key in mesh._shared_data_cache:
                axes = mesh._shared_data_cache["cacheA"][key]
            else:
                axes = op3.AxisTree(mesh.flat_points)

                # we can cache this more generally because we don't care about the shape here
                otherkey = ("ndofs_dat", nodes_per_entity, real_tensor_product)
                try:
                    subaxis = mesh._shared_data_cache["cacheB"][otherkey]
                except KeyError:
                    ndofs = numpy.empty(mesh.flat_points.size, dtype=IntType)
                    for pt in range(mesh.flat_points.size):
                        if mesh._dm_renumbering:
                            pt_renum = mesh._dm_renumbering.indices[pt]
                        else:
                            pt_renum = pt
                        ndofs[pt] = self.local_section.getDof(pt_renum)
                    ndofs_dat = op3.Dat(mesh.flat_points, data=ndofs)

                    subaxis = op3.Axis({"XXX": ndofs_dat}, "dof")
                    mesh._shared_data_cache["cacheB"][otherkey] = subaxis

                axes = axes.add_axis(subaxis, axes.root, "mylabel")

                # add tensor shape
                subaxes = op3.AxisTree.from_iterable(
                    [op3.Axis({"XXX": dim}, f"dim{i}") for i, dim in enumerate(self.shape)]
                )
                axes = axes.add_subtree(subaxes, subaxis, "XXX")

                mesh._shared_data_cache["cacheA"][key] = axes

        # TODO: AxisForest?
        self.flat_axes = axes
        self.axes = axes[self._strata_index_tree()]

    def _strata_index_tree(self, *, suffix=""):
        # NOTE: If we do not do explicit slices here then the code cannot cope with slicing
        # the ndofs ragged array.
        strata_slice = self._mesh._strata_slice
        index_tree = op3.IndexTree(strata_slice)
        for slice_component in strata_slice.slices:
            dim = int(slice_component.label)
            ndofs = single_valued(len(v) for v in self.finat_element.entity_dofs()[dim].values())
            subslice = op3.Slice(f"dof{suffix}", [op3.AffineSliceComponent("XXX", stop=ndofs, label="XXX")], label=f"dof{slice_component.label}{suffix}")
            index_tree = index_tree.add_node(subslice, strata_slice, slice_component.label)

            # same as in parloops.py
            if self.shape:
                shape_slices = op3.IndexTree.from_iterable([
                    op3.Slice(f"dim{i}", [op3.AffineSliceComponent("XXX", label="XXX")], label=f"dim{i}")
                    for i, dim in enumerate(self.shape)
                ])

                index_tree = index_tree.add_subtree(shape_slices, subslice, "XXX")

        return index_tree

    @cached_property
    def _packed_nodal_axes(self) -> op3.AxisTree:
        """Return an axis tree whose shape corresponds to a packed closure.

        The axis tree is 'nodal', meaning that mesh entities are indistinguishable.

        """
        from firedrake.parloops import _flatten_entity_dofs

        if type(self) is MixedFunctionSpace:
            raise NotImplementedError
        if self.shape:
            # scalar element?
            raise NotImplementedError
        num_nodes = len(_flatten_entity_dofs(self.finat_element.entity_dofs()))
        return op3.AxisTree(op3.Axis({"XXX": num_nodes}, "nodes_flat"))


    # These properties are overridden in ProxyFunctionSpaces, but are
    # provided by FunctionSpace so that we don't have to special case.
    index = None
    r"""The position of this space in its parent
    :class:`MixedFunctionSpace`, or ``None``."""

    parent = None
    r"""The parent space if this space was extracted from one, or ``None``."""

    component = None
    r"""The component of this space in its parent VectorElement space, or
    ``None``."""

    def __eq__(self, other):
        if not isinstance(other, FunctionSpace):
            return False
        # FIXME: Think harder about equality
            # don't think I need to include this. This comes from the UFL element
            # self.dof_dset is other.dof_dset and \
        return self.mesh() is other.mesh() and \
            self.ufl_element() == other.ufl_element() and \
            self.component == other.component

    def __ne__(self, other):
        return not self.__eq__(other)

    def __hash__(self):
        return hash((self.mesh(), self.axes, self.ufl_element()))

    @utils.cached_property
    def _ad_parent_space(self):
        return self.parent

    @utils.cached_property
    def dm(self):
        r"""A PETSc DM describing the data layout for this FunctionSpace."""
        dm = self._dm()
        dmhooks.set_function_space(dm, self)
        return dm

    def _dm(self):
        from firedrake.mg.utils import get_level
        dm = PETSc.DMShell().create(comm=self.comm)
        dm.setLocalSection(self.local_section)
        dm.setGlobalVector(self.template_vec)
        _, level = get_level(self.mesh())
        dmhooks.attach_hooks(dm, level=level,
                             sf=self.mesh().topology_dm.getPointSF(),
                             section=dm.getGlobalSection())
        # Remember the function space so we can get from DM back to FunctionSpace.
        dmhooks.set_function_space(dm, self)
        return dm

    @utils.cached_property
    def template_vec(self):
        """Dummy PETSc Vec of the right size for this set of axes."""
        vec = PETSc.Vec().create(comm=self.comm)
        # TODO handle cdim, we move this code into Firedrake and out of PyOP2/3
        # because cdim is not really something pyop3 considers.
        # size = (self.size * self.cdim, None)
        # "size" is a 2-tuple of (local size, global size), setting global size
        # to None means PETSc will determine it for us.
        size = (self.axes.owned.size, None)
        # vec.setSizes(size, bsize=self.cdim)
        vec.setSizes(size)
        vec.setUp()
        return vec

    @utils.cached_property
    def _ises(self):
        """A list of PETSc ISes defining the global indices for each set in
        the DataSet.

        Used when extracting blocks from matrices for solvers."""
        ises = []
        nlocal_rows = 0
        # FIXME will not work for mixed
        if len(self) > 1:
            raise NotImplementedError
        # for dset in self:
            # nlocal_rows += dset.size * dset.cdim
        nlocal_rows += self.axes.size
        offset = self.comm.scan(nlocal_rows)
        offset -= nlocal_rows

        # for dset in self:
        #     nrows = dset.size * dset.cdim
        #     iset = PETSc.IS().createStride(nrows, first=offset, step=1,
        #                                    comm=self.comm)
        #     iset.setBlockSize(dset.cdim)
        #     ises.append(iset)
        #     offset += nrows
        nrows = self.axes.size
        iset = PETSc.IS().createStride(nrows, first=offset, step=1,
                                       comm=self.comm)
        iset.setBlockSize(self._cdim)
        ises.append(iset)
        offset += nrows
        return tuple(ises)

    @utils.cached_property
    def _local_ises(self):
        iset = PETSc.IS().createStride(
            self.axes.size, first=0, step=1, comm=mpi.COMM_SELF
        )
        iset.setBlockSize(self._cdim)
        return (iset,)

    @utils.cached_property
    def local_section(self):
        section = PETSc.Section().create(comm=self.comm)
        if self._ufl_function_space.ufl_element().family() == "Real":
            # If real we don't need to populate the section
            return section

        entity_dofs = self.finat_element.entity_dofs()

        dm = self._mesh.topology_dm
        section.setChart(*dm.getChart())

        if self._mesh._dm_renumbering is not None:
            section.setPermutation(self._mesh._dm_renumbering)

        for dim in range(dm.getDimension()+1):
            ndofs, = set(len(values) for values in entity_dofs[dim].values())
            for pt in range(*dm.getDepthStratum(dim)):
                section.setDof(pt, ndofs)
        section.setUp()
        return section

    # TODO: This is identical to value_size, remove
    @property
    def _cdim(self):
        return self.value_size

    @utils.cached_property
    def cell_node_list(self):
        r"""A numpy array mapping mesh cells to function space nodes."""
        return self._shared_data.entity_node_lists[self.mesh().cell_set]

    @utils.cached_property
    def topological(self):
        r"""Function space on a mesh topology."""
        return self

    def mesh(self):
        return self._mesh

    def ufl_element(self):
        r"""The :class:`finat.ufl.finiteelementbase.FiniteElementBase` associated
        with this space."""
        return self.ufl_function_space().ufl_element()

    def ufl_function_space(self):
        r"""The :class:`~ufl.classes.FunctionSpace` associated with this space."""
        return self._ufl_function_space

    def label(self):
        return self._label

    def __len__(self):
        return 1

    def __iter__(self):
        yield self

    def __repr__(self):
        return "FunctionSpace(%r, %r, name=%r)" % (self.mesh(),
                                                   self.ufl_element(),
                                                   self.name)

    def __str__(self):
        return self.__repr__()

    @utils.cached_property
    def subfunctions(self):
        r"""Split into a tuple of constituent spaces."""
        return (self, )

    def split(self):
        import warnings
        warnings.warn("The .split() method is deprecated, please use the .subfunctions property instead", category=FutureWarning)
        return self.subfunctions

    def __getitem__(self, i):
        r"""Return the ith subspace."""
        if i != 0:
            raise IndexError("Only index 0 supported on a FunctionSpace")
        return self

    @utils.cached_property
    def _components(self):
        if self.rank == 0:
            return self.subfunctions
        else:
            return tuple(ComponentFunctionSpace(self, i) for i in range(self.block_size))

    def sub(self, i):
        r"""Return a view into the ith component."""
        return self._components[i]

    def __mul__(self, other):
        r"""Create a :class:`.MixedFunctionSpace` composed of this
        :class:`.FunctionSpace` and other"""
        from firedrake.functionspace import MixedFunctionSpace
        return MixedFunctionSpace((self, other))

    @utils.cached_property
    def node_count(self):
        r"""The number of nodes (includes halo nodes) of this function space on
        this process.  If the :class:`FunctionSpace` has :attr:`FunctionSpace.rank` 0, this
        is equal to the :attr:`FunctionSpace.dof_count`, otherwise the :attr:`FunctionSpace.dof_count` is
        :attr:`dim` times the :attr:`node_count`."""
        constrained_node_set = set()
        for sub_domain in self.boundary_set:
            constrained_node_set.update(self._shared_data.boundary_nodes(self, sub_domain))
        return self.node_set.total_size - len(constrained_node_set)

    @utils.cached_property
    def dof_count(self):
        r"""The number of degrees of freedom (includes halo dofs) of this
        function space on this process. Cf. :attr:`FunctionSpace.node_count` ."""
        return self.node_count*self.block_size

    def dim(self):
        r"""The global number of degrees of freedom for this function space.

        See also :attr:`FunctionSpace.dof_count` and :attr:`FunctionSpace.node_count` ."""
        return self.template_vec.getSize()

    def make_dat(self, val=None, valuetype=None, name=None):
        """Return a new Dat storing DoFs for the function space."""
        return op3.Dat(
            self.axes,
            data=val.flatten() if val is not None else None,
            dtype=valuetype,
            name=name
        )

    # this is redundant
    def cell_closure_map(self, cell):
        """Return a map from cells to cell closures."""
        return self.mesh()._fiat_closure(cell)

    def entity_node_map(self, source_mesh, source_integral_type, source_subdomain_id, source_all_integer_subdomain_ids):
        r"""Return entity node map rebased on ``source_mesh``.

        Parameters
        ----------
        source_mesh : MeshTopology
            Source (base) mesh topology.
        source_integral_type : str
            Integral type on source_mesh.
        source_subdomain_id : int
            Subdomain ID on source_mesh.
        source_all_integer_subdomain_ids : dict
            All integer subdomain ids on source_mesh.

        Returns
        -------
        pyop2.types.map.Map or None
            Entity node map.

        """
        if source_mesh is self.mesh():
            target_integral_type = source_integral_type
        else:
            composed_map, target_integral_type = self.mesh().trans_mesh_entity_map(source_mesh, source_integral_type, source_subdomain_id, source_all_integer_subdomain_ids)
        if target_integral_type == "cell":
            self_map = self.cell_node_map()
        elif target_integral_type == "exterior_facet_top":
            self_map = self.cell_node_map()
        elif target_integral_type == "exterior_facet_bottom":
            self_map = self.cell_node_map()
        elif target_integral_type == "interior_facet_horiz":
            self_map = self.cell_node_map()
        elif target_integral_type == "exterior_facet":
            self_map = self.exterior_facet_node_map()
        elif target_integral_type == "exterior_facet_vert":
            self_map = self.exterior_facet_node_map()
        elif target_integral_type == "interior_facet":
            self_map = self.interior_facet_node_map()
        elif target_integral_type == "interior_facet_vert":
            self_map = self.interior_facet_node_map()
        else:
            raise ValueError(f"Unknown integral_type: {target_integral_type}")
        if source_mesh is self.mesh():
            return self_map
        else:
            return op2.ComposedMap(self_map, composed_map)

    # def cell_node_map(self):
    #     r"""Return the :class:`pyop2.types.map.Map` from cels to
    #     function space nodes."""
    #     sdata = self._shared_data
    #     return sdata.get_map(self,
    #                          self.mesh().cell_set,
    #                          self.finat_element.space_dimension(),
    #                          "cell_node",
    #                          self.offset,
    #                          self.offset_quotient)

    def interior_facet_node_map(self):
        r"""Return the :class:`pyop2.types.map.Map` from interior facets to
        function space nodes."""
        sdata = self._shared_data
        offset = self.cell_node_map().offset
        if offset is not None:
            offset = numpy.append(offset, offset)
        offset_quotient = self.cell_node_map().offset_quotient
        if offset_quotient is not None:
            offset_quotient = numpy.append(offset_quotient, offset_quotient)
        return sdata.get_map(self,
                             self.mesh().interior_facets.set,
                             2*self.finat_element.space_dimension(),
                             "interior_facet_node",
                             offset,
                             offset_quotient)

    def exterior_facet_node_map(self):
        r"""Return the :class:`pyop2.types.map.Map` from exterior facets to
        function space nodes."""
        sdata = self._shared_data
        return sdata.get_map(self,
                             self.mesh().exterior_facets.set,
                             self.finat_element.space_dimension(),
                             "exterior_facet_node",
                             self.offset,
                             self.offset_quotient)

    def boundary_nodes(self, sub_domain):
        r"""Return the boundary nodes for this :class:`~.FunctionSpace`.

        :arg sub_domain: the mesh marker selecting which subset of facets to consider.
        :returns: A numpy array of the unique function space nodes on
           the selected portion of the boundary.

        See also :class:`~.DirichletBC` for details of the arguments.
        """
        return self._shared_data.boundary_nodes(self, sub_domain)

    @PETSc.Log.EventDecorator()
    def mask_lgmap(self, bcs, axes, indices, bsize) -> PETSc.LGMap:
        """Return a map from process-local to global DoF numbering.

        # update this#

        Parameters
        ----------
        bcs
            Optional iterable of boundary conditions. If provided these DoFs
            are masked out (set to -1) in the returned map.

        Returns
        -------
        PETSc.LGMap
            The local-to-global mapping.

        """
        # The function space does not know if there is, say, a MATNEST or AIJ
        # matrix and so the lgmap is taken from the matrix and passed in.
        # if lgmap is None:
        #     lgmap = self._lgmap

        if not bcs:
            if self.value_size > 1:
                raise NotImplementedError
            return PETSc.LGMap().create(indices.buffer.data_ro, bsize=1, comm=self.comm)

        for bc in bcs:
            fs = bc.function_space()
            while fs.component is not None and fs.parent is not None:
                fs = fs.parent
            if fs.topological != self.topological:
<<<<<<< HEAD
                raise RuntimeError("Dirichlet BC defined on a different function space")

        # Caching these things is too complicated, since it depends
        # not just on the bcs, but also the parent space, and anything
        # this space has been recursively split out from (e.g. inside
        # fieldsplit)

        unblocked = any(bc.function_space().component is not None for bc in bcs)
        if unblocked:
            idat = indices.copy2()
            bsize = 1
=======
                raise RuntimeError("DirichletBC defined on a different FunctionSpace!")
        unblocked = any(bc.function_space().component is not None
                        for bc in bcs)
        if lgmap is None:
            lgmap = self.dof_dset.lgmap
            if unblocked:
                indices = lgmap.indices.copy()
                bsize = 1
            else:
                indices = lgmap.block_indices.copy()
                bsize = lgmap.getBlockSize()
                assert bsize == self.block_size
>>>>>>> c2500aa3
        else:
            idat = indices.copy2()

        for bc in bcs:
<<<<<<< HEAD
            p = self._mesh.points[bc.constrained_points].index()

            index_forest = {}
            component = bc.function_space().component
            for ctx, index_tree in op3.as_index_forest(p).items():
                dof_slice = op3.Slice("dof", [op3.AffineSliceComponent("XXX")])
                index_tree = index_tree.add_node(dof_slice, *index_tree.leaf)

                if component is not None:
                    assert unblocked
                    component_slice = op3.ScalarIndex("dim0", "XXX", component)
                    index_tree = index_tree.add_node(component_slice, *index_tree.leaf)

                index_forest[ctx] = index_tree
            op3.do_loop(
                p, idat[index_forest].assign(-1, eager=False)
            )
        return PETSc.LGMap().create(idat.data_ro, bsize=bsize, comm=self.comm)

    @utils.cached_property
    def _lgmap(self) -> PETSc.LGMap:
        """Return the mapping from process-local to global DoF numbering."""
        indices = self.block_axes.global_numbering
        return PETSc.LGMap().create(indices, bsize=self._cdim, comm=self.comm)

    @utils.cached_property
    def _unblocked_lgmap(self) -> PETSc.LGMap:
        """Return the local-to-global mapping with a block size of 1."""
        if self._cdim == 1:
            return self._lgmap
        else:
            indices = self.axes.global_numbering
            return PETSc.LGMap().create(indices, bsize=1, comm=self.comm)
=======
            if bc.function_space().component is not None:
                nodes.append(bc.nodes * self.block_size
                             + bc.function_space().component)
            elif unblocked:
                tmp = bc.nodes * self.block_size
                for i in range(self.block_size):
                    nodes.append(tmp + i)
            else:
                nodes.append(bc.nodes)
        nodes = numpy.unique(numpy.concatenate(nodes))
        indices[nodes] = -1
        return PETSc.LGMap().create(indices, bsize=bsize, comm=lgmap.comm)
>>>>>>> c2500aa3

    def collapse(self):
        return type(self)(self.mesh(), self.ufl_element())


class RestrictedFunctionSpace(FunctionSpace):
    r"""A representation of a function space, with additional information
    about where boundary conditions are to be applied.

    If a :class:`FunctionSpace` is represented as V, we can decompose V into
    V = V0 + VΓ, where V0 contains functions in the basis of V that vanish on
    the boundary where a boundary condition is applied, and VΓ contains all
    other basis functions. The :class:`RestrictedFunctionSpace`
    corresponding to V takes functions only from V0 when solving problems, or
    when creating a TestFunction and TrialFunction. The values on the boundary
    set will remain constant when solving, but are present in the
    output of the solver.

    :arg function_space: The :class:`FunctionSpace` to restrict.
    :kwarg boundary_set: A set of subdomains on which a DirichletBC will be applied.
    :kwarg name: An optional name for this :class:`RestrictedFunctionSpace`,
        useful for later identification.

    Notes
    -----
    If using this class to solve or similar, a list of DirichletBCs will still
    need to be specified on this space and passed into the function.
    """
    def __init__(self, function_space, boundary_set=frozenset(), name=None):
        label = ""
        boundary_set_ = []
        for boundary_domain in boundary_set:
            if isinstance(boundary_domain, str):
                boundary_set_.append(boundary_domain)
            else:
                # Currently, can not handle intersection of boundaries;
                # e.g., boundary_set = [(1, 2)], which is different from [1, 2].
                bd, = as_tuple(boundary_domain)
                boundary_set_.append(bd)
        boundary_set = boundary_set_
        for boundary_domain in boundary_set:
            label += str(boundary_domain)
            label += "_"
        self.boundary_set = frozenset(boundary_set)
        super().__init__(function_space._mesh.topology,
                         function_space.ufl_element(), function_space.name)
        self._label = label
        self._ufl_function_space = ufl.FunctionSpace(function_space._mesh.ufl_mesh(),
                                                     function_space.ufl_element(),
                                                     label=self._label)
        self.function_space = function_space
        self.name = name or (function_space.name or "Restricted" + "_"
                             + "_".join(sorted(map(str, self.boundary_set))))

    def set_shared_data(self):
        sdata = get_shared_data(self._mesh, self.ufl_element(), self.boundary_set)
        self._shared_data = sdata
        self.node_set = sdata.node_set
        r"""A :class:`pyop2.types.set.Set` representing the function space nodes."""
        self.dof_dset = op2.DataSet(self.node_set, self.shape or 1,
                                    name="%s_nodes_dset" % self.name,
                                    apply_local_global_filter=sdata.extruded)
        r"""A :class:`pyop2.types.dataset.DataSet` representing the function space
        degrees of freedom."""

        # check not all degrees of freedom are constrained
        unconstrained_dofs = self.dof_dset.size - self.dof_dset.constrained_size
        if self.comm.allreduce(unconstrained_dofs) == 0:
            raise ValueError("All degrees of freedom are constrained.")
        self.finat_element = create_element(self.ufl_element())
        # Used for reconstruction of mixed/component spaces.
        # sdata carries real_tensorproduct.
        self.real_tensorproduct = sdata.real_tensorproduct
        self.extruded = sdata.extruded
        self.offset = sdata.offset
        self.offset_quotient = sdata.offset_quotient
        self.cell_boundary_masks = sdata.cell_boundary_masks
        self.interior_facet_boundary_masks = sdata.interior_facet_boundary_masks
        self.global_numbering = sdata.global_numbering

    def __eq__(self, other):
        if not isinstance(other, RestrictedFunctionSpace):
            return False
        return self.function_space == other.function_space and \
            self.boundary_set == other.boundary_set

    def __repr__(self):
        return self.__class__.__name__ + "(%r, name=%r, boundary_set=%r)" % (
            str(self.function_space), self.name, self.boundary_set)

    def __hash__(self):
        return hash((self.mesh(), self.dof_dset, self.ufl_element(),
                     self.boundary_set))

    def local_to_global_map(self, bcs, lgmap=None):
        return lgmap or self.dof_dset.lgmap

    def collapse(self):
        return type(self)(self.function_space.collapse(), boundary_set=self.boundary_set)


class MixedFunctionSpace(object):
    r"""A function space on a mixed finite element.

    This is essentially just a bag of individual
    :class:`FunctionSpace` objects.

    :arg spaces: The constituent spaces.
    :kwarg name: An optional name for the mixed space.

    .. warning::

       Users should not build a :class:`MixedFunctionSpace` directly,
       but should instead use the functional interface provided by
       :func:`.MixedFunctionSpace`.
    """
    def __init__(self, spaces, name=None):
        self._spaces = tuple(IndexedFunctionSpace(i, s, self)
                             for i, s in enumerate(spaces))
        mesh, = set(s.mesh() for s in spaces)
        self._ufl_function_space = ufl.FunctionSpace(mesh.ufl_mesh(),
                                                     finat.ufl.MixedElement(*[s.ufl_element() for s in spaces]))
        self.name = name or "_".join(str(s.name) for s in spaces)
        label = ""
        for s in spaces:
            label += "(" + s._label + ")_"
        self._label = label
        self.boundary_set = frozenset()
        self._subspaces = {}
        self._mesh = mesh

        # TODO I think .layout may be a better name
        # TODO it would be nice for function spaces to have default names so they could
        # be used to distinguish bits here
        # The fields of a mixed space are marked as "unit" because they are guaranteed
        # to have a size of 1 and we want the axis to go away when we put axes["0"],
        # for example.
        root = op3.Axis(
            [op3.AxisComponent(1, i, unit=True) for i, _ in enumerate(spaces)],
            "field",
        )
        axes = op3.AxisTree(root)
        for i, space in enumerate(spaces):
            # Relabel the "dof" axes by adding a suffix. This is to ensure
            # that no clashes occur during indexing.
            space_axes = space.flat_axes.relabel({
                ax.label: f"{ax.label}_{i}"
                for ax in space.flat_axes.nodes
                if ax.label.startswith("dof")
            })
            axes = axes.add_subtree(space_axes, root, i, uniquify=True)
        # breakpoint()
        self.flat_axes = axes

        field_slice = op3.Slice("field", [op3.AffineSliceComponent(s.index, label=s.index) for s in self._spaces], label="field")
        axes_index_tree = op3.IndexTree(field_slice)
        for space, field_slice_component in zip(self._spaces, field_slice.slices):
            subindex_tree = space._strata_index_tree(suffix=f"_{space.index}")
            axes_index_tree = axes_index_tree.add_subtree(subindex_tree, field_slice, field_slice_component, uniquify_ids=True)
        self.axes = axes[axes_index_tree]

        self.comm = mesh.comm
        self._comm = mpi.internal_comm(mesh.comm, self)

    # These properties are so a mixed space can behave like a normal FunctionSpace.
    index = None
    component = None
    parent = None
    rank = 1

    def mesh(self):
        return self._mesh

    @property
    def topological(self):
        r"""Function space on a mesh topology."""
        return self

    def ufl_element(self):
        r"""The :class:`finat.ufl.mixedelement.MixedElement` associated with this space."""
        return self.ufl_function_space().ufl_element()

    def ufl_function_space(self):
        r"""The :class:`~ufl.classes.FunctionSpace` associated with this space."""
        return self._ufl_function_space

    def __eq__(self, other):
        if not isinstance(other, MixedFunctionSpace) or len(other) != len(self):
            return False
        return all(s == o for s, o in zip(self, other))

    def __ne__(self, other):
        return not self.__eq__(other)

    def __hash__(self):
        return hash(tuple(self))

    @utils.cached_property
    def subfunctions(self):
        r"""The list of :class:`FunctionSpace`\s of which this
        :class:`MixedFunctionSpace` is composed."""
        return self._spaces

    def split(self):
        import warnings
        warnings.warn("The .split() method is deprecated, please use the .subfunctions property instead", category=FutureWarning)
        return self.subfunctions

    def sub(self, i):
        r"""Return the `i`th :class:`FunctionSpace` in this
        :class:`MixedFunctionSpace`."""
        return self._spaces[i]

    def num_sub_spaces(self):
        r"""Return the number of :class:`FunctionSpace`\s of which this
        :class:`MixedFunctionSpace` is composed."""
        return len(self)

    def __len__(self):
        r"""Return the number of :class:`FunctionSpace`\s of which this
        :class:`MixedFunctionSpace` is composed."""
        return len(self._spaces)

    def __getitem__(self, i):
        r"""Return the `i`th :class:`FunctionSpace` in this
        :class:`MixedFunctionSpace`."""
        return self._spaces[i]

    def __iter__(self):
        return iter(self._spaces)

    def __repr__(self):
        return "MixedFunctionSpace(%s, name=%r)" % \
            (", ".join(repr(s) for s in self), self.name)

    def __str__(self):
        return "MixedFunctionSpace(%s)" % ", ".join(str(s) for s in self)

    @utils.cached_property
    def value_size(self):
        r"""Return the sum of the :attr:`FunctionSpace.value_size`\s of the
        :class:`FunctionSpace`\s this :class:`MixedFunctionSpace` is
        composed of."""
        return sum(fs.value_size for fs in self._spaces)

    @utils.cached_property
    def node_count(self):
        r"""Return a tuple of :attr:`FunctionSpace.node_count`\s of the
        :class:`FunctionSpace`\s of which this :class:`MixedFunctionSpace` is
        composed."""
        return tuple(fs.node_count for fs in self._spaces)

    @utils.cached_property
    def dof_count(self):
        r"""Return a tuple of :attr:`FunctionSpace.dof_count`\s of the
        :class:`FunctionSpace`\s of which this :class:`MixedFunctionSpace` is
        composed."""
        return tuple(fs.dof_count for fs in self._spaces)

    def dim(self):
        r"""The global number of degrees of freedom for this function space.

        See also :attr:`FunctionSpace.dof_count` and :attr:`FunctionSpace.node_count`."""
        return self.dof_dset.layout_vec.getSize()

    @utils.cached_property
    def node_set(self):
        r"""A :class:`pyop2.types.set.MixedSet` containing the nodes of this
        :class:`MixedFunctionSpace`. This is composed of the
        :attr:`FunctionSpace.node_set`\s of the underlying
        :class:`FunctionSpace`\s this :class:`MixedFunctionSpace` is
        composed of one or (for VectorFunctionSpaces) more degrees of freedom
        are stored at each node."""
        return op2.MixedSet(s.node_set for s in self._spaces)

    @utils.cached_property
    def dof_dset(self):
        r"""A :class:`pyop2.types.dataset.MixedDataSet` containing the degrees of freedom of
        this :class:`MixedFunctionSpace`. This is composed of the
        :attr:`FunctionSpace.dof_dset`\s of the underlying
        :class:`FunctionSpace`\s of which this :class:`MixedFunctionSpace` is
        composed."""
        return op2.MixedDataSet(s.dof_dset for s in self._spaces)

    def entity_node_map(self, source_mesh, source_integral_type, source_subdomain_id, source_all_integer_subdomain_ids):
        r"""Return entity node map rebased on ``source_mesh``.

        Parameters
        ----------
        source_mesh : MeshTopology
            Source (base) mesh topology.
        source_integral_type : str
            Integral type on source_mesh.
        source_subdomain_id : int
            Subdomain ID on source_mesh.
        source_all_integer_subdomain_ids : dict
            All integer subdomain ids on source_mesh.

        Returns
        -------
        pyop2.types.map.MixedMap
            Entity node map.

        """
        return op2.MixedMap(s.entity_node_map(source_mesh, source_integral_type, source_subdomain_id, source_all_integer_subdomain_ids)
                            for s in self._spaces)

    def cell_node_map(self):
        r"""A :class:`pyop2.types.map.MixedMap` from the ``Mesh.cell_set`` of the
        underlying mesh to the :attr:`node_set` of this
        :class:`MixedFunctionSpace`. This is composed of the
        :attr:`FunctionSpace.cell_node_map`\s of the underlying
        :class:`FunctionSpace`\s of which this :class:`MixedFunctionSpace` is
        composed."""
        return op2.MixedMap(s.cell_node_map() for s in self._spaces)

    def interior_facet_node_map(self):
        r"""Return the :class:`pyop2.types.map.MixedMap` from interior facets to
        function space nodes."""
        return op2.MixedMap(s.interior_facet_node_map() for s in self)

    def exterior_facet_node_map(self):
        r"""Return the :class:`pyop2.types.map.Map` from exterior facets to
        function space nodes."""
        return op2.MixedMap(s.exterior_facet_node_map() for s in self)

    def local_to_global_map(self, bcs):
        r"""Return a map from process local dof numbering to global dof numbering.

        If BCs is provided, mask out those dofs which match the BC nodes."""
        raise NotImplementedError("Not for mixed maps right now sorry!")

    # NOTE: This function is exactly the same as make_dat for a non-mixed space
    def make_dat(self, val=None, valuetype=None, name=None):
        r"""Return a newly allocated :class:`pyop2.types.dat.MixedDat` defined on the
        :attr:`dof_dset` of this :class:`MixedFunctionSpace`."""
        if val is not None and val.size != self.axes.size:
            raise ValueError("Provided array has the wrong number of entries")

        return op3.Dat(
            self.axes,
            data=val,
            dtype=valuetype,
            name=name,
        )

    @utils.cached_property
    def dm(self):
        r"""A PETSc DM describing the data layout for fieldsplit solvers."""
        dm = self._dm()
        dmhooks.set_function_space(dm, self)
        return dm

    def _dm(self):
        from firedrake.mg.utils import get_level

        dm = PETSc.DMShell().create(comm=self.comm)
        # dm.setLocalSection(self.local_section)
        dm.setGlobalVector(self.template_vec)
        _, level = get_level(self.mesh())
        dmhooks.attach_hooks(dm, level=level)
        return dm

    # this is now the same as for the non-mixed case
    @utils.cached_property
    def template_vec(self):
        """Dummy PETSc Vec of the right size for this function space."""
        if self.comm.size > 1:
            raise NotImplementedError
        vec = PETSc.Vec().create(comm=self.comm)
        # TODO handle cdim, we move this code into Firedrake and out of PyOP2/3
        # because cdim is not really something pyop3 considers.
        # size = (self.size * self.cdim, None)
        # "size" is a 2-tuple of (local size, global size), setting global size
        # to None means PETSc will determine it for us.
        # size = (self.axes.owned.size, None)
        size = (self.axes.size, None)
        # vec.setSizes(size, bsize=self.cdim)
        vec.setSizes(size)
        vec.setUp()
        return vec

    # this is very nearly the same as for the non-mixed case
    @utils.cached_property
    def _ises(self):
        """A list of PETSc ISes defining the global indices for each set in
        the DataSet.

        Used when extracting blocks from matrices for solvers.

        """
        return self._collect_ises(local=False)

    @utils.cached_property
    def _local_ises(self):
        """A list of PETSc ISes defining the local indices for each set in
        the DataSet.

        Used when extracting blocks from matrices for solvers.

        """
        return self._collect_ises(local=True)

    def _collect_ises(self, *, local):
        if local:
            size = self.axes.size
            start = 0
        else:
            size = self.axes.owned.size
            start = self.comm.exscan(size) or 0

        ises = []
        for i, subspace in enumerate(self._spaces):
            nrows = self.axes[i].size if local else self.axes[i].owned.size
            iset = PETSc.IS().createStride(nrows, first=start, step=1, comm=self.comm)
            iset.setBlockSize(subspace._cdim)
            ises.append(iset)
            start += nrows
        return tuple(ises)

    def collapse(self):
        return type(self)([V_ for V_ in self], self.mesh())


class ProxyFunctionSpace(FunctionSpace):
    r"""A :class:`FunctionSpace` that one can attach extra properties to.

    :arg mesh: The mesh to use.
    :arg element: The UFL element.
    :arg name: The name of the function space.

    .. warning::

       Users should not build a :class:`ProxyFunctionSpace` directly,
       it is mostly used as an internal implementation detail.
    """
    def __new__(cls, mesh, element, name=None):
        topology = mesh.topology
        self = super(ProxyFunctionSpace, cls).__new__(cls)
        if mesh is not topology:
            return WithGeometry.create(self, mesh)
        else:
            return self

    def __repr__(self):
        return "%sProxyFunctionSpace(%r, %r, name=%r, index=%r, component=%r)" % \
            (str(self.identifier).capitalize(),
             self.mesh(),
             self.ufl_element(),
             self.name,
             self.index,
             self.component)

    def __str__(self):
        return "%sProxyFunctionSpace(%s, %s, name=%s, index=%s, component=%s)" % \
            (str(self.identifier).capitalize(),
             self.mesh(),
             self.ufl_element(),
             self.name,
             self.index,
             self.component)

    identifier = None
    r"""An optional identifier, for debugging purposes."""

    no_dats = False
    r"""Can this proxy make :class:`pyop2.types.dat.Dat` objects"""

    def make_dat(self, *args, **kwargs):
        r"""Create a :class:`pyop2.types.dat.Dat`.

        :raises ValueError: if :attr:`no_dats` is ``True``.
        """
        if self.no_dats:
            raise ValueError("Can't build Function on %s function space" % self.identifier)
        return super(ProxyFunctionSpace, self).make_dat(*args, **kwargs)


class ProxyRestrictedFunctionSpace(RestrictedFunctionSpace):
    r"""A :class:`RestrictedFunctionSpace` that one can attach extra properties to.

    :arg function_space: The function space to be restricted.
    :kwarg boundary_set: The boundary domains on which boundary conditions will
       be specified
    :kwarg name: The name of the restricted function space.

    .. warning::

       Users should not build a :class:`ProxyRestrictedFunctionSpace` directly,
       it is mostly used as an internal implementation detail.
    """
    def __new__(cls, function_space, boundary_set=frozenset(), name=None):
        topology = function_space._mesh.topology
        self = super(ProxyRestrictedFunctionSpace, cls).__new__(cls)
        if function_space._mesh is not topology:
            return WithGeometry.create(self, function_space._mesh)
        else:
            return self

    def __repr__(self):
        return "%sProxyRestrictedFunctionSpace(%r, name=%r,  boundary_set=%r, index=%r, component=%r)" % \
            (str(self.identifier).capitalize(),
             str(self.function_space),
             self.name,
             self.boundary_set,
             self.index,
             self.component)

    def __str__(self):
        return self.__repr__()

    identifier = None
    r"""An optional identifier, for debugging purposes."""

    no_dats = False
    r"""Can this proxy make :class:`pyop2.types.dat.Dat` objects"""

    def make_dat(self, *args, **kwargs):
        r"""Create a :class:`pyop2.types.dat.Dat`.

        :raises ValueError: if :attr:`no_dats` is ``True``.
        """
        if self.no_dats:
            raise ValueError("Can't build Function on %s function space" % self.identifier)
        return super(ProxyRestrictedFunctionSpace, self).make_dat(*args, **kwargs)


def IndexedFunctionSpace(index, space, parent):
    r"""Build a new FunctionSpace that remembers it is a particular
    subspace of a :class:`MixedFunctionSpace`.

    :arg index: The index into the parent space.
    :arg space: The subspace to represent
    :arg parent: The parent mixed space.
    :returns: A new :class:`ProxyFunctionSpace` with index and parent
        set.
    """
    if space.ufl_element().family() == "Real":
        new = RealFunctionSpace(space.mesh(), space.ufl_element(), name=space.name)
    elif len(space.boundary_set) > 0:
        new = ProxyRestrictedFunctionSpace(space.function_space, name=space.name, boundary_set=space.boundary_set)
    else:
        new = ProxyFunctionSpace(space.mesh(), space.ufl_element(), name=space.name)
    new.index = index
    new.parent = parent
    new.identifier = "indexed"
    return new


def ComponentFunctionSpace(parent, component):
    r"""Build a new FunctionSpace that remembers it represents a
    particular component.  Used for applying boundary conditions to
    components of a :func:`.VectorFunctionSpace` or :func:`.TensorFunctionSpace`.

    :arg parent: The parent space (a FunctionSpace with a
        VectorElement or TensorElement).
    :arg component: The component to represent.
    :returns: A new :class:`ProxyFunctionSpace` with the component set.
    """
    element = parent.ufl_element()
    assert type(element) in frozenset([finat.ufl.VectorElement, finat.ufl.TensorElement])
    if not (0 <= component < parent.block_size):
        raise IndexError("Invalid component %d. not in [0, %d)" %
                         (component, parent.block_size))
    new = ProxyFunctionSpace(parent.mesh(), element.sub_elements[0], name=parent.name)
    new.identifier = "component"
    new.component = component
    new.parent = parent
    return new


class RealFunctionSpace(FunctionSpace):
    r""":class:`FunctionSpace` based on elements of family "Real". A
    :class`RealFunctionSpace` only has a single global value for the
    whole mesh.

    This class should not be directly instantiated by users. Instead,
    FunctionSpace objects will transform themselves into
    :class:`RealFunctionSpace` objects as appropriate.

    """

    finat_element = None
    global_numbering = None

    def __eq__(self, other):
        if not isinstance(other, RealFunctionSpace):
            return False
        # FIXME: Think harder about equality
        return self.mesh() is other.mesh() and \
            self.ufl_element() == other.ufl_element()

    def __ne__(self, other):
        return not self.__eq__(other)

    def __hash__(self):
        return hash((self.mesh(), self.ufl_element()))

    def set_shared_data(self):
        pass

    def make_dof_dset(self):
        return op2.GlobalDataSet(self.make_dat())

    # NOTE: This is the same as for mixed spaces and regular spaces
    def make_dat(self, val=None, valuetype=None, name=None):
        r"""Return a newly allocated :class:`pyop2.types.glob.Global` representing the
        data for a :class:`.Function` on this space."""
<<<<<<< HEAD
        if val is not None and val.size != self.axes.size:
            raise ValueError("Provided array has the wrong number of entries")

        return op3.Dat(
            self.axes,
            data=val,
            dtype=valuetype,
            name=name,
        )
=======
        return op2.Global(self.block_size, val, valuetype, name, self._comm)
>>>>>>> c2500aa3

    def entity_node_map(self, source_mesh, source_integral_type, source_subdomain_id, source_all_integer_subdomain_ids):
        return None

    def cell_node_map(self, bcs=None):
        ":class:`RealFunctionSpace` objects have no cell node map."
        return None

    def interior_facet_node_map(self, bcs=None):
        ":class:`RealFunctionSpace` objects have no interior facet node map."
        return None

    def exterior_facet_node_map(self, bcs=None):
        ":class:`RealFunctionSpace` objects have no exterior facet node map."
        return None

    def bottom_nodes(self):
        ":class:`RealFunctionSpace` objects have no bottom nodes."
        return None

    def top_nodes(self):
        ":class:`RealFunctionSpace` objects have no bottom nodes."
        return None

    def local_to_global_map(self, bcs, lgmap=None):
        assert len(bcs) == 0
        return None


@dataclass
class FunctionSpaceCargo:
    """Helper class carrying data for a :class:`WithGeometryBase`.

    It is required because it permits Firedrake to have stripped forms
    that still know Firedrake-specific information (e.g. that they are a
    component of a parent function space).
    """

    topological: FunctionSpace
    parent: Optional[WithGeometryBase]<|MERGE_RESOLUTION|>--- conflicted
+++ resolved
@@ -13,16 +13,11 @@
 import numpy
 import pyop3 as op3
 import ufl
-<<<<<<< HEAD
 from pyop2 import op2, mpi
 from pyop3.utils import just_one, single_valued
-=======
-import finat.ufl
 
 from ufl.duals import is_dual, is_primal
-from pyop2 import op2, mpi
 from pyop2.utils import as_tuple
->>>>>>> c2500aa3
 
 from firedrake import dmhooks, utils
 from firedrake.extrusion_utils import is_real_tensor_product_element
@@ -1005,37 +1000,16 @@
             while fs.component is not None and fs.parent is not None:
                 fs = fs.parent
             if fs.topological != self.topological:
-<<<<<<< HEAD
                 raise RuntimeError("Dirichlet BC defined on a different function space")
-
-        # Caching these things is too complicated, since it depends
-        # not just on the bcs, but also the parent space, and anything
-        # this space has been recursively split out from (e.g. inside
-        # fieldsplit)
 
         unblocked = any(bc.function_space().component is not None for bc in bcs)
         if unblocked:
             idat = indices.copy2()
             bsize = 1
-=======
-                raise RuntimeError("DirichletBC defined on a different FunctionSpace!")
-        unblocked = any(bc.function_space().component is not None
-                        for bc in bcs)
-        if lgmap is None:
-            lgmap = self.dof_dset.lgmap
-            if unblocked:
-                indices = lgmap.indices.copy()
-                bsize = 1
-            else:
-                indices = lgmap.block_indices.copy()
-                bsize = lgmap.getBlockSize()
-                assert bsize == self.block_size
->>>>>>> c2500aa3
         else:
             idat = indices.copy2()
 
         for bc in bcs:
-<<<<<<< HEAD
             p = self._mesh.points[bc.constrained_points].index()
 
             index_forest = {}
@@ -1069,20 +1043,6 @@
         else:
             indices = self.axes.global_numbering
             return PETSc.LGMap().create(indices, bsize=1, comm=self.comm)
-=======
-            if bc.function_space().component is not None:
-                nodes.append(bc.nodes * self.block_size
-                             + bc.function_space().component)
-            elif unblocked:
-                tmp = bc.nodes * self.block_size
-                for i in range(self.block_size):
-                    nodes.append(tmp + i)
-            else:
-                nodes.append(bc.nodes)
-        nodes = numpy.unique(numpy.concatenate(nodes))
-        indices[nodes] = -1
-        return PETSc.LGMap().create(indices, bsize=bsize, comm=lgmap.comm)
->>>>>>> c2500aa3
 
     def collapse(self):
         return type(self)(self.mesh(), self.ufl_element())
@@ -1691,7 +1651,6 @@
     def make_dat(self, val=None, valuetype=None, name=None):
         r"""Return a newly allocated :class:`pyop2.types.glob.Global` representing the
         data for a :class:`.Function` on this space."""
-<<<<<<< HEAD
         if val is not None and val.size != self.axes.size:
             raise ValueError("Provided array has the wrong number of entries")
 
@@ -1701,9 +1660,6 @@
             dtype=valuetype,
             name=name,
         )
-=======
-        return op2.Global(self.block_size, val, valuetype, name, self._comm)
->>>>>>> c2500aa3
 
     def entity_node_map(self, source_mesh, source_integral_type, source_subdomain_id, source_all_integer_subdomain_ids):
         return None
