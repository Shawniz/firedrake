from pyadjoint import ReducedFunctional
from pyadjoint.enlisting import Enlist
from pyop2.mpi import MPI
import numpy as np

import firedrake


class EnsembleReducedFunctional(ReducedFunctional):
    """Enable solving simultaneously reduced functionals in parallel.

    Consider a functional :math:`J` and its gradient :math:`\\dfrac{dJ}{dm}`,
    where :math:`m` is the control parameter. Let us assume that :math:`J` is the sum of
    :math:`N` functionals :math:`J_i(m)`, i.e.,

    .. math::

        J = \\sum_{i=1}^{N} J_i(m).

    The gradient over a summation is a linear operation. Therefore, we can write the gradient
    :math:`\\dfrac{dJ}{dm}` as

    .. math::

        \\frac{dJ}{dm} = \\sum_{i=1}^{N} \\frac{dJ_i}{dm},

    The :class:`EnsembleReducedFunctional` allows simultaneous evaluation of :math:`J_i` and
    :math:`\\dfrac{dJ_i}{dm}`. After that, the allreduce :class:`~.ensemble.Ensemble`
    operation is employed to sum the functionals and their gradients over an ensemble
    communicator.

    If gather_functional is present, then all the values of J are communicated to all ensemble ranks, and passed in a list to gather_functional, which is a reduced functional that expects a list of that size of the relevant types.

    Parameters
    ----------
    J : pyadjoint.OverloadedType
        An instance of an OverloadedType, usually :class:`pyadjoint.AdjFloat`,
        or, a list of those (which should all have the same type).
        This should be the functional that we want to reduce.
    control : pyadjoint.Control or list of pyadjoint.Control
        A single or a list of Control instances, which you want to map to the functional(s).
    ensemble : Ensemble
        An instance of the :class:`~.ensemble.Ensemble`. It is used to communicate the
        functionals and their derivatives between the ensemble members.
    scatter_control : bool
        Whether scattering a control (or a list of controls) over the ensemble communicator
        ``Ensemble.ensemble comm``.
    gather_functional : An instance of the :class:`pyadjoint.ReducedFunctional`.
        that takes in all of the Js.


    See Also
    --------
    :class:`~.ensemble.Ensemble`, :class:`pyadjoint.ReducedFunctional`.

    Notes
    -----
    The functionals :math:`J_i` and the control must be defined over a common
    `ensemble.comm` communicator. To understand more about how ensemble parallelism
    works, please refer to the `Firedrake manual
    <https://www.firedrakeproject.org/parallelism.html#id8>`_.
    """
    def __init__(self, J, control, ensemble, scatter_control=True,
                 gather_functional=None, derivative_components=None):
        self.ensemble = ensemble
        self.controls = Enlist(control)
        J = Enlist(J)
        self.functional = J
        self.Jhats = []
        for i, J in enumerate(self.functional):
            from firedrake.petsc import PETSc
            PETSc.Sys.Print(type(self.functional), type(J))
            self.Jhats.append(ReducedFunctional(J, self.controls,
                              derivative_components=derivative_components))
        self.scatter_control = scatter_control
        self.gather_functional = gather_functional

    def _allgather_J(self, J):
        vals = []
        J = Enlist(J)
        sizes = self.ensemble.ensemble_comm.allgather(len(J))
        rank = self.ensemble.ensemble_comm.rank
        # do a bit of type checking as things can hang and it is hard
        # to diagnose
        if not all(isinstance(J1, type(J[0])) for J1 in J):
            raise TypeError("All items in J should have the same type.")
        Jtype = type(J[0])
        Jtypes = self.ensemble.ensemble_comm.allgather(Jtype)
        if not all(issubclass(Jtype, Jtype1) for Jtype1 in Jtypes):
            raise TypeError("All items in J should have the same type globally.")
        # allgather a flattened list of all of the
        # functional values
        for i, size in enumerate(sizes):
            for j in range(size):
                if issubclass(Jtype, float):
                    if i == rank:
                        Jsend = J[j]
                    else:
                        Jsend = 0.
                    vals.append(self.ensemble.ensemble_comm.bcast(Jsend, root=i))
                elif issubclass(Jtype, firedrake.Function):
                    if i == rank:
                        Jsend = J[j].copy(deepcopy=True)
                    else:
                        Jsend = J[0].copy(deepcopy=True)
                    vals.append(self.ensemble.bcast(Jsend, root=i))
                else:
                    raise NotImplementedError("This type of functional is not supported: " + str(Jtype))
        return vals

    def __call__(self, values):
<<<<<<< HEAD
        """Computes the reduced functional with supplied control value.

        Parameters
        ----------
        values : pyadjoint.OverloadedType
            If you have multiple controls this should be a list of
            new values for each control in the order you listed the controls to the constructor.
            If you have a single control it can either be a list or a single object.
            Each new value should have the same type as the corresponding control.

        Returns
        -------
        pyadjoint.OverloadedType
            The computed value. Typically of instance of :class:`pyadjoint.AdjFloat`.

        """
        local_functional = super(EnsembleReducedFunctional, self).__call__(values)
=======
        local_functional = []
        for i, Jhat in enumerate(self.Jhats):
            local_functional.append(Jhat(values))
>>>>>>> 1ae8c06a
        ensemble_comm = self.ensemble.ensemble_comm
        if self.gather_functional:
            Controls_g = self._allgather_J(local_functional)
            total_functional = self.gather_functional(Controls_g)
        # if gather_functional is None then we do a sum
        else:
            if len(local_functional) > 1:
                raise TypeError("Only scalar functionals supported.")
            local_functional = local_functional[0]
            if isinstance(local_functional, float):
                total_functional = ensemble_comm.allreduce(sendobj=local_functional, op=MPI.SUM)
            elif isinstance(local_functional, firedrake.Function):
                total_functional = type(local_functional)(local_functional.function_space())
                total_functional = self.ensemble.allreduce(local_functional, total_functional)
            else:
                raise NotImplementedError("This type of functional is not supported.")
        return total_functional

    def derivative(self, adj_input=1.0, options=None):
        """Compute derivatives of a functional with respect to the control parameters.

        Parameters
        ----------
        adj_input : float
            The adjoint input.
        options : dict
            Additional options for the derivative computation.

        Returns
        -------
            dJdm_total : pyadjoint.OverloadedType
            The result of Allreduce operations of ``dJdm_local`` into ``dJdm_total`` over the`Ensemble.ensemble_comm`.

        See Also
        --------
        :meth:`~.ensemble.Ensemble.allreduce`, :meth:`pyadjoint.ReducedFunctional.derivative`.
        """

        if self.gather_functional:
            adj_input = self.gather_functional.derivative(adj_input=adj_input,
                                                          options=options)
        i = self.ensemble.ensemble_comm.rank
        sizes = self.ensemble.ensemble_comm.allgather(len(self.functional))
        k = int(np.sum(sizes[:i]))
        for j, Jhat in enumerate(self.Jhats):
            if self.gather_functional:
                der = Jhat.derivative(adj_input=adj_input[k], options=options)
            else:
                der = Jhat.derivative(adj_input=adj_input, options=options)
            # we have the same controls for all local elements of the list
            # so the controls must be added
            if j == 0:
                if isinstance(der, list):
                    dJdm_local = []
                    for l, derl in enumerate(der):
                        dJdm_local.append(derl)
                else:
                    dJdm_local = der
            else:
                if isinstance(der, list):
                    for l, derl in enumerate(der):
                        dJdm_local[l] += derl
                else:
                    dJdm_local += der
            k += 1

        if self.scatter_control:
            dJdm_total = []
            dJdm_local = Enlist(dJdm_local)
            for dJdm in dJdm_local:
                if not isinstance(dJdm, (firedrake.Function, float)):
                    raise NotImplementedError("This type of gradient is not supported.")

                dJdm_total.append(
                    self.ensemble.allreduce(dJdm, type(dJdm)(dJdm.function_space()))
                    if isinstance(dJdm, firedrake.Function)
                    else self.ensemble.ensemble_comm.allreduce(sendobj=dJdm, op=MPI.SUM)
                )
            return self.controls.delist(dJdm_total)
        return self.controls.delist(dJdm_local)

    def hessian(self, m_dot, options=None):
        """The Hessian is not yet implemented for ensemble reduced functional.

        Raises:
            NotImplementedError: This method is not yet implemented for ensemble reduced functional.
        """
        raise NotImplementedError("Hessian is not yet implemented for ensemble reduced functional.")<|MERGE_RESOLUTION|>--- conflicted
+++ resolved
@@ -109,29 +109,9 @@
         return vals
 
     def __call__(self, values):
-<<<<<<< HEAD
-        """Computes the reduced functional with supplied control value.
-
-        Parameters
-        ----------
-        values : pyadjoint.OverloadedType
-            If you have multiple controls this should be a list of
-            new values for each control in the order you listed the controls to the constructor.
-            If you have a single control it can either be a list or a single object.
-            Each new value should have the same type as the corresponding control.
-
-        Returns
-        -------
-        pyadjoint.OverloadedType
-            The computed value. Typically of instance of :class:`pyadjoint.AdjFloat`.
-
-        """
-        local_functional = super(EnsembleReducedFunctional, self).__call__(values)
-=======
         local_functional = []
         for i, Jhat in enumerate(self.Jhats):
             local_functional.append(Jhat(values))
->>>>>>> 1ae8c06a
         ensemble_comm = self.ensemble.ensemble_comm
         if self.gather_functional:
             Controls_g = self._allgather_J(local_functional)
