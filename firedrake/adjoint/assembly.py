import numbers
from functools import wraps
from pyadjoint.tape import annotate_tape, stop_annotating, get_working_tape
from pyadjoint.overloaded_type import create_overloaded_object
from firedrake.adjoint.blocks import AssembleBlock


def annotate_assemble(assemble):
    @wraps(assemble)
    def wrapper(*args, **kwargs):
        """When a form is assembled, the information about its nonlinear dependencies is lost,
        and it is no longer easy to manipulate. Therefore, we decorate :func:`.assemble`
        to *attach the form to the assembled object*. This lets the automatic annotation work,
        even when the user calls the lower-level :py:data:`solve(A, x, b)`.
        """
        ad_block_tag = kwargs.pop("ad_block_tag", None)
        annotate = annotate_tape(kwargs)
        with stop_annotating():
            output = assemble(*args, **kwargs)

        from firedrake.function import Function
        form = args[0]
        if isinstance(output, (numbers.Complex, Function)):
<<<<<<< HEAD
            # Assembling a 0-form or a BaseFormOperator (e.g. Interp)
=======
>>>>>>> 55380812
            if not annotate:
                return output

            if not isinstance(output, (float, Function)):
                raise NotImplementedError("Taping for complex-valued 0-forms not yet done!")
            output = create_overloaded_object(output)
            block = AssembleBlock(form, ad_block_tag=ad_block_tag)

            tape = get_working_tape()
            tape.add_block(block)

            block.add_output(output.block_variable)
        else:
<<<<<<< HEAD
            # Assembled a 1-form or a 2-form
=======
            # Assembled a matrix
>>>>>>> 55380812
            output.form = form

        return output

    return wrapper<|MERGE_RESOLUTION|>--- conflicted
+++ resolved
@@ -21,10 +21,7 @@
         from firedrake.function import Function
         form = args[0]
         if isinstance(output, (numbers.Complex, Function)):
-<<<<<<< HEAD
             # Assembling a 0-form or a BaseFormOperator (e.g. Interp)
-=======
->>>>>>> 55380812
             if not annotate:
                 return output
 
@@ -38,11 +35,7 @@
 
             block.add_output(output.block_variable)
         else:
-<<<<<<< HEAD
-            # Assembled a 1-form or a 2-form
-=======
-            # Assembled a matrix
->>>>>>> 55380812
+            # Assembled a 2-form
             output.form = form
 
         return output
