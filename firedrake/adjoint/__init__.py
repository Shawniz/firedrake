--- conflicted
+++ resolved
@@ -37,15 +37,10 @@
 
 from firedrake.adjoint.ufl_constraints import UFLInequalityConstraint, \
     UFLEqualityConstraint  # noqa F401
-<<<<<<< HEAD
-from firedrake.adjoint.ensemble_reduced_functional import EnsembleReducedFunctional  # noqa F401
-from firedrake.adjoint.fourdvar_reduced_functional import FourDVarReducedFunctional  # noqa F401
-=======
 from firedrake.adjoint.fourdvar_reduced_functional import *  # noqa F401
 from firedrake.adjoint.ensemble_reduced_functional import *  # noqa F401
 from firedrake.adjoint.ensemble_adjvec import EnsembleAdjVec  # noqa F401
 from firedrake.adjoint.allatonce_reduced_functional import AllAtOnceReducedFunctional  # noqa F401
->>>>>>> b52222aa
 import numpy_adjoint  # noqa F401
 import firedrake.ufl_expr
 import types
