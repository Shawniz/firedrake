--- conflicted
+++ resolved
@@ -522,7 +522,6 @@
                                           options_prefix=options_prefix)
         else:
             raise TypeError("Mismatching FormSum shapes")
-<<<<<<< HEAD
     elif isinstance(expr, ufl.ExternalOperator):
         opts = {'form_compiler_parameters': form_compiler_parameters,
                 'mat_type': mat_type, 'sub_mat_type': sub_mat_type,
@@ -539,10 +538,7 @@
         expr = expr._ufl_expr_reconstruct_(*expr.ufl_operands, argument_slots=(v,) + expr.argument_slots()[1:])
         # Call the external operator assembly
         return expr.assemble(assembly_opts=opts)
-    elif isinstance(expr, ufl.Interp):
-=======
     elif isinstance(expr, ufl.Interpolate):
->>>>>>> 2d9cf81d
         # Replace assembled children
         _, expression = expr.argument_slots()
         v, *assembled_expression = args
