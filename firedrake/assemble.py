import abc
from collections import OrderedDict
import functools
import itertools
from itertools import product
import operator

import cachetools
import finat
import firedrake
import numpy
from tsfc import kernel_args
from tsfc.finatinterface import create_element
import ufl
from firedrake import (assemble_expressions, extrusion_utils as eutils, matrix, parameters, solving,
                       tsfc_interface, utils)
from firedrake.adjoint import annotate_assemble
from firedrake.bcs import DirichletBC, EquationBC, EquationBCSplit
<<<<<<< HEAD
from firedrake.slate import slac, slate
from firedrake.utils import ScalarType
from firedrake.petsc import PETSc
=======
from firedrake.functionspacedata import entity_dofs_key, entity_permutations_key
from firedrake.petsc import PETSc
from firedrake.slate import slac, slate
from firedrake.slate.slac.kernel_builder import CellFacetKernelArg, LayerCountKernelArg
from firedrake.utils import ScalarType, tuplify
>>>>>>> 47c34bc0
from pyop2 import op2
from pyop2.exceptions import MapValueError, SparsityFormatError
from pyop2.utils import cached_property


__all__ = "assemble",


_FORM_CACHE_KEY = "firedrake.assemble.FormAssembler"
"""Entry used in form cache to try and reuse assemblers where possible."""


@PETSc.Log.EventDecorator()
@annotate_assemble
def assemble(expr, *args, **kwargs):
    r"""Evaluate expr.

    :arg expr: a :class:`~ufl.classes.Form`, :class:`~ufl.classes.Expr` or
        a :class:`~slate.TensorBase` expression.
    :arg tensor: Existing tensor object to place the result in.
    :arg bcs: Iterable of boundary conditions to apply.
    :kwarg diagonal: If assembling a matrix is it diagonal?
    :kwarg form_compiler_parameters: Dictionary of parameters to pass to
        the form compiler. Ignored if not assembling a :class:`~ufl.classes.Form`.
        Any parameters provided here will be overridden by parameters set on the
        :class:`~ufl.classes.Measure` in the form. For example, if a
        ``quadrature_degree`` of 4 is specified in this argument, but a degree of
        3 is requested in the measure, the latter will be used.
    :kwarg mat_type: String indicating how a 2-form (matrix) should be
        assembled -- either as a monolithic matrix (``"aij"`` or ``"baij"``),
        a block matrix (``"nest"``), or left as a :class:`.ImplicitMatrix` giving
        matrix-free actions (``'matfree'``). If not supplied, the default value in
        ``parameters["default_matrix_type"]`` is used.  BAIJ differs
        from AIJ in that only the block sparsity rather than the dof
        sparsity is constructed.  This can result in some memory
        savings, but does not work with all PETSc preconditioners.
        BAIJ matrices only make sense for non-mixed matrices.
    :kwarg sub_mat_type: String indicating the matrix type to
        use *inside* a nested block matrix.  Only makes sense if
        ``mat_type`` is ``nest``.  May be one of ``"aij"`` or ``"baij"``.  If
        not supplied, defaults to ``parameters["default_sub_matrix_type"]``.
    :kwarg appctx: Additional information to hang on the assembled
        matrix if an implicit matrix is requested (mat_type ``"matfree"``).
    :kwarg options_prefix: PETSc options prefix to apply to matrices.
    :kwarg zero_bc_nodes: If ``True``, set the boundary condition nodes in the
        output tensor to zero rather than to the values prescribed by the
        boundary condition. Default is ``False``.

    :returns: See below.

    If expr is a :class:`~ufl.classes.Form` or Slate tensor expression then
    this evaluates the corresponding integral(s) and returns a :class:`float`
    for 0-forms, a :class:`.Function` for 1-forms and a :class:`.Matrix` or
    :class:`.ImplicitMatrix` for 2-forms. In the case of 2-forms the rows
    correspond to the test functions and the columns to the trial functions.

    If expr is an expression other than a form, it will be evaluated
    pointwise on the :class:`.Function`\s in the expression. This will
    only succeed if all the Functions are on the same
    :class:`.FunctionSpace`.

    If ``tensor`` is supplied, the assembled result will be placed
    there, otherwise a new object of the appropriate type will be
    returned.

    If ``bcs`` is supplied and ``expr`` is a 2-form, the rows and columns
    of the resulting :class:`.Matrix` corresponding to boundary nodes
    will be set to 0 and the diagonal entries to 1. If ``expr`` is a
    1-form, the vector entries at boundary nodes are set to the
    boundary condition values.

    .. note::
        For 1-form assembly, the resulting object should in fact be a *cofunction*
        instead of a :class:`.Function`. However, since cofunctions are not
        currently supported in UFL, functions are used instead.
    """
<<<<<<< HEAD
    if isinstance(expr, (ufl.form.BaseForm, slate.TensorBase)):
        return assemble_base_form(expr, tensor, bcs, diagonal, assembly_type,
                                  form_compiler_parameters,
                                  mat_type, sub_mat_type,
                                  appctx, options_prefix)
=======
    if isinstance(expr, (ufl.form.Form, slate.TensorBase)):
        return _assemble_form(expr, *args, **kwargs)
>>>>>>> 47c34bc0
    elif isinstance(expr, ufl.core.expr.Expr):
        return assemble_expressions.assemble_expression(expr)
    else:
        raise TypeError(f"Unable to assemble: {expr}")


def assemble_base_form(expr, tensor, bcs, diagonal, assembly_type,
                       form_compiler_parameters,
                       mat_type, sub_mat_type,
                       appctx, options_prefix, visited=None):

    # Preprocess and restructure the DAG
    expr = preassemble_base_form(expr, mat_type, form_compiler_parameters)

    # DAG assembly: traverse the DAG in a post-order fashion and evaluate the node as we go.
    stack = [expr]
    visited = visited or {}
    while stack:
        e = stack.pop()
        unvisted_children = []
        operands = base_form_operands(e)
        for arg in operands:
            if arg not in visited:
                unvisted_children.append(arg)

        if unvisted_children:
            stack.append(e)
            stack.extend(unvisted_children)
        else:
            visited[e] = base_form_assembly_visitor(e, tensor, bcs, diagonal,
                                                    assembly_type,
                                                    form_compiler_parameters,
                                                    mat_type, sub_mat_type,
                                                    appctx, options_prefix,
                                                    *(visited[arg] for arg in operands))

    # Update tensor with the assembled result value
    assembled_base_form = visited[expr]
    # Doesn't need to update `tensor` with `assembled_base_form`
    # for assembled 1-form (Cofunction) because both underlying
    # Dat objects are the same (they automatically update).
    if tensor and isinstance(assembled_base_form, matrix.MatrixBase):
        # Uses the PETSc copy method.
        assembled_base_form.petscmat.copy(tensor.petscmat)
    return assembled_base_form


def restructure_base_form(expr, visited=None):
    r"""Perform a preorder traversal to simplify and optimize the DAG.

    Example: Let's consider F(u, N(u; v*); v) with N(u; v*) and external operator.
             We have: dFdu = \frac{\partial F}{\partial u} + Action(dFdN, dNdu)
             Now taking the action on a rank-1 object w (e.g. Coefficient/Cofunction) results in:

        (1) Action(Action(dFdN, dNdu), w)

                Action                     Action
                /    \                     /     \
              Action  w     ----->       dFdN   Action
              /    \                            /    \
            dFdN    dNdu                      dNdu    w

        This situations does not only arise for ExternalOperator but also when we have a 2-form instead of dNdu!

        (2) Action(dNdu, w)

             Action
              /   \
             /     w        ----->   dNdu(u; w, v*)
            /
       dNdu(u; uhat, v*)

        (3) Adjoint(dNdu)

             Adjoint
                |           ----->   dNdu(u; v*, uhat)
           dNdu(u; uhat, v*)

        (4) Action(F, N)
                                                          F
             Action         ----->   F(..., N)[v]  =      |
              /   \
            F[v]   N                                      N


    So from Action(Action(dFdN, dNdu(u; v*)), w) we get:

             Action             Action               Action
             /    \    (1)      /     \      (2)     /     \               (4)                                dFdN
           Action  w  ---->  dFdN   Action  ---->  dFdN   dNdu(u; w, v*)  ---->  dFdN(..., dNdu(u; w, v*)) =    |
           /    \                    /    \                                                                  dNdu(u; w, v*)
         dFdN    dNdu              dNdu    w

    It uses a recursive approach to reconstruct the DAG as we traverse it, enabling to take into account
    the dag rotation (i.e. (1) and (2)) in expr.
    """
    visited = visited or {}
    if expr in visited:
        return visited[expr]

    operands = base_form_operands(expr)

    # Perform the DAG rotation when needed
    if isinstance(expr, ufl.Action):
        left = expr.left()
        right = expr.right()
        is_rank_1 = lambda x: isinstance(x, (firedrake.Cofunction, firedrake.Function)) or len(x.arguments()) == 1
        is_rank_2 = lambda x: len(x.arguments()) == 2

        if isinstance(left, ufl.Form) and is_rank_1(right):
            v_rep = left.arguments()[-1]
            visited[expr] = ufl.replace(left, {v_rep: right})
            return visited[expr]
        # If left is Action and has a rank 2, then it is an action of a 2-form on a 2-form
        if isinstance(left, ufl.Action) and is_rank_2(left):
            operands = [left.left(), ufl.action(left.right(), right)]
        if isinstance(left, ufl.ExternalOperator) and is_rank_1(right):
            arg = left.arguments()[-1]
            visited[expr] = ufl.replace(left, {arg: right})
            return visited[expr]

    if isinstance(expr, ufl.Adjoint) and isinstance(expr.form(), ufl.ExternalOperator):
        e = expr.form()
        # Adjoint arguments have already been swapped
        args = expr.arguments()
        visited[expr] = e._ufl_expr_reconstruct(*e.ufl_operands, argument_slots=args)
        return visited[expr]

    # Visit/update the children
    # operands = list(preassemble_base_form(op, visited) for op in operands)
    operands = list(restructure_base_form(op, visited) for op in operands)
    # Need to reconstruct the DAG as we traverse it!
    #  -> ufl.replace does not apply on most of the base form objects
    visited[expr] = reconstruct_node_from_operands(expr, operands)
    return visited[expr]


def reconstruct_node_from_operands(expr, operands):
    if isinstance(expr, ufl.form.FormSum):
        return ufl.FormSum(*[(op, 1) for op in operands])
    if isinstance(expr, ufl.Adjoint):
        form, = operands
        return ufl.Adjoint(form)
    if isinstance(expr, ufl.Action):
        left, right = operands
        return ufl.Action(left, right)
    # if isinstance(expr, ufl.ExternalOperator):
    #    import ipdb; ipdb.set_trace()
    return expr


def base_form_operands(expr):
    if isinstance(expr, ufl.form.FormSum):
        return expr.components()
    if isinstance(expr, ufl.Adjoint):
        return [expr.form()]
    if isinstance(expr, ufl.Action):
        return [expr.left(), expr.right()]
    if isinstance(expr, ufl.Form):
        return list(reversed(expr.external_operators()))
    if isinstance(expr, ufl.ExternalOperator):
        return list(e for e in reversed(expr.external_operators()) if e is not expr)
        # TODO: At the moment assemble nothing instead of only assembling BaseForm
        # return tuple(expr.ufl_operands() + expr.argument_slots())
    return []


def preprocess_form(form, fc_params):
    """Preprocess ufl.Form objects

    :arg form: a :class:`~ufl.classes.Form`
    :arg fc_params:: Dictionary of parameters to pass to the form compiler.

    :returns: The resulting preprocessed :class:`~ufl.classes.Form`.

    This function preprocess the form, mainly by expanding the derivatives, in order to determine
    if we are dealing with a :class:`~ufl.classes.Form` or another :class:`~ufl.classes.BaseForm` object.
    This function is called in :func:`base_form_assembly_visitor`. Depending on the type of the resulting tensor,
    we may call :func:`assemble_form` or traverse the sub-DAG via :func:`assemble_base_form`.
    """
    from firedrake.parameters import parameters as default_parameters
    from tsfc.parameters import is_complex

    if fc_params is None:
        fc_params = default_parameters["form_compiler"].copy()
    else:
        # Override defaults with user-specified values
        _ = fc_params
        fc_params = default_parameters["form_compiler"].copy()
        fc_params.update(_)

    complex_mode = fc_params and is_complex(fc_params.get("scalar_type"))

    return ufl.algorithms.preprocess_form(form, complex_mode)


def preassemble_base_form(expr, mat_type, form_compiler_parameters):
    if isinstance(expr, ufl.form.Form) and mat_type != "matfree":
        # For "matfree", Form evaluation is delayed
        expr = preprocess_form(expr, form_compiler_parameters)
    expr = restructure_base_form(expr)
    expr = restructure_base_form(expr)
    return expr


def base_form_assembly_visitor(expr, tensor, bcs, diagonal, assembly_type, form_compiler_parameters,
                               mat_type, sub_mat_type, appctx, options_prefix, *args):
    if isinstance(expr, (ufl.form.Form, slate.TensorBase)):

        if args and mat_type != "matfree":
            # Retrieve the Form's children
            external_operators = list(reversed(expr.external_operators()))
            # Substitute the external operators by their output
            expr = ufl.replace(expr, dict(zip(external_operators, args)))

        res = assemble_form(expr, tensor, bcs, diagonal, assembly_type,
                            form_compiler_parameters,
                            mat_type, sub_mat_type,
                            appctx, options_prefix)

        if isinstance(res, firedrake.Function):
            res = firedrake.Cofunction(res.function_space(), val=res.vector())
        return res
    elif isinstance(expr, ufl.Adjoint):
        if (len(args) != 1):
            raise TypeError("Not enough operands for Adjoint")
        mat = args[0]
        res = PETSc.Mat().create()
        petsc_mat = mat.M.handle
        # TODO Add Hermitian Transpose to petsc4py and replace transpose
        petsc_mat.transpose()
        (row, col) = mat.arguments()
        return matrix.AssembledMatrix((col, row), bcs, petsc_mat,
                                      appctx=appctx,
                                      options_prefix=options_prefix)
    elif isinstance(expr, ufl.Action):
        if (len(args) != 2):
            raise TypeError("Not enough operands for Action")
        lhs = args[0]
        if not isinstance(lhs, matrix.MatrixBase):
            raise TypeError("Incompatible LHS for Action")
        rhs = args[1]
        if isinstance(rhs, (firedrake.Cofunction, firedrake.Function)):
            if isinstance(lhs, matrix.ImplicitMatrix):
                petsc_mat = lhs.petscmat
            else:
                petsc_mat = lhs.M.handle
            (row, col) = lhs.arguments()
            res = _make_vector(col)

            with rhs.dat.vec_ro as v_vec:
                with res.dat.vec as res_vec:
                    petsc_mat.mult(v_vec, res_vec)
            return firedrake.Cofunction(row.function_space(), val=res.dat)
        elif isinstance(rhs, matrix.MatrixBase):
            petsc_mat = lhs.M.handle
            (row, col) = lhs.arguments()
            res = PETSc.Mat().create()
            # TODO Figure out what goes here
            res = petsc_mat.matMult(rhs.M.handle)
            return matrix.AssembledMatrix(rhs.arguments(), bcs, res,
                                          appctx=appctx,
                                          options_prefix=options_prefix)
        else:
            raise TypeError("Incompatible RHS for Action")
    elif isinstance(expr, ufl.FormSum):
        if (len(args) != len(expr.weights())):
            raise TypeError("Mismatching weights and operands in FormSum")
        if len(args) == 0:
            raise TypeError("Empty FormSum")
        if all([isinstance(op, firedrake.Cofunction) for op in args]):
            # TODO check all are in same function space
            res = sum([w*op.dat for (op, w) in zip(args, expr.weights())])
            return firedrake.Cofunction(args[0].function_space(), res)
        elif all([isinstance(op, ufl.Matrix) for op in args]):
            res = PETSc.Mat().create()
            is_set = False
            for (op, w) in zip(args, expr.weights()):
                petsc_mat = op.M.handle
                petsc_mat.scale(w)
                if is_set:
                    res = res + petsc_mat
                else:
                    res = petsc_mat
                    is_set = True
            return matrix.AssembledMatrix(expr.arguments()[0], bcs, res,
                                          appctx=appctx,
                                          options_prefix=options_prefix)
        else:
            raise TypeError("Mismatching FormSum shapes")
    elif isinstance(expr, ufl.ExternalOperator):
        opts = _AssemblyOpts(diagonal, assembly_type, form_compiler_parameters,
                             mat_type, sub_mat_type, appctx, options_prefix)
        # Replace external operators in the operands of the external operator expr by their result
        if args:
            children = base_form_operands(expr)
            expr = ufl.replace(expr, dict(zip(children, args)))
        return expr.assemble(assembly_opts=opts)
    elif isinstance(expr, (ufl.Cofunction, ufl.Coargument, ufl.Matrix)):
        return expr
    elif isinstance(expr, ufl.Coefficient):
        return expr
    else:
        print(type(expr))
        raise TypeError(f"Unrecognised BaseForm instance: {expr}")


@PETSc.Log.EventDecorator()
def allocate_matrix(expr, bcs=None, *, mat_type=None, sub_mat_type=None,
                    appctx=None, form_compiler_parameters=None, options_prefix=None):
    r"""Allocate a matrix given an expression.

    .. warning::

       Do not use this function unless you know what you're doing.
    """
    bcs = bcs or ()
    appctx = appctx or {}

    matfree = mat_type == "matfree"
    arguments = expr.arguments()
    if bcs is None:
        bcs = ()
    else:
        if any(isinstance(bc, EquationBC) for bc in bcs):
            raise TypeError("EquationBC objects not expected here. "
                            "Preprocess by extracting the appropriate form with bc.extract_form('Jp') or bc.extract_form('J')")
    if matfree:
        return matrix.ImplicitMatrix(expr, bcs,
                                     appctx=appctx,
                                     fc_params=form_compiler_parameters,
                                     options_prefix=options_prefix)

    integral_types = set(i.integral_type() for i in expr.integrals())
    for bc in bcs:
        integral_types.update(integral.integral_type()
                              for integral in bc.integrals())
    nest = mat_type == "nest"
    if nest:
        baij = sub_mat_type == "baij"
    else:
        baij = mat_type == "baij"

    if any(len(a.function_space()) > 1 for a in arguments) and mat_type == "baij":
        raise ValueError("BAIJ matrix type makes no sense for mixed spaces, use 'aij'")

    get_cell_map = operator.methodcaller("cell_node_map")
    get_extf_map = operator.methodcaller("exterior_facet_node_map")
    get_intf_map = operator.methodcaller("interior_facet_node_map")
    domains = OrderedDict((k, set()) for k in (get_cell_map,
                                               get_extf_map,
                                               get_intf_map))
    mapping = {"cell": (get_cell_map, op2.ALL),
               "exterior_facet_bottom": (get_cell_map, op2.ON_BOTTOM),
               "exterior_facet_top": (get_cell_map, op2.ON_TOP),
               "interior_facet_horiz": (get_cell_map, op2.ON_INTERIOR_FACETS),
               "exterior_facet": (get_extf_map, op2.ALL),
               "exterior_facet_vert": (get_extf_map, op2.ALL),
               "interior_facet": (get_intf_map, op2.ALL),
               "interior_facet_vert": (get_intf_map, op2.ALL)}
    for integral_type in integral_types:
        try:
            get_map, region = mapping[integral_type]
        except KeyError:
            raise ValueError(f"Unknown integral type '{integral_type}'")
        domains[get_map].add(region)

    test, trial = arguments
    map_pairs, iteration_regions = zip(*(((get_map(test), get_map(trial)),
                                          tuple(sorted(regions)))
                                         for get_map, regions in domains.items()
                                         if regions))
    try:
        sparsity = op2.Sparsity((test.function_space().dof_dset,
                                 trial.function_space().dof_dset),
                                tuple(map_pairs),
                                iteration_regions=tuple(iteration_regions),
                                nest=nest,
                                block_sparse=baij)
    except SparsityFormatError:
        raise ValueError("Monolithic matrix assembly not supported for systems "
                         "with R-space blocks")

    return matrix.Matrix(expr, bcs, mat_type, sparsity, ScalarType,
                         options_prefix=options_prefix)


@PETSc.Log.EventDecorator()
def create_assembly_callable(expr, tensor=None, bcs=None, form_compiler_parameters=None,
                             mat_type=None, sub_mat_type=None, diagonal=False):
    r"""Create a callable object than be used to assemble expr into a tensor.

    This is really only designed to be used inside residual and
    jacobian callbacks, since it always assembles back into the
    initially provided tensor.  See also :func:`allocate_matrix`.

    .. warning::

        This function is now deprecated.

    .. warning::

       Really do not use this function unless you know what you're doing.
    """
    import warnings
    with warnings.catch_warnings():
        warnings.simplefilter("once", DeprecationWarning)
        warnings.warn("create_assembly_callable is now deprecated. Please use assemble or FormAssembler instead.",
                      DeprecationWarning)

    if tensor is None:
        raise ValueError("Have to provide tensor to write to")

    rank = len(expr.arguments())
    if rank == 0:
        return ZeroFormAssembler(expr, tensor, form_compiler_parameters).assemble
    elif rank == 1 or (rank == 2 and diagonal):
        return OneFormAssembler(expr, tensor, bcs, diagonal=diagonal,
                                form_compiler_parameters=form_compiler_parameters).assemble
    elif rank == 2:
        return TwoFormAssembler(expr, tensor, bcs, form_compiler_parameters).assemble
    else:
        raise AssertionError


def _assemble_form(form, tensor=None, bcs=None, *,
                   diagonal=False,
                   mat_type=None,
                   sub_mat_type=None,
                   appctx=None,
                   options_prefix=None,
                   form_compiler_parameters=None,
                   zero_bc_nodes=False):
    """Assemble a form.

    See :func:`assemble` for a description of the arguments to this function.
    """
    bcs = solving._extract_bcs(bcs)

    _check_inputs(form, tensor, bcs, diagonal)

    if tensor is not None:
        _zero_tensor(tensor, form, diagonal)
    else:
        tensor = _make_tensor(form, bcs, diagonal=diagonal, mat_type=mat_type,
                              sub_mat_type=sub_mat_type, appctx=appctx,
                              form_compiler_parameters=form_compiler_parameters,
                              options_prefix=options_prefix)

    # It is expensive to construct new assemblers because extracting the data
    # from the form is slow. Since all of the data structures in the assembler
    # are persistent apart from the output tensor, we stash the assembler on the
    # form and swap out the tensor if needed.
    # The cache key only needs to contain the boundary conditions, diagonal and
    # form compiler parameters since all other assemble kwargs are only used for
    # creating the tensor which is handled above and has no bearing on the assembler.
    # Note: This technically creates a memory leak since bcs are 'heavy' and so
    # repeated assembly of the same form but with different boundary conditions
    # will lead to old bcs getting stored along with old tensors.

    # FIXME This only works for 1-forms at the moment
    is_cacheable = len(form.arguments()) == 1
    if is_cacheable:
        try:
            key = tuple(bcs), diagonal, tuplify(form_compiler_parameters), zero_bc_nodes
            assembler = form._cache[_FORM_CACHE_KEY][key]
            assembler.replace_tensor(tensor)
            return assembler.assemble()
        except KeyError:
            pass

    rank = len(form.arguments())
    if rank == 0:
        assembler = ZeroFormAssembler(form, tensor, form_compiler_parameters)
    elif rank == 1 or (rank == 2 and diagonal):
        assembler = OneFormAssembler(form, tensor, bcs, diagonal=diagonal,
                                     form_compiler_parameters=form_compiler_parameters,
                                     needs_zeroing=False, zero_bc_nodes=zero_bc_nodes)
    elif rank == 2:
        assembler = TwoFormAssembler(form, tensor, bcs, form_compiler_parameters,
                                     needs_zeroing=False)
    else:
        raise AssertionError

    if is_cacheable:
        if _FORM_CACHE_KEY not in form._cache:
            form._cache[_FORM_CACHE_KEY] = {}
        form._cache[_FORM_CACHE_KEY][key] = assembler

    return assembler.assemble()


def _check_inputs(form, tensor, bcs, diagonal):
    # Ensure mesh is 'initialised' as we could have got here without building a
    # function space (e.g. if integrating a constant).
    for mesh in form.ufl_domains():
        mesh.init()

    if diagonal and any(isinstance(bc, EquationBCSplit) for bc in bcs):
        raise NotImplementedError("Diagonal assembly and EquationBC not supported")

    rank = len(form.arguments())
    if rank == 0:
        assert tensor is None
        assert not bcs
    elif rank == 1:
        test, = form.arguments()

        if tensor is not None and test.function_space() != tensor.function_space():
            raise ValueError("Form's argument does not match provided result tensor")
    elif rank == 2 and diagonal:
        test, trial = form.arguments()
        if test.function_space() != trial.function_space():
            raise ValueError("Can only assemble the diagonal of 2-form if the function spaces match")
    elif rank == 2:
        if tensor is not None and tensor.a.arguments() != form.arguments():
            raise ValueError("Form's arguments do not match provided result tensor")
    else:
        raise AssertionError

    if any(c.dat.dtype != ScalarType for c in form.coefficients()):
        raise ValueError("Cannot assemble a form containing coefficients where the "
                         "dtype is not the PETSc scalar type.")


def _zero_tensor(tensor, form, diagonal):
    rank = len(form.arguments())
    assert rank != 0
    if rank == 1 or (rank == 2 and diagonal):
        tensor.dat.zero()
    elif rank == 2:
        if not isinstance(tensor, matrix.ImplicitMatrix):
            tensor.M.zero()
    else:
        raise AssertionError


def _make_tensor(form, bcs, *, diagonal, mat_type, sub_mat_type, appctx,
                 form_compiler_parameters, options_prefix):
    rank = len(form.arguments())
    if rank == 0:
        return op2.Global(1, [0.0], dtype=utils.ScalarType)
    elif rank == 1:
        test, = form.arguments()
        return firedrake.Function(test.function_space())
    elif rank == 2 and diagonal:
        test, _ = form.arguments()
        return firedrake.Function(test.function_space())
    elif rank == 2:
        mat_type, sub_mat_type = _get_mat_type(mat_type, sub_mat_type, form.arguments())
        return allocate_matrix(form, bcs, mat_type=mat_type, sub_mat_type=sub_mat_type,
                               appctx=appctx, form_compiler_parameters=form_compiler_parameters,
                               options_prefix=options_prefix)
    else:
        raise AssertionError


class FormAssembler(abc.ABC):
    """Abstract base class for assembling forms.

    :param form: The variational form to be assembled.
    :param tensor: The output tensor to store the result.
    :param bcs: Iterable of boundary conditions to apply.
    :param form_compiler_parameters: Optional parameters to pass to the
        TSFC and/or Slate compilers.
    :param needs_zeroing: Should ``tensor`` be zeroed before assembling?
    """

    def __init__(self, form, tensor, bcs=(), form_compiler_parameters=None, needs_zeroing=True):
        assert tensor is not None

        bcs = solving._extract_bcs(bcs)

        self._form = form
        self._tensor = tensor
        self._bcs = bcs
        self._form_compiler_params = form_compiler_parameters or {}
        self._needs_zeroing = needs_zeroing

    @property
    @abc.abstractmethod
    def result(self):
        """The result of the assembly operation."""

    @property
    @abc.abstractmethod
    def diagonal(self):
        """Are we assembling the diagonal of a 2-form?"""

    def assemble(self):
        """Perform the assembly.

        :returns: The assembled object.
        """
        if self._needs_zeroing:
            self._as_pyop2_type(self._tensor).zero()

        for parloop in self.parloops:
            parloop()

        for bc in self._bcs:
            if isinstance(bc, EquationBC):  # can this be lifted?
                bc = bc.extract_form("F")
            self._apply_bc(bc)

        return self.result

    def replace_tensor(self, tensor):
        if tensor is self._tensor:
            return

        # TODO We should have some proper checks here
        for lknl, parloop in zip(self.local_kernels, self.parloops):
            data = _FormHandler.index_tensor(tensor, self._form, lknl.indices, self.diagonal)
            parloop.arguments[0].data = data
        self._tensor = tensor

    @cached_property
    def local_kernels(self):
        try:
            topology, = set(d.topology for d in self._form.ufl_domains())
        except ValueError:
            raise NotImplementedError("All integration domains must share a mesh topology")

        for o in itertools.chain(self._form.arguments(), self._form.coefficients()):
            domain = o.ufl_domain()
            if domain is not None and domain.topology != topology:
                raise NotImplementedError("Assembly with multiple meshes is not supported")

        if isinstance(self._form, ufl.Form):
            return tsfc_interface.compile_form(self._form, "form", diagonal=self.diagonal,
                                               parameters=self._form_compiler_params)
        elif isinstance(self._form, slate.TensorBase):
            return slac.compile_expression(self._form, compiler_parameters=self._form_compiler_params)
        else:
            raise AssertionError

    @cached_property
    def all_integer_subdomain_ids(self):
        return tsfc_interface.gather_integer_subdomain_ids(self.local_kernels)

    @cached_property
    def global_kernels(self):
        return tuple(_make_global_kernel(self._form, tsfc_knl, self.all_integer_subdomain_ids,
                                         diagonal=self.diagonal,
                                         unroll=self.needs_unrolling(tsfc_knl, self._bcs))
                     for tsfc_knl in self.local_kernels)

    @cached_property
    def parloops(self):
        return tuple(ParloopBuilder(self._form, lknl, gknl, self._tensor,
                                    self.all_integer_subdomain_ids, diagonal=self.diagonal,
                                    lgmaps=self.collect_lgmaps(lknl, self._bcs)).build()
                     for lknl, gknl in zip(self.local_kernels, self.global_kernels))

    def needs_unrolling(self, local_knl, bcs):
        """Do we need to address matrix elements directly rather than in
        a blocked fashion?

        This is slower but required for the application of some boundary conditions
        to 2-forms.

        :param local_knl: A :class:`tsfc_interface.SplitKernel`.
        :param bcs: Iterable of boundary conditions.
        """
        return False

    def collect_lgmaps(self, local_knl, bcs):
        """Return any local-to-global maps that need to be swapped out.

        This is only needed when applying boundary conditions to 2-forms.

        :param local_knl: A :class:`tsfc_interface.SplitKernel`.
        :param bcs: Iterable of boundary conditions.
        """
        return None

    @staticmethod
    def _as_pyop2_type(tensor):
        if isinstance(tensor, op2.Global):
            return tensor
        elif isinstance(tensor, firedrake.Function):
            return tensor.dat
        elif isinstance(tensor, matrix.Matrix):
            return tensor.M
        else:
            raise AssertionError


class ZeroFormAssembler(FormAssembler):
    """Class for assembling a 0-form."""

    diagonal = False
    """Diagonal assembly not possible for zero forms."""

    def __init__(self, form, tensor, form_compiler_parameters=None):
        super().__init__(form, tensor, (), form_compiler_parameters)

    @property
    def result(self):
        return self._tensor.data[0]


class OneFormAssembler(FormAssembler):
    """Class for assembling a 1-form.

    :param diagonal: Are we actually assembling the diagonal of a 2-form?
    :param zero_bc_nodes: If ``True``, set the boundary condition nodes in the
        output tensor to zero rather than to the values prescribed by the
        boundary condition.

    For all other arguments see :class:`FormAssembler` for more information.
    """

    def __init__(self, form, tensor, bcs=(), diagonal=False, zero_bc_nodes=False,
                 form_compiler_parameters=None, needs_zeroing=True):
        super().__init__(form, tensor, bcs, form_compiler_parameters, needs_zeroing)
        self._diagonal = diagonal
        self._zero_bc_nodes = zero_bc_nodes

    @property
    def diagonal(self):
        return self._diagonal

    @property
    def result(self):
        return self._tensor

    def _apply_bc(self, bc):
        # TODO Maybe this could be a singledispatchmethod?
        if isinstance(bc, DirichletBC):
            self._apply_dirichlet_bc(bc)
        elif isinstance(bc, EquationBCSplit):
            bc.zero(self._tensor)

            type(self)(bc.f, self._tensor, bc.bcs, self._diagonal, self._zero_bc_nodes,
                       self._form_compiler_params, needs_zeroing=False).assemble()
        else:
            raise AssertionError

    def _apply_dirichlet_bc(self, bc):
        if not self._zero_bc_nodes:
            if self._diagonal:
                bc.set(self._tensor, 1)
            else:
                bc.apply(self._tensor)
        else:
            bc.zero(self._tensor)


def TwoFormAssembler(form, tensor, *args, **kwargs):
    if isinstance(tensor, matrix.ImplicitMatrix):
        return MatrixFreeAssembler(tensor)
    else:
<<<<<<< HEAD
        print(type(test))
        vector = _make_vector(test)
=======
        return ExplicitMatrixAssembler(form, tensor, *args, **kwargs)
>>>>>>> 47c34bc0


class ExplicitMatrixAssembler(FormAssembler):
    """Class for assembling a 2-form."""

    diagonal = False
    """Diagonal assembly not possible for two forms."""

    @property
    def test_function_space(self):
        test, _ = self._form.arguments()
        return test.function_space()

    @property
    def trial_function_space(self):
        _, trial = self._form.arguments()
        return trial.function_space()

    def get_indicess(self, knl):
        if all(i is None for i in knl.indices):
            return numpy.ndindex(self._tensor.block_shape)
        else:
            assert all(i is not None for i in knl.indices)
            return knl.indices,

    @property
    def result(self):
        self._tensor.M.assemble()
        return self._tensor

    def needs_unrolling(self, knl, bcs):
        for i, j in self.get_indicess(knl):
            for bc in itertools.chain(*self._filter_bcs(bcs, i, j)):
                if bc.function_space().component is not None:
                    return True
        return False

    def collect_lgmaps(self, knl, bcs):
        lgmaps = []
        for i, j in self.get_indicess(knl):
            row_bcs, col_bcs = self._filter_bcs(bcs, i, j)
            rlgmap, clgmap = self._tensor.M[i, j].local_to_global_maps
            rlgmap = self.test_function_space[i].local_to_global_map(row_bcs, rlgmap)
            clgmap = self.trial_function_space[j].local_to_global_map(col_bcs, clgmap)
            lgmaps.append((rlgmap, clgmap))
        return tuple(lgmaps)

    def _filter_bcs(self, bcs, row, col):
        if len(self.test_function_space) > 1:
            bcrow = tuple(bc for bc in bcs
                          if bc.function_space_index() == row)
        else:
            bcrow = bcs

        if len(self.trial_function_space) > 1:
            bccol = tuple(bc for bc in bcs
                          if bc.function_space_index() == col
                          and isinstance(bc, DirichletBC))
        else:
            bccol = tuple(bc for bc in bcs if isinstance(bc, DirichletBC))
        return bcrow, bccol

    def _apply_bc(self, bc):
        op2tensor = self._tensor.M
        spaces = tuple(a.function_space() for a in self._tensor.a.arguments())
        V = bc.function_space()
        component = V.component
        if component is not None:
            V = V.parent
        index = 0 if V.index is None else V.index
        space = V if V.parent is None else V.parent
        if isinstance(bc, DirichletBC):
            if space != spaces[0]:
                raise TypeError("bc space does not match the test function space")
            elif space != spaces[1]:
                raise TypeError("bc space does not match the trial function space")

            # Set diagonal entries on bc nodes to 1 if the current
            # block is on the matrix diagonal and its index matches the
            # index of the function space the bc is defined on.
            op2tensor[index, index].set_local_diagonal_entries(bc.nodes, idx=component)

            # Handle off-diagonal block involving real function space.
            # "lgmaps" is correctly constructed in _matrix_arg, but
            # is ignored by PyOP2 in this case.
            # Walk through row blocks associated with index.
            for j, s in enumerate(space):
                if j != index and s.ufl_element().family() == "Real":
                    self._apply_bcs_mat_real_block(op2tensor, index, j, component, bc.node_set)
            # Walk through col blocks associated with index.
            for i, s in enumerate(space):
                if i != index and s.ufl_element().family() == "Real":
                    self._apply_bcs_mat_real_block(op2tensor, i, index, component, bc.node_set)
        elif isinstance(bc, EquationBCSplit):
            for j, s in enumerate(spaces[1]):
                if s.ufl_element().family() == "Real":
                    self._apply_bcs_mat_real_block(op2tensor, index, j, component, bc.node_set)
            type(self)(bc.f, self._tensor, bc.bcs, self._form_compiler_params,
                       needs_zeroing=False).assemble()
        else:
            raise AssertionError

    @staticmethod
    def _apply_bcs_mat_real_block(op2tensor, i, j, component, node_set):
        dat = op2tensor[i, j].handle.getPythonContext().dat
        if component is not None:
            dat = op2.DatView(dat, component)
        dat.zero(subset=node_set)


class MatrixFreeAssembler:
    """Stub class wrapping matrix-free assembly."""

    def __init__(self, tensor):
        self._tensor = tensor

    def assemble(self):
        self._tensor.assemble()
        return self._tensor


def _global_kernel_cache_key(form, local_knl, all_integer_subdomain_ids, **kwargs):
    # N.B. Generating the global kernel is not a collective operation so the
    # communicator does not need to be a part of this cache key.

    if isinstance(form, ufl.Form):
        sig = form.signature()
    elif isinstance(form, slate.TensorBase):
        sig = form.expression_hash

    # The form signature does not store this information. This should be accessible from
    # the UFL so we don't need this nasty hack.
    subdomain_key = []
    for val in form.subdomain_data().values():
        for k, v in val.items():
            if v is not None:
                extruded = v._extruded
                constant_layers = extruded and v.constant_layers
                subset = isinstance(v, op2.Subset)
                subdomain_key.append((k, extruded, constant_layers, subset))
            else:
                subdomain_key.append((k,))

    return ((sig,)
            + tuple(subdomain_key)
            + tuplify(all_integer_subdomain_ids)
            + cachetools.keys.hashkey(local_knl, **kwargs))


@cachetools.cached(cache={}, key=_global_kernel_cache_key)
def _make_global_kernel(*args, **kwargs):
    return _GlobalKernelBuilder(*args, **kwargs).build()


class _GlobalKernelBuilder:
    """Class that builds a :class:`op2.GlobalKernel`.

    :param form: The variational form.
    :param local_knl: :class:`tsfc_interface.SplitKernel` compiled by either
        TSFC or Slate.
    :param all_integer_subdomain_ids: See :func:`tsfc_interface.gather_integer_subdomain_ids`.
    :param diagonal: Are we assembling the diagonal of a 2-form?
    :param unroll: If ``True``, address matrix elements directly rather than in
        a blocked fashion. This is slower but required for the application of
        some boundary conditions.

    .. note::
        One should be able to generate a global kernel without needing to
        use any data structures (i.e. a stripped form should be sufficient).
    """

    def __init__(self, form, local_knl, all_integer_subdomain_ids, diagonal=False, unroll=False):
        self._form = form
        self._indices, self._kinfo = local_knl
        self._all_integer_subdomain_ids = all_integer_subdomain_ids.get(self._kinfo.integral_type, None)
        self._diagonal = diagonal
        self._unroll = unroll

        self._active_coefficients = _FormHandler.iter_active_coefficients(form, local_knl.kinfo)

        self._map_arg_cache = {}
        # Cache for holding :class:`op2.MapKernelArg` instances.
        # This is required to ensure that we use the same map argument when the
        # data objects in the parloop would be using the same map. This is to avoid
        # unnecessary packing in the global kernel.

    def build(self):
        """Build the global kernel."""
        kernel_args = [self._as_global_kernel_arg(arg)
                       for arg in self._kinfo.arguments]

        iteration_regions = {"exterior_facet_top": op2.ON_TOP,
                             "exterior_facet_bottom": op2.ON_BOTTOM,
                             "interior_facet_horiz": op2.ON_INTERIOR_FACETS}
        iteration_region = iteration_regions.get(self._integral_type, None)
        extruded = self._mesh.extruded
        constant_layers = extruded and not self._mesh.variable_layers

        return op2.GlobalKernel(self._kinfo.kernel,
                                kernel_args,
                                iteration_region=iteration_region,
                                pass_layer_arg=self._kinfo.pass_layer_arg,
                                extruded=extruded,
                                constant_layers=constant_layers,
                                subset=self._needs_subset)

    @property
    def _integral_type(self):
        return self._kinfo.integral_type

    @cached_property
    def _mesh(self):
        return self._form.ufl_domains()[self._kinfo.domain_number]

    @cached_property
    def _needs_subset(self):
        subdomain_data = self._form.subdomain_data()[self._mesh]
        if subdomain_data.get(self._integral_type, None) is not None:
            return True

        if self._kinfo.subdomain_id == "everywhere":
            return False
        elif self._kinfo.subdomain_id == "otherwise":
            return self._all_integer_subdomain_ids is not None
        else:
            return True

    @property
    def _indexed_function_spaces(self):
        return _FormHandler.index_function_spaces(self._form, self._indices)

    def _as_global_kernel_arg(self, tsfc_arg):
        # TODO Make singledispatchmethod with Python 3.8
        return _as_global_kernel_arg(tsfc_arg, self)

    def _get_map_arg(self, finat_element):
        """Get the appropriate map argument for the given FInAT element.

        :arg finat_element: A FInAT element.
        :returns: A :class:`op2.MapKernelArg` instance corresponding to
            the given FInAT element. This function uses a cache to ensure
            that PyOP2 knows when it can reuse maps.
        """
        key = self._get_map_id(finat_element)

        try:
            return self._map_arg_cache[key]
        except KeyError:
            pass

        shape = finat_element.index_shape
        if isinstance(finat_element, finat.TensorFiniteElement):
            shape = shape[:-len(finat_element._shape)]
        arity = numpy.prod(shape, dtype=int)
        if self._integral_type in {"interior_facet", "interior_facet_vert"}:
            arity *= 2

        if self._mesh.extruded:
            offset = tuple(eutils.calculate_dof_offset(finat_element))
            # for interior facet integrals we double the size of the offset array
            if self._integral_type in {"interior_facet", "interior_facet_vert"}:
                offset += offset
        else:
            offset = None

        map_arg = op2.MapKernelArg(arity, offset)
        self._map_arg_cache[key] = map_arg
        return map_arg

    def _get_dim(self, finat_element):
        if isinstance(finat_element, finat.TensorFiniteElement):
            return finat_element._shape
        else:
            return (1,)

    def _make_dat_global_kernel_arg(self, finat_element, index=None):
        if isinstance(finat_element, finat.EnrichedElement) and finat_element.is_mixed:
            assert index is None
            subargs = tuple(self._make_dat_global_kernel_arg(subelem.element)
                            for subelem in finat_element.elements)
            return op2.MixedDatKernelArg(subargs)
        else:
            dim = self._get_dim(finat_element)
            map_arg = self._get_map_arg(finat_element)
            return op2.DatKernelArg(dim, map_arg, index)

    def _make_mat_global_kernel_arg(self, relem, celem):
        if any(isinstance(e, finat.EnrichedElement) and e.is_mixed for e in {relem, celem}):
            subargs = tuple(self._make_mat_global_kernel_arg(rel.element, cel.element)
                            for rel, cel in product(relem.elements, celem.elements))
            shape = len(relem.elements), len(celem.elements)
            return op2.MixedMatKernelArg(subargs, shape)
        else:
            # PyOP2 matrix objects have scalar dims so we flatten them here
            rdim = numpy.prod(self._get_dim(relem), dtype=int)
            cdim = numpy.prod(self._get_dim(celem), dtype=int)
            map_args = self._get_map_arg(relem), self._get_map_arg(celem)
            return op2.MatKernelArg((((rdim, cdim),),), map_args, unroll=self._unroll)

    @staticmethod
    def _get_map_id(finat_element):
        """Return a key that is used to check if we reuse maps.

        This mirrors firedrake.functionspacedata.
        """
        if isinstance(finat_element, finat.TensorFiniteElement):
            finat_element = finat_element.base_element

        real_tensorproduct = eutils.is_real_tensor_product_element(finat_element)
        try:
            eperm_key = entity_permutations_key(finat_element.entity_permutations)
        except NotImplementedError:
            eperm_key = None
        return entity_dofs_key(finat_element.entity_dofs()), real_tensorproduct, eperm_key


@functools.singledispatch
def _as_global_kernel_arg(tsfc_arg, self):
    raise NotImplementedError


@_as_global_kernel_arg.register(kernel_args.OutputKernelArg)
def _as_global_kernel_arg_output(_, self):
    rank = len(self._form.arguments())
    Vs = self._indexed_function_spaces

    if rank == 0:
        return op2.GlobalKernelArg((1,))
    elif rank == 1 or rank == 2 and self._diagonal:
        V, = Vs
        if V.ufl_element().family() == "Real":
            return op2.GlobalKernelArg((1,))
        else:
            return self._make_dat_global_kernel_arg(create_element(V.ufl_element()))
    elif rank == 2:
        if all(V.ufl_element().family() == "Real" for V in Vs):
            return op2.GlobalKernelArg((1,))
        elif any(V.ufl_element().family() == "Real" for V in Vs):
            el, = (create_element(V.ufl_element()) for V in Vs
                   if V.ufl_element().family() != "Real")
            return self._make_dat_global_kernel_arg(el)
        else:
            rel, cel = (create_element(V.ufl_element()) for V in Vs)
            return self._make_mat_global_kernel_arg(rel, cel)
    else:
        raise AssertionError


@_as_global_kernel_arg.register(kernel_args.CoordinatesKernelArg)
def _as_global_kernel_arg_coordinates(_, self):
    finat_element = create_element(self._mesh.ufl_coordinate_element())
    return self._make_dat_global_kernel_arg(finat_element)


@_as_global_kernel_arg.register(kernel_args.CoefficientKernelArg)
def _as_global_kernel_arg_coefficient(_, self):
    coeff = next(self._active_coefficients)
    V = coeff.ufl_function_space()
    if hasattr(V, "component") and V.component is not None:
        index = V.component,
        V = V.parent
    else:
        index = None

    ufl_element = V.ufl_element()
    if ufl_element.family() == "Real":
        return op2.GlobalKernelArg((ufl_element.value_size(),))
    else:
        finat_element = create_element(ufl_element)
        return self._make_dat_global_kernel_arg(finat_element, index)


@_as_global_kernel_arg.register(kernel_args.CellSizesKernelArg)
def _as_global_kernel_arg_cell_sizes(_, self):
    # this mirrors tsfc.kernel_interface.firedrake_loopy.KernelBuilder.set_cell_sizes
    ufl_element = ufl.FiniteElement("P", self._mesh.ufl_cell(), 1)
    finat_element = create_element(ufl_element)
    return self._make_dat_global_kernel_arg(finat_element)


@_as_global_kernel_arg.register(kernel_args.ExteriorFacetKernelArg)
def _as_global_kernel_arg_exterior_facet(_, self):
    return op2.DatKernelArg((1,))


<<<<<<< HEAD
    :returns: An empty :class:`.Function`.
    """
    vec = firedrake.Cofunction(V.function_space())
    return vec


def _make_matrix(expr, bcs, opts, integral_types=None):
    """Make an empty matrix.
=======
@_as_global_kernel_arg.register(kernel_args.InteriorFacetKernelArg)
def _as_global_kernel_arg_interior_facet(_, self):
    return op2.DatKernelArg((2,))


@_as_global_kernel_arg.register(CellFacetKernelArg)
def _as_global_kernel_arg_cell_facet(_, self):
    if self._mesh.extruded:
        num_facets = self._mesh._base_mesh.ufl_cell().num_facets()
    else:
        num_facets = self._mesh.ufl_cell().num_facets()
    return op2.DatKernelArg((num_facets, 2))


@_as_global_kernel_arg.register(kernel_args.CellOrientationsKernelArg)
def _as_global_kernel_arg_cell_orientations(_, self):
    # this mirrors firedrake.mesh.MeshGeometry.init_cell_orientations
    ufl_element = ufl.FiniteElement("DG", cell=self._form.ufl_domain().ufl_cell(), degree=0)
    finat_element = create_element(ufl_element)
    return self._make_dat_global_kernel_arg(finat_element)
>>>>>>> 47c34bc0


@_as_global_kernel_arg.register(LayerCountKernelArg)
def _as_global_kernel_arg_layer_count(_, self):
    return op2.GlobalKernelArg((1,))


class ParloopBuilder:
    """Class that builds a :class:`op2.Parloop`.

    :param form: The variational form.
    :param local_knl: :class:`tsfc_interface.SplitKernel` compiled by either
        TSFC or Slate.
    :param global_knl: A :class:`pyop2.GlobalKernel` instance.
    :param tensor: The output tensor to write to (cannot be ``None``).
    :param all_integer_subdomain_ids: See :func:`tsfc_interface.gather_integer_subdomain_ids`.
    :param diagonal: Are we assembling the diagonal of a 2-form?
    :param lgmaps: Optional iterable of local-to-global maps needed for applying
        boundary conditions to 2-forms.
    """

<<<<<<< HEAD
    integral_types = integral_types or set(i.integral_type() for i in expr.integrals())
    for bc in bcs:
        integral_types.update(integral.integral_type()
                              for integral in bc.integrals())
    nest = opts.mat_type == "nest"
    if nest:
        baij = opts.sub_mat_type == "baij"
    else:
        baij = opts.mat_type == "baij"
=======
    def __init__(self, form, local_knl, global_knl, tensor,
                 all_integer_subdomain_ids, diagonal=False, lgmaps=None):
        self._form = form
        self._local_knl = local_knl
        self._global_knl = global_knl
        self._all_integer_subdomain_ids = all_integer_subdomain_ids
        self._tensor = tensor
        self._diagonal = diagonal
        self._lgmaps = lgmaps

        self._active_coefficients = _FormHandler.iter_active_coefficients(form, local_knl.kinfo)

    def build(self):
        """Construct the parloop."""
        parloop_args = [self._as_parloop_arg(tsfc_arg)
                        for tsfc_arg in self._kinfo.arguments]
        try:
            return op2.Parloop(self._global_knl, self._iterset, parloop_args)
        except MapValueError:
            raise RuntimeError("Integral measure does not match measure of all "
                               "coefficients/arguments")
>>>>>>> 47c34bc0

    @property
    def _indices(self):
        return self._local_knl.indices

    @property
    def _kinfo(self):
        return self._local_knl.kinfo

    @property
    def _integral_type(self):
        return self._kinfo.integral_type

    @property
    def _indexed_function_spaces(self):
        return _FormHandler.index_function_spaces(self._form, self._indices)

    @property
    def _indexed_tensor(self):
        return _FormHandler.index_tensor(self._tensor, self._form, self._indices, self._diagonal)

    @cached_property
    def _mesh(self):
        return self._form.ufl_domains()[self._kinfo.domain_number]

    @cached_property
    def _iterset(self):
        try:
            subdomain_data = self._form.subdomain_data()[self._mesh][self._integral_type]
        except KeyError:
            subdomain_data = None

        if subdomain_data is not None:
            if self._integral_type != "cell":
                raise NotImplementedError("subdomain_data only supported with cell integrals")
            if self._kinfo.subdomain_id not in ["everywhere", "otherwise"]:
                raise ValueError("Cannot use subdomain data and subdomain_id")
            return subdomain_data
        else:
            return self._mesh.measure_set(self._integral_type, self._kinfo.subdomain_id,
                                          self._all_integer_subdomain_ids)

    def _get_map(self, V):
        """Return the appropriate PyOP2 map for a given function space."""
        assert isinstance(V, ufl.FunctionSpace)

        if self._integral_type in {"cell", "exterior_facet_top",
                                   "exterior_facet_bottom", "interior_facet_horiz"}:
            return V.cell_node_map()
        elif self._integral_type in {"exterior_facet", "exterior_facet_vert"}:
            return V.exterior_facet_node_map()
        elif self._integral_type in {"interior_facet", "interior_facet_vert"}:
            return V.interior_facet_node_map()
        else:
            raise AssertionError

    def _as_parloop_arg(self, tsfc_arg):
        """Return a :class:`op2.ParloopArg` corresponding to the provided
        :class:`tsfc.KernelArg`.
        """
        # TODO Make singledispatchmethod with Python 3.8
        return _as_parloop_arg(tsfc_arg, self)


@functools.singledispatch
def _as_parloop_arg(tsfc_arg, self):
    raise NotImplementedError


@_as_parloop_arg.register(kernel_args.OutputKernelArg)
def _as_parloop_arg_output(_, self):
    rank = len(self._form.arguments())
    tensor = self._indexed_tensor
    Vs = self._indexed_function_spaces

    if rank == 0:
        return op2.GlobalParloopArg(tensor)
    elif rank == 1 or rank == 2 and self._diagonal:
        V, = Vs
        if V.ufl_element().family() == "Real":
            return op2.GlobalParloopArg(tensor)
        else:
            return op2.DatParloopArg(tensor, self._get_map(V))
    elif rank == 2:
        rmap, cmap = [self._get_map(V) for V in Vs]

        if all(V.ufl_element().family() == "Real" for V in Vs):
            assert rmap is None and cmap is None
            return op2.GlobalParloopArg(tensor.handle.getPythonContext().global_)
        elif any(V.ufl_element().family() == "Real" for V in Vs):
            m = rmap or cmap
            return op2.DatParloopArg(tensor.handle.getPythonContext().dat, m)
        else:
            return op2.MatParloopArg(tensor, (rmap, cmap), lgmaps=self._lgmaps)
    else:
        raise AssertionError


@_as_parloop_arg.register(kernel_args.CoordinatesKernelArg)
def _as_parloop_arg_coordinates(_, self):
    func = self._mesh.coordinates
    map_ = self._get_map(func.function_space())
    return op2.DatParloopArg(func.dat, map_)


@_as_parloop_arg.register(kernel_args.CoefficientKernelArg)
def _as_parloop_arg_coefficient(arg, self):
    coeff = next(self._active_coefficients)
    if coeff.ufl_element().family() == "Real":
        return op2.GlobalParloopArg(coeff.dat)
    else:
        m = self._get_map(coeff.function_space())
        return op2.DatParloopArg(coeff.dat, m)


@_as_parloop_arg.register(kernel_args.CellOrientationsKernelArg)
def _as_parloop_arg_cell_orientations(_, self):
    func = self._mesh.cell_orientations()
    m = self._get_map(func.function_space())
    return op2.DatParloopArg(func.dat, m)


@_as_parloop_arg.register(kernel_args.CellSizesKernelArg)
def _as_parloop_arg_cell_sizes(_, self):
    func = self._mesh.cell_sizes
    m = self._get_map(func.function_space())
    return op2.DatParloopArg(func.dat, m)


@_as_parloop_arg.register(kernel_args.ExteriorFacetKernelArg)
def _as_parloop_arg_exterior_facet(_, self):
    return op2.DatParloopArg(self._mesh.exterior_facets.local_facet_dat)


@_as_parloop_arg.register(kernel_args.InteriorFacetKernelArg)
def _as_parloop_arg_interior_facet(_, self):
    return op2.DatParloopArg(self._mesh.interior_facets.local_facet_dat)


@_as_parloop_arg.register(CellFacetKernelArg)
def _as_parloop_arg_cell_facet(_, self):
    return op2.DatParloopArg(self._mesh.cell_to_facets)


@_as_parloop_arg.register(LayerCountKernelArg)
def _as_parloop_arg_layer_count(_, self):
    glob = op2.Global((1,), self._iterset.layers-2, dtype=numpy.int32)
    return op2.GlobalParloopArg(glob)


class _FormHandler:
    """Utility class for inspecting forms and local kernels."""

    @staticmethod
    def iter_active_coefficients(form, kinfo):
        """Yield the form coefficients referenced in ``kinfo``."""
        for idx, subidxs in kinfo.coefficient_map:
            for subidx in subidxs:
                yield form.coefficients()[idx].split()[subidx]

    @staticmethod
    def index_function_spaces(form, indices):
        """Return the function spaces of the form's arguments, indexed
        if necessary.
        """
        if all(i is None for i in indices):
            return tuple(a.ufl_function_space() for a in form.arguments())
        elif all(i is not None for i in indices):
            return tuple(a.ufl_function_space()[i] for i, a in zip(indices, form.arguments()))
        else:
            raise AssertionError

    @staticmethod
    def index_tensor(tensor, form, indices, diagonal):
        """Return the PyOP2 data structure tied to ``tensor``, indexed
        if necessary.
        """
        rank = len(form.arguments())
        is_indexed = any(i is not None for i in indices)

        if rank == 0:
            return tensor
        elif rank == 1 or rank == 2 and diagonal:
            i, = indices
            return tensor.dat[i] if is_indexed else tensor.dat
        elif rank == 2:
            i, j = indices
            return tensor.M[i, j] if is_indexed else tensor.M
        else:
            raise AssertionError


def _get_mat_type(mat_type, sub_mat_type, arguments):
    """Validate the matrix types provided by the user and set any that are
    undefined to default values.

    :arg mat_type: (:class:`str`) PETSc matrix type for the assembled matrix.
    :arg sub_mat_type: (:class:`str`) PETSc matrix type for blocks if
        ``mat_type`` is ``"nest"``.
    :arg arguments: The test and trial functions of the expression being assembled.
    :raises ValueError: On bad arguments.
    :returns: 2-:class:`tuple` of validated/default ``mat_type`` and ``sub_mat_type``.
    """
    if mat_type is None:
        mat_type = parameters.parameters["default_matrix_type"]
        if any(V.ufl_element().family() == "Real"
               for arg in arguments
               for V in arg.function_space()):
            mat_type = "nest"
    if mat_type not in {"matfree", "aij", "baij", "nest", "dense"}:
        raise ValueError(f"Unrecognised matrix type, '{mat_type}'")
    if sub_mat_type is None:
        sub_mat_type = parameters.parameters["default_sub_matrix_type"]
    if sub_mat_type not in {"aij", "baij"}:
        raise ValueError(f"Invalid submatrix type, '{sub_mat_type}' (not 'aij' or 'baij')")
    return mat_type, sub_mat_type<|MERGE_RESOLUTION|>--- conflicted
+++ resolved
@@ -16,17 +16,11 @@
                        tsfc_interface, utils)
 from firedrake.adjoint import annotate_assemble
 from firedrake.bcs import DirichletBC, EquationBC, EquationBCSplit
-<<<<<<< HEAD
-from firedrake.slate import slac, slate
-from firedrake.utils import ScalarType
-from firedrake.petsc import PETSc
-=======
 from firedrake.functionspacedata import entity_dofs_key, entity_permutations_key
 from firedrake.petsc import PETSc
 from firedrake.slate import slac, slate
 from firedrake.slate.slac.kernel_builder import CellFacetKernelArg, LayerCountKernelArg
 from firedrake.utils import ScalarType, tuplify
->>>>>>> 47c34bc0
 from pyop2 import op2
 from pyop2.exceptions import MapValueError, SparsityFormatError
 from pyop2.utils import cached_property
@@ -103,29 +97,28 @@
         instead of a :class:`.Function`. However, since cofunctions are not
         currently supported in UFL, functions are used instead.
     """
-<<<<<<< HEAD
     if isinstance(expr, (ufl.form.BaseForm, slate.TensorBase)):
-        return assemble_base_form(expr, tensor, bcs, diagonal, assembly_type,
-                                  form_compiler_parameters,
-                                  mat_type, sub_mat_type,
-                                  appctx, options_prefix)
-=======
-    if isinstance(expr, (ufl.form.Form, slate.TensorBase)):
-        return _assemble_form(expr, *args, **kwargs)
->>>>>>> 47c34bc0
+        return assemble_base_form(expr, *args, **kwargs)
     elif isinstance(expr, ufl.core.expr.Expr):
         return assemble_expressions.assemble_expression(expr)
     else:
         raise TypeError(f"Unable to assemble: {expr}")
 
 
-def assemble_base_form(expr, tensor, bcs, diagonal, assembly_type,
-                       form_compiler_parameters,
-                       mat_type, sub_mat_type,
-                       appctx, options_prefix, visited=None):
+def assemble_base_form(expr, tensor=None, bcs=None,
+                       diagonal=False,
+                       mat_type=None,
+                       sub_mat_type=None,
+                       form_compiler_parameters=None,
+                       appctx=None,
+                       options_prefix=None,
+                       zero_bc_nodes=False,
+                       preassembled_base_form=False,
+                       visited=None):
 
     # Preprocess and restructure the DAG
-    expr = preassemble_base_form(expr, mat_type, form_compiler_parameters)
+    if not preassembled_base_form:
+        expr = preassemble_base_form(expr, mat_type, form_compiler_parameters)
 
     # DAG assembly: traverse the DAG in a post-order fashion and evaluate the node as we go.
     stack = [expr]
@@ -143,10 +136,10 @@
             stack.extend(unvisted_children)
         else:
             visited[e] = base_form_assembly_visitor(e, tensor, bcs, diagonal,
-                                                    assembly_type,
                                                     form_compiler_parameters,
                                                     mat_type, sub_mat_type,
                                                     appctx, options_prefix,
+                                                    zero_bc_nodes,
                                                     *(visited[arg] for arg in operands))
 
     # Update tensor with the assembled result value
@@ -309,7 +302,7 @@
     return ufl.algorithms.preprocess_form(form, complex_mode)
 
 
-def preassemble_base_form(expr, mat_type, form_compiler_parameters):
+def preassemble_base_form(expr, mat_type=None, form_compiler_parameters=None):
     if isinstance(expr, ufl.form.Form) and mat_type != "matfree":
         # For "matfree", Form evaluation is delayed
         expr = preprocess_form(expr, form_compiler_parameters)
@@ -318,8 +311,11 @@
     return expr
 
 
-def base_form_assembly_visitor(expr, tensor, bcs, diagonal, assembly_type, form_compiler_parameters,
-                               mat_type, sub_mat_type, appctx, options_prefix, *args):
+def base_form_assembly_visitor(expr, tensor, bcs, diagonal,
+                               form_compiler_parameters,
+                               mat_type, sub_mat_type,
+                               appctx, options_prefix,
+                               zero_bc_nodes, *args):
     if isinstance(expr, (ufl.form.Form, slate.TensorBase)):
 
         if args and mat_type != "matfree":
@@ -328,10 +324,14 @@
             # Substitute the external operators by their output
             expr = ufl.replace(expr, dict(zip(external_operators, args)))
 
-        res = assemble_form(expr, tensor, bcs, diagonal, assembly_type,
-                            form_compiler_parameters,
-                            mat_type, sub_mat_type,
-                            appctx, options_prefix)
+        res = _assemble_form(expr, tensor=tensor, bcs=bcs,
+                             diagonal=diagonal,
+                             mat_type=mat_type,
+                             sub_mat_type=sub_mat_type,
+                             appctx=appctx,
+                             options_prefix=options_prefix,
+                             form_compiler_parameters=form_compiler_parameters,
+                             zero_bc_nodes=zero_bc_nodes)
 
         if isinstance(res, firedrake.Function):
             res = firedrake.Cofunction(res.function_space(), val=res.vector())
@@ -361,16 +361,21 @@
             else:
                 petsc_mat = lhs.M.handle
             (row, col) = lhs.arguments()
-            res = _make_vector(col)
+            res = firedrake.Cofunction(col.function_space())
 
             with rhs.dat.vec_ro as v_vec:
                 with res.dat.vec as res_vec:
                     petsc_mat.mult(v_vec, res_vec)
             return firedrake.Cofunction(row.function_space(), val=res.dat)
         elif isinstance(rhs, matrix.MatrixBase):
-            petsc_mat = lhs.M.handle
+            petsc_mat = lhs.petscmat
             (row, col) = lhs.arguments()
             res = PETSc.Mat().create()
+
+            # REMOVE: Workaround to fix the different petsc type of
+            # ImplicitMatrix (type: python) and MatrixBase.
+            #petsc_mat.setType(rhs.M.handle.type)
+
             # TODO Figure out what goes here
             res = petsc_mat.matMult(rhs.M.handle)
             return matrix.AssembledMatrix(rhs.arguments(), bcs, res,
@@ -404,8 +409,9 @@
         else:
             raise TypeError("Mismatching FormSum shapes")
     elif isinstance(expr, ufl.ExternalOperator):
-        opts = _AssemblyOpts(diagonal, assembly_type, form_compiler_parameters,
-                             mat_type, sub_mat_type, appctx, options_prefix)
+        opts = {'form_compiler_parameters': form_compiler_parameters,
+                'mat_type': mat_type, 'sub_mat_type': sub_mat_type,
+                'appctx': appctx, 'options_prefix': options_prefix}
         # Replace external operators in the operands of the external operator expr by their result
         if args:
             children = base_form_operands(expr)
@@ -422,7 +428,8 @@
 
 @PETSc.Log.EventDecorator()
 def allocate_matrix(expr, bcs=None, *, mat_type=None, sub_mat_type=None,
-                    appctx=None, form_compiler_parameters=None, options_prefix=None):
+                    appctx=None, form_compiler_parameters=None,
+                    integral_types=None, options_prefix=None):
     r"""Allocate a matrix given an expression.
 
     .. warning::
@@ -446,7 +453,7 @@
                                      fc_params=form_compiler_parameters,
                                      options_prefix=options_prefix)
 
-    integral_types = set(i.integral_type() for i in expr.integrals())
+    integral_types = integral_types or set(i.integral_type() for i in expr.integrals())
     for bc in bcs:
         integral_types.update(integral.integral_type()
                               for integral in bc.integrals())
@@ -657,10 +664,10 @@
         return op2.Global(1, [0.0], dtype=utils.ScalarType)
     elif rank == 1:
         test, = form.arguments()
-        return firedrake.Function(test.function_space())
+        return firedrake.Cofunction(test.function_space())
     elif rank == 2 and diagonal:
         test, _ = form.arguments()
-        return firedrake.Function(test.function_space())
+        return firedrake.Cofunction(test.function_space())
     elif rank == 2:
         mat_type, sub_mat_type = _get_mat_type(mat_type, sub_mat_type, form.arguments())
         return allocate_matrix(form, bcs, mat_type=mat_type, sub_mat_type=sub_mat_type,
@@ -794,7 +801,7 @@
     def _as_pyop2_type(tensor):
         if isinstance(tensor, op2.Global):
             return tensor
-        elif isinstance(tensor, firedrake.Function):
+        elif isinstance(tensor, firedrake.Cofunction):
             return tensor.dat
         elif isinstance(tensor, matrix.Matrix):
             return tensor.M
@@ -867,12 +874,7 @@
     if isinstance(tensor, matrix.ImplicitMatrix):
         return MatrixFreeAssembler(tensor)
     else:
-<<<<<<< HEAD
-        print(type(test))
-        vector = _make_vector(test)
-=======
         return ExplicitMatrixAssembler(form, tensor, *args, **kwargs)
->>>>>>> 47c34bc0
 
 
 class ExplicitMatrixAssembler(FormAssembler):
@@ -994,6 +996,29 @@
         return self._tensor
 
 
+def get_form_assembler(form, tensor, *args, **kwargs):
+    """Provide the assemble method for `form`"""
+
+    # Don't expand derivatives if mat_type is 'matfree'
+    mat_type = kwargs.pop('mat_type', None)
+    fc_params = kwargs.get('form_compiler_parameters')
+    # Pre-process form
+    form = preassemble_base_form(form, mat_type=mat_type, form_compiler_parameters=fc_params)
+    if isinstance(form, ufl.Form) and not base_form_operands(form):
+        if len(form.arguments()) == 1:
+            return OneFormAssembler(form, tensor, *args, **kwargs).assemble
+        elif len(form.arguments()) == 2:
+            return TwoFormAssembler(form, tensor, *args, **kwargs).assemble
+        else:
+            raise ValueError('Expecting a 1-form or 2-form and not %s' % (form))
+    elif isinstance(form, ufl.form.BaseForm):
+        return functools.partial(assemble_base_form, form, *args, tensor=tensor,
+                                 mat_type=mat_type,
+                                 preassembled_base_form=True, **kwargs)
+    else:
+        raise ValueError('Expecting a BaseForm object and not %' % (form))
+
+
 def _global_kernel_cache_key(form, local_knl, all_integer_subdomain_ids, **kwargs):
     # N.B. Generating the global kernel is not a collective operation so the
     # communicator does not need to be a part of this cache key.
@@ -1258,16 +1283,6 @@
     return op2.DatKernelArg((1,))
 
 
-<<<<<<< HEAD
-    :returns: An empty :class:`.Function`.
-    """
-    vec = firedrake.Cofunction(V.function_space())
-    return vec
-
-
-def _make_matrix(expr, bcs, opts, integral_types=None):
-    """Make an empty matrix.
-=======
 @_as_global_kernel_arg.register(kernel_args.InteriorFacetKernelArg)
 def _as_global_kernel_arg_interior_facet(_, self):
     return op2.DatKernelArg((2,))
@@ -1288,7 +1303,6 @@
     ufl_element = ufl.FiniteElement("DG", cell=self._form.ufl_domain().ufl_cell(), degree=0)
     finat_element = create_element(ufl_element)
     return self._make_dat_global_kernel_arg(finat_element)
->>>>>>> 47c34bc0
 
 
 @_as_global_kernel_arg.register(LayerCountKernelArg)
@@ -1310,17 +1324,6 @@
         boundary conditions to 2-forms.
     """
 
-<<<<<<< HEAD
-    integral_types = integral_types or set(i.integral_type() for i in expr.integrals())
-    for bc in bcs:
-        integral_types.update(integral.integral_type()
-                              for integral in bc.integrals())
-    nest = opts.mat_type == "nest"
-    if nest:
-        baij = opts.sub_mat_type == "baij"
-    else:
-        baij = opts.mat_type == "baij"
-=======
     def __init__(self, form, local_knl, global_knl, tensor,
                  all_integer_subdomain_ids, diagonal=False, lgmaps=None):
         self._form = form
@@ -1342,7 +1345,6 @@
         except MapValueError:
             raise RuntimeError("Integral measure does not match measure of all "
                                "coefficients/arguments")
->>>>>>> 47c34bc0
 
     @property
     def _indices(self):
