import functools
import operator
from collections import OrderedDict, defaultdict
from enum import IntEnum
from itertools import chain

import firedrake
import numpy
import ufl
from firedrake import (assemble_expressions, matrix, parameters, solving,
                       tsfc_interface, utils)
from firedrake.adjoint import annotate_assemble
from firedrake.bcs import DirichletBC, EquationBC, EquationBCSplit
from firedrake.slate import slac, slate
from firedrake.utils import ScalarType
from pyop2 import op2
from pyop2.exceptions import MapValueError, SparsityFormatError


__all__ = ("assemble", )


class AssemblyRank(IntEnum):
    SCALAR = 0
    VECTOR = 1
    MATRIX = 2


@annotate_assemble
def assemble(expr, tensor=None, bcs=None, form_compiler_parameters=None,
             mat_type=None, sub_mat_type=None,
             appctx={}, options_prefix=None, **kwargs):
    r"""Evaluate expr.

    :arg expr: a :class:`~ufl.classes.Form`, :class:`~ufl.classes.Expr` or
            a :class:`~slate.TensorBase` expression.
    :arg tensor: an existing tensor object to place the result in
         (optional).
    :arg bcs: a list of boundary conditions to apply (optional).
    :arg form_compiler_parameters: (optional) dict of parameters to pass to
         the form compiler.  Ignored if not assembling a
         :class:`~ufl.classes.Form`.  Any parameters provided here will be
         overridden by parameters set on the :class:`~ufl.classes.Measure` in the
         form.  For example, if a ``quadrature_degree`` of 4 is
         specified in this argument, but a degree of 3 is requested in
         the measure, the latter will be used.
    :arg mat_type: (optional) string indicating how a 2-form (matrix) should be
         assembled -- either as a monolithic matrix ('aij' or 'baij'), a block matrix
         ('nest'), or left as a :class:`.ImplicitMatrix` giving matrix-free
         actions ('matfree').  If not supplied, the default value in
         ``parameters["default_matrix_type"]`` is used.  BAIJ differs
         from AIJ in that only the block sparsity rather than the dof
         sparsity is constructed.  This can result in some memory
         savings, but does not work with all PETSc preconditioners.
         BAIJ matrices only make sense for non-mixed matrices.
    :arg sub_mat_type: (optional) string indicating the matrix type to
         use *inside* a nested block matrix.  Only makes sense if
         ``mat_type`` is ``nest``.  May be one of 'aij' or 'baij'.  If
         not supplied, defaults to ``parameters["default_sub_matrix_type"]``.
    :arg appctx: Additional information to hang on the assembled
         matrix if an implicit matrix is requested (mat_type "matfree").
    :arg options_prefix: PETSc options prefix to apply to matrices.

    If expr is a :class:`~ufl.classes.Form` then this evaluates the corresponding
    integral(s) and returns a :class:`float` for 0-forms, a
    :class:`.Function` for 1-forms and a :class:`.Matrix` or :class:`.ImplicitMatrix`
    for 2-forms. Similarly if it is a Slate tensor expression.

    If expr is an expression other than a form, it will be evaluated
    pointwise on the :class:`.Function`\s in the expression. This will
    only succeed if all the Functions are on the same
    :class:`.FunctionSpace`.

    If ``tensor`` is supplied, the assembled result will be placed
    there, otherwise a new object of the appropriate type will be
    returned.

    If ``bcs`` is supplied and ``expr`` is a 2-form, the rows and columns
    of the resulting :class:`.Matrix` corresponding to boundary nodes
    will be set to 0 and the diagonal entries to 1. If ``expr`` is a
    1-form, the vector entries at boundary nodes are set to the
    boundary condition values.
    """
    if "nest" in kwargs:
        raise ValueError("Can't use 'nest', set 'mat_type' instead")
    if "collect_loops" in kwargs or "allocate_only" in kwargs:
        raise RuntimeError

    diagonal = kwargs.pop("diagonal", False)
    if len(kwargs) > 0:
        raise TypeError("Unknown keyword arguments '%s'" % ', '.join(kwargs.keys()))

    if isinstance(expr, (ufl.form.Form, slate.TensorBase)):
        loops = _assemble(expr, tensor=tensor, bcs=solving._extract_bcs(bcs),
                          form_compiler_parameters=form_compiler_parameters,
                          mat_type=mat_type,
                          sub_mat_type=sub_mat_type, appctx=appctx,
                          diagonal=diagonal,
                          options_prefix=options_prefix)
        for l in loops:
            m = l()
        return m
    elif isinstance(expr, ufl.core.expr.Expr):
        return assemble_expressions.assemble_expression(expr)
    else:
        raise TypeError(f"Unable to assemble: {expr}")


def get_mat_type(mat_type, sub_mat_type):
    """Provide defaults and validate matrix-type selection.

    :arg mat_type: PETSc matrix type for the assembled matrix.
    :arg sub_mat_type: PETSc matrix type for blocks if mat_type is
        nest.
    :raises ValueError: On bad arguments.
    :returns: 2-tuple of validated mat_type, sub_mat_type.
    """
    if mat_type is None:
        mat_type = parameters.parameters["default_matrix_type"]
    if mat_type not in ["matfree", "aij", "baij", "nest", "dense"]:
        raise ValueError(f"Unrecognised matrix type, '{mat_type}'")
    if sub_mat_type is None:
        sub_mat_type = parameters.parameters["default_sub_matrix_type"]
    if sub_mat_type not in ["aij", "baij"]:
        raise ValueError(f"Invalid submatrix type, '{sub_mat_type}' (not 'aij' or 'baij')")
    return mat_type, sub_mat_type


def allocate_matrix(expr, bcs=(), form_compiler_parameters=None,
                    mat_type=None, sub_mat_type=None, appctx={},
                    options_prefix=None):
    r"""Allocate a matrix given an expression.

    To be used with :func:`create_assembly_callable`.

    .. warning::

       Do not use this function unless you know what you're doing.
    """
    _, _, result = get_matrix(expr, mat_type, sub_mat_type,
                              bcs=bcs,
                              options_prefix=options_prefix,
                              appctx=appctx,
                              form_compiler_parameters=form_compiler_parameters)
    return result()


def create_assembly_callable(expr, tensor=None, bcs=None, form_compiler_parameters=None,
                             mat_type=None, sub_mat_type=None,
                             diagonal=False):
    r"""Create a callable object than be used to assemble expr into a tensor.

    This is really only designed to be used inside residual and
    jacobian callbacks, since it always assembles back into the
    initially provided tensor.  See also :func:`allocate_matrix`.

    .. warning::

       Really do not use this function unless you know what you're doing.
    """
    if tensor is None:
        raise ValueError("Have to provide tensor to write to")
    if mat_type == "matfree":
        return tensor.assemble
    loops = _assemble(expr, tensor=tensor, bcs=solving._extract_bcs(bcs),
                      form_compiler_parameters=form_compiler_parameters,
                      mat_type=mat_type,
                      sub_mat_type=sub_mat_type,
                      diagonal=diagonal,
                      assemble_now=False)

    loops = tuple(loops)

    def thunk():
        for kernel in loops:
            kernel()
    return thunk


def get_matrix(expr, mat_type, sub_mat_type, *, bcs=None,
               options_prefix=None, tensor=None, appctx=None,
               form_compiler_parameters=None):
    """Get a matrix for the assembly of expr.

    :arg mat_type, sub_mat_type: See :func:`get_mat_type`.
    :arg bcs: Boundary conditions.
    :arg options_prefix: Optional PETSc options prefix.
    :arg tensor: An optional already allocated matrix for this expr.
    :arg appctx: User application data.
    :arg form_compiler_parameters: Any parameters for the form compiler.

    :raises ValueError: In case of problems.
    :returns: a 3-tuple ``(tensor, zeros, callable)``. zeros is a
       (possibly empty) iterable of zero-argument functions to zero the returned
       tensor, callable is a function of zero arguments that returns
       the tensor.
    """
    mat_type, sub_mat_type = get_mat_type(mat_type, sub_mat_type)
    matfree = mat_type == "matfree"
    arguments = expr.arguments()
    if bcs is None:
        bcs = ()
    else:
        if any(isinstance(bc, EquationBC) for bc in bcs):
            raise TypeError("EquationBC objects not expected here. "
                            "Preprocess by extracting the appropriate form with bc.extract_form('Jp') or bc.extract_form('J')")
    if tensor is not None and tensor.a.arguments() != arguments:
        raise ValueError("Form's arguments do not match provided result tensor")
    if matfree:
        if tensor is None:
            tensor = matrix.ImplicitMatrix(expr, bcs,
                                           fc_params=form_compiler_parameters,
                                           appctx=appctx,
                                           options_prefix=options_prefix)
        elif not isinstance(tensor, matrix.ImplicitMatrix):
            raise ValueError("Expecting implicit matrix with matfree")
        else:
            pass
        return tensor, (), lambda: tensor

    if tensor is not None:
        return tensor, (tensor.M.zero, ), lambda: tensor

    integral_types = set(i.integral_type() for i in expr.integrals())
    for bc in bcs:
        integral_types.update(integral.integral_type()
                              for integral in bc.integrals())
    nest = mat_type == "nest"
    if nest:
        baij = sub_mat_type == "baij"
    else:
<<<<<<< HEAD
        kernels = tsfc_interface.compile_form(f, "form", parameters=form_compiler_parameters, inverse=inverse, diagonal=diagonal)
        integral_types = [integral.integral_type() for integral in f.integrals()]

        if bcs is not None:
            for bc in bcs:
                integral_types += [integral.integral_type() for integral in bc.integrals()]

    external_operators = list(f.external_operators())
    new_coefficients = list(e.coefficient for e in external_operators)
    for ki in kernels:
        if hasattr(ki.kinfo, 'external_operators'):
            for k, v in ki.kinfo.external_operators.items():
                c = f.external_operators()[k]
                d = external_operators[k]
                # Check if we need to reconstruct new ExtOps
                if d.derivatives == c._extop_master.derivatives:
                    # ExternalOperators can generate other Extops (e.g when differentiating)
                    # The kernel contains information about which Extop has been created during form compiling,
                    # we still need to construct this dependency when needed, i.e. when the form is already
                    # compiled and therefore the differentiation bit of the code is not hit.
                    deriv_ind = tuple(v.keys())
                    args_list = tuple(tuple(f.arguments()[position] for position in args) for args in v.values())
                    d._add_dependencies(deriv_ind, args_list)
                    reconstruct_extops = [e for e in d._extop_dependencies if e.derivatives in v]
                    external_operators.extend(reconstruct_extops)
                    new_coefficients.extend([e.coefficient for e in reconstruct_extops])

    new_coefficients = list(f.coefficients()) + [e for e in new_coefficients if e not in f.coefficients()]
    rank = len(f.arguments())
    if diagonal:
        assert rank == 2
    is_mat = rank == 2 and not diagonal
    is_vec = rank == 1 or diagonal
=======
        baij = mat_type == "baij"

    if any(len(a.function_space()) > 1 for a in arguments) and mat_type == "baij":
        raise ValueError("BAIJ matrix type makes no sense for mixed spaces, use 'aij'")

    get_cell_map = operator.methodcaller("cell_node_map")
    get_extf_map = operator.methodcaller("exterior_facet_node_map")
    get_intf_map = operator.methodcaller("interior_facet_node_map")
    domains = OrderedDict((k, set()) for k in (get_cell_map,
                                               get_extf_map,
                                               get_intf_map))
    mapping = {"cell": (get_cell_map, op2.ALL),
               "exterior_facet_bottom": (get_cell_map, op2.ON_BOTTOM),
               "exterior_facet_top": (get_cell_map, op2.ON_TOP),
               "interior_facet_horiz": (get_cell_map, op2.ON_INTERIOR_FACETS),
               "exterior_facet": (get_extf_map, op2.ALL),
               "exterior_facet_vert": (get_extf_map, op2.ALL),
               "interior_facet": (get_intf_map, op2.ALL),
               "interior_facet_vert": (get_intf_map, op2.ALL)}
    for integral_type in integral_types:
        try:
            get_map, region = mapping[integral_type]
        except KeyError:
            raise ValueError(f"Unknown integral type '{integral_type}'")
        domains[get_map].add(region)

    test, trial = arguments
    map_pairs, iteration_regions = zip(*(((get_map(test), get_map(trial)),
                                          tuple(sorted(regions)))
                                         for get_map, regions in domains.items()
                                         if regions))
    try:
        sparsity = op2.Sparsity((test.function_space().dof_dset,
                                 trial.function_space().dof_dset),
                                tuple(map_pairs),
                                iteration_regions=tuple(iteration_regions),
                                nest=nest,
                                block_sparse=baij)
    except SparsityFormatError:
        raise ValueError("Monolithic matrix assembly not supported for systems "
                         "with R-space blocks")

    tensor = matrix.Matrix(expr, bcs, mat_type, sparsity, ScalarType,
                           options_prefix=options_prefix)
    return tensor, (), lambda: tensor


def collect_lgmaps(matrix, all_bcs, Vrow, Vcol, row, col):
    """Obtain local to global maps for matrix insertion in the
    presence of boundary conditions.

    :arg matrix: the matrix.
    :arg all_bcs: all boundary conditions involved in the assembly of
        the matrix.
    :arg Vrow: function space for rows.
    :arg Vcol: function space for columns.
    :arg row: index into Vrow (by block).
    :arg col: index into Vcol (by block).
    :returns: 2-tuple ``(row_lgmap, col_lgmap), unroll``. unroll will
       indicate to the codegeneration if the lgmaps need to be
       unrolled from any blocking they contain.
    """
    if len(Vrow) > 1:
        bcrow = tuple(bc for bc in all_bcs
                      if bc.function_space_index() == row)
    else:
        bcrow = all_bcs
    if len(Vcol) > 1:
        bccol = tuple(bc for bc in all_bcs
                      if bc.function_space_index() == col
                      and isinstance(bc, DirichletBC))
    else:
        bccol = tuple(bc for bc in all_bcs
                      if isinstance(bc, DirichletBC))
    rlgmap, clgmap = matrix.M[row, col].local_to_global_maps
    rlgmap = Vrow[row].local_to_global_map(bcrow, lgmap=rlgmap)
    clgmap = Vcol[col].local_to_global_map(bccol, lgmap=clgmap)
    unroll = any(bc.function_space().component is not None
                 for bc in chain(bcrow, bccol))
    return (rlgmap, clgmap), unroll


def matrix_arg(access, get_map, row, col, *,
               all_bcs=(), matrix=None, Vrow=None, Vcol=None):
    """Obtain an op2.Arg for insertion into the given matrix.

    :arg access: Access descriptor.
    :arg get_map: callable of one argument that obtains Maps from
        functionspaces.
    :arg row, col: row (column) of block matrix we are assembling (may be None for
        direct insertion into mixed matrices). Either both or neither
        must be None.
    :arg all_bcs: tuple of boundary conditions involved in assembly.
    :arg matrix: the matrix to obtain the argument for.
    :arg Vrow, Vcol: function spaces for the row and column space.
    :raises AssertionError: on invalid arguments
    :returns: an op2.Arg.
    """
    if row is None and col is None:
        maprow = get_map(Vrow)
        mapcol = get_map(Vcol)
        lgmaps, unroll = zip(*(collect_lgmaps(matrix, all_bcs,
                                              Vrow, Vcol, i, j)
                               for i, j in numpy.ndindex(matrix.block_shape)))
        return matrix.M(access, (maprow, mapcol), lgmaps=tuple(lgmaps),
                        unroll_map=any(unroll))
    else:
        assert row is not None and col is not None
        maprow = get_map(Vrow[row])
        mapcol = get_map(Vcol[col])
        lgmaps, unroll = collect_lgmaps(matrix, all_bcs,
                                        Vrow, Vcol, row, col)
        return matrix.M[row, col](access, (maprow, mapcol), lgmaps=(lgmaps, ),
                                  unroll_map=unroll)


def get_vector(argument, *, tensor=None):
    """Get a Function corresponding to argument.

    :arg argument: The test function the assembly will produce a
        function for.
    :arg tensor: An optional already allocated Function.
    :raises ValueError: if a tensor was provided with a non-matching
        function space.
    :returns: a 3-tuple ``(function, zeros, callable)``. zeros is a
       (possibly empty) iterable of zero-argument functions to zero the returned
       Function, callable is a function of zero arguments that returns
       the Function.
    """
    V = argument.function_space()
    if tensor is None:
        tensor = firedrake.Function(V)
        zero = ()
    else:
        if V != tensor.function_space():
            raise ValueError("Form's argument does not match provided result tensor")
        zero = (tensor.dat.zero, )
    return tensor, zero, lambda: tensor


def vector_arg(access, get_map, i, *, function=None, V=None):
    """Obtain an op2.Arg for insertion into given Function.

    :arg access: access descriptor.
    :arg get_map: callable of one argument that obtains Maps from
        functionspaces.
    :arg i: index of block (may be None).
    :arg function: Function to insert into.
    :arg V: functionspace corresponding to function.

    :returns: An op2.Arg."""
    if i is None:
        map_ = get_map(V)
        return function.dat(access, map_)
    else:
        map_ = get_map(V[i])
        return function.dat[i](access, map_)
>>>>>>> 8bfc5e94


def get_scalar(arguments, *, tensor=None):
    """Get a Global corresponding to arguments.

    :arg arguments: An empty tuple.
    :arg tensor: Optional tensor for output, must be None.

    :raise ValueError: On bad arguments.
    :returns: a 3-tuple ``(tensor, zeros, callable)``. zeros is a
       (possibly empty) iterable of zero-argument functions to zero the returned
       tensor, callable is a function of zero arguments that returns
       the tensor.
    """
    if arguments != ():
        raise ValueError("Can't assemble a 0-form with arguments")
    if tensor is not None:
        raise ValueError("Can't assemble 0-form into existing tensor")

    tensor = op2.Global(1, [0.0])
    return tensor, (), lambda: tensor.data[0]


def apply_bcs(tensor, bcs, *, assembly_rank=None, form_compiler_parameters=None,
              mat_type=None, sub_mat_type=None, appctx={}, diagonal=False,
              assemble_now=True):
    """Apply boundary conditions to a tensor.

    :arg tensor: The tensor.
    :arg bcs; The boundary conditions.
    :arg assembly_rank: are we doing a scalar, vector, or matrix.
    :arg form_compiler_parameters: parameters for the form compiler
        (used for EquationBCs).
    :arg mat_type, sub_mat_type: matrix type arguments for EquationBCs
       (see :func:`get_mat_type`).
    :arg appctx: User application context (for EquationBCs).
    :arg diagonal: Is this application of bcs to a vector really
        applying bcs to the diagonal of a matrix?
    :arg assemble_now: Will assembly happen right away?
    :returns: generator of zero-argument callables for applying the bcs.
    """
    dirichletbcs = tuple(bc for bc in bcs if isinstance(bc, DirichletBC))
    equationbcs = tuple(bc for bc in bcs if isinstance(bc, EquationBCSplit))
    if assembly_rank == AssemblyRank.MATRIX:
        op2tensor = tensor.M
        shape = tuple(len(a.function_space()) for a in tensor.a.arguments())
        for bc in dirichletbcs:
            V = bc.function_space()
            nodes = bc.nodes
            for i, j in numpy.ndindex(shape):
                # Set diagonal entries on bc nodes to 1 if the current
                # block is on the matrix diagonal and its index matches the
                # index of the function space the bc is defined on.
                if i != j:
                    continue
                if V.component is None and V.index is not None:
                    # Mixed, index (no ComponentFunctionSpace)
                    if V.index == i:
                        yield functools.partial(op2tensor[i, j].set_local_diagonal_entries, nodes)
                elif V.component is not None:
                    # ComponentFunctionSpace, check parent index
                    if V.parent.index is not None:
                        # Mixed, index doesn't match
                        if V.parent.index != i:
                            continue
                        # Index matches
                    yield functools.partial(op2tensor[i, j].set_local_diagonal_entries, nodes, idx=V.component)
                elif V.index is None:
                    yield functools.partial(op2tensor[i, j].set_local_diagonal_entries, nodes)
                else:
                    raise RuntimeError("Unhandled BC case")
        for bc in equationbcs:
            yield from _assemble(bc.f, tensor=tensor, bcs=bc.bcs,
                                 form_compiler_parameters=form_compiler_parameters,
                                 mat_type=mat_type,
                                 sub_mat_type=sub_mat_type,
                                 appctx=appctx,
                                 assemble_now=assemble_now,
                                 zero_tensor=False)
    elif assembly_rank == AssemblyRank.VECTOR:
        for bc in dirichletbcs:
            if assemble_now:
                if diagonal:
                    yield functools.partial(bc.set, tensor, 1)
                else:
                    yield functools.partial(bc.apply, tensor)
            else:
                yield functools.partial(bc.zero, tensor)
        for bc in equationbcs:
            if diagonal:
                raise NotImplementedError("diagonal assembly and EquationBC not supported")
            yield functools.partial(bc.zero, tensor)
            yield from _assemble(bc.f, tensor=tensor, bcs=bc.bcs,
                                 form_compiler_parameters=form_compiler_parameters,
                                 mat_type=mat_type,
                                 sub_mat_type=sub_mat_type,
                                 appctx=appctx,
                                 assemble_now=assemble_now,
                                 zero_tensor=False)
    else:
<<<<<<< HEAD
        # 0-forms are always scalar
        if tensor is None:
            tensor = op2.Global(1, [0.0])
        else:
            raise ValueError("Can't assemble 0-form into existing tensor")
        result = lambda: tensor.data[0]

    coefficients = tuple(new_coefficients)
    domains = f.ufl_domains()
=======
        if len(bcs) != 0:
            raise ValueError("Not expecting boundary conditions for 0-forms")


def create_parloops(expr, create_op2arg, *, assembly_rank=None, diagonal=False,
                    form_compiler_parameters=None):
    """Create parallel loops for assembly of expr.

    :arg expr: The expression to assemble.
    :arg create_op2arg: callable that creates the Arg corresponding to
        the output tensor.
    :arg assembly_rank: are we assembling a scalar, vector, or matrix?
    :arg diagonal: For matrices are we actually assembling the
        diagonal into a vector?
    :arg form_compiler_parameters: parameters to pass to the form
        compiler.
    :returns: a generator of op2.ParLoop objects."""
    coefficients = expr.coefficients()
    domains = expr.ufl_domains()

    if isinstance(expr, slate.TensorBase):
        if diagonal:
            raise NotImplementedError("Diagonal + slate not supported")
        kernels = slac.compile_expression(expr, tsfc_parameters=form_compiler_parameters)
    else:
        kernels = tsfc_interface.compile_form(expr, "form", parameters=form_compiler_parameters, diagonal=diagonal)
>>>>>>> 8bfc5e94

    # These will be used to correctly interpret the "otherwise"
    # subdomain
    all_integer_subdomain_ids = defaultdict(list)
    for k in kernels:
        if k.kinfo.subdomain_id != "otherwise":
            all_integer_subdomain_ids[k.kinfo.integral_type].append(k.kinfo.subdomain_id)
    for k, v in all_integer_subdomain_ids.items():
        all_integer_subdomain_ids[k] = tuple(sorted(v))

<<<<<<< HEAD
    # In collecting loops mode, we collect the loops, and assume the
    # boundary conditions provided are the ones we want.  It therefore
    # is only used inside residual and jacobian assembly.

    # If there are any PointwiseOperators, evaluate them now.
    for e in external_operators:
        if assemble_now:
            e.evaluate()
        else:
            yield e.evaluate

    if zero_tensor:
        yield zero_tensor_parloop
=======
>>>>>>> 8bfc5e94
    for indices, kinfo in kernels:
        kernel = kinfo.kernel
        integral_type = kinfo.integral_type
        domain_number = kinfo.domain_number
        subdomain_id = kinfo.subdomain_id
        coeff_map = kinfo.coefficient_map
        pass_layer_arg = kinfo.pass_layer_arg
        needs_orientations = kinfo.oriented
        needs_cell_facets = kinfo.needs_cell_facets
        needs_cell_sizes = kinfo.needs_cell_sizes

        m = domains[domain_number]
        subdomain_data = expr.subdomain_data()[m]
        # Find argument space indices
        if assembly_rank == AssemblyRank.MATRIX:
            i, j = indices
        elif assembly_rank == AssemblyRank.VECTOR:
            i, = indices
        else:
            assert len(indices) == 0

        sdata = subdomain_data.get(integral_type, None)
        if integral_type != 'cell' and sdata is not None:
            raise NotImplementedError("subdomain_data only supported with cell integrals.")

        # Now build arguments for the par_loop
        kwargs = {}
        # Some integrals require non-coefficient arguments at the
        # end (facet number information).
        extra_args = []
        itspace = m.measure_set(integral_type, subdomain_id,
                                all_integer_subdomain_ids)
        if integral_type == "cell":
            itspace = sdata or itspace
            if subdomain_id not in ["otherwise", "everywhere"] and sdata is not None:
                raise ValueError("Cannot use subdomain data and subdomain_id")

            def get_map(x):
                return x.cell_node_map()
        elif integral_type in ("exterior_facet", "exterior_facet_vert"):
            extra_args.append(m.exterior_facets.local_facet_dat(op2.READ))

            def get_map(x):
                return x.exterior_facet_node_map()
        elif integral_type in ("exterior_facet_top", "exterior_facet_bottom"):
            # In the case of extruded meshes with horizontal facet integrals, two
            # parallel loops will (potentially) get created and called based on the
            # domain id: interior horizontal, bottom or top.
            kwargs["iterate"] = {"exterior_facet_top": op2.ON_TOP,
                                 "exterior_facet_bottom": op2.ON_BOTTOM}[integral_type]

            def get_map(x):
                return x.cell_node_map()
        elif integral_type in ("interior_facet", "interior_facet_vert"):
            extra_args.append(m.interior_facets.local_facet_dat(op2.READ))

            def get_map(x):
                return x.interior_facet_node_map()
        elif integral_type == "interior_facet_horiz":
            kwargs["iterate"] = op2.ON_INTERIOR_FACETS

            def get_map(x):
                return x.cell_node_map()
        else:
            raise ValueError("Unknown integral type '%s'" % integral_type)

        # Output argument
        if assembly_rank == AssemblyRank.MATRIX:
            tensor_arg = create_op2arg(op2.INC, get_map, i, j)
        elif assembly_rank == AssemblyRank.VECTOR:
            tensor_arg = create_op2arg(op2.INC, get_map, i)
        else:
            tensor_arg = create_op2arg(op2.INC)

        coords = m.coordinates
        args = [kernel, itspace, tensor_arg,
                coords.dat(op2.READ, get_map(coords))]
        if needs_orientations:
            o = m.cell_orientations()
            args.append(o.dat(op2.READ, get_map(o)))
        if needs_cell_sizes:
            o = m.cell_sizes
            args.append(o.dat(op2.READ, get_map(o)))

        for n in coeff_map:
            c = coefficients[n]
            for c_ in c.split():
                m_ = get_map(c_)
                args.append(c_.dat(op2.READ, m_))
        if needs_cell_facets:
            assert integral_type == "cell"
            extra_args.append(m.cell_to_facets(op2.READ))
        if pass_layer_arg:
            c = op2.Global(1, itspace.layers-2, dtype=numpy.dtype(numpy.int32))
            o = c(op2.READ)
            extra_args.append(o)

        args.extend(extra_args)
        kwargs["pass_layer_arg"] = pass_layer_arg
        try:
            yield op2.ParLoop(*args, **kwargs).compute
        except MapValueError:
            raise RuntimeError("Integral measure does not match measure of all coefficients/arguments")


@utils.known_pyop2_safe
def _assemble(expr, tensor=None, bcs=None, form_compiler_parameters=None,
              mat_type=None, sub_mat_type=None,
              appctx={},
              options_prefix=None,
              zero_tensor=True,
              diagonal=False,
              assemble_now=True):
    r"""Assemble the form or Slate expression expr and return a Firedrake object
    representing the result. This will be a :class:`float` for 0-forms/rank-0
    Slate tensors, a :class:`.Function` for 1-forms/rank-1 Slate tensors and
    a :class:`.Matrix` for 2-forms/rank-2 Slate tensors.

    :arg bcs: A tuple of :class`.DirichletBC`\s and/or :class`.EquationBCSplit`\s to be applied.
    :arg tensor: An existing tensor object into which the form should be
        assembled. If this is not supplied, a new tensor will be created for
        the purpose.
    :arg form_compiler_parameters: (optional) dict of parameters to pass to
        the form compiler.
    :arg mat_type: (optional) type for assembled matrices, one of
        "nest", "aij", "baij", or "matfree".
    :arg sub_mat_type: (optional) type for assembled sub matrices
        inside a "nest" matrix.  One of "aij" or "baij".
    :arg appctx: Additional information to hang on the assembled
         matrix if an implicit matrix is requested (mat_type "matfree").
    :arg options_prefix: An options prefix for the PETSc matrix
        (ignored if not assembling a bilinear form).
    """
    mat_type, sub_mat_type = get_mat_type(mat_type, sub_mat_type)
    if form_compiler_parameters:
        form_compiler_parameters = form_compiler_parameters.copy()
    else:
        form_compiler_parameters = {}

    try:
        topology, = set(d.topology for d in expr.ufl_domains())
    except ValueError:
        raise NotImplementedError("All integration domains must share a mesh topology")
    for m in expr.ufl_domains():
        # Ensure mesh is "initialised" (could have got here without
        # building a functionspace (e.g. if integrating a constant)).
        m.init()

    for o in chain(expr.arguments(), expr.coefficients()):
        domain = o.ufl_domain()
        if domain is not None and domain.topology != topology:
            raise NotImplementedError("Assembly with multiple meshes not supported.")

    rank = len(expr.arguments())
    if diagonal:
        assert rank == 2
    if rank == 2 and not diagonal:
        assembly_rank = AssemblyRank.MATRIX
    elif rank == 1 or diagonal:
        assembly_rank = AssemblyRank.VECTOR
    else:
        assembly_rank = AssemblyRank.SCALAR

    if not isinstance(bcs, (tuple, list)):
        raise RuntimeError("Expecting bcs to be a tuple or a list by this stage.")
    if assembly_rank == AssemblyRank.MATRIX:
        # Checks will take place in get_matrix.
        pass
    elif assembly_rank == AssemblyRank.VECTOR:
        # Might have gotten here without `EquationBC` objects preprocessed.
        if any(isinstance(bc, EquationBC) for bc in bcs):
            bcs = tuple(bc.extract_form('F') for bc in bcs)

    if assembly_rank == AssemblyRank.MATRIX:
        test, trial = expr.arguments()
        tensor, zeros, result = get_matrix(expr, mat_type, sub_mat_type,
                                           bcs=bcs, options_prefix=options_prefix,
                                           tensor=tensor,
                                           appctx=appctx,
                                           form_compiler_parameters=form_compiler_parameters)
        # intercept matrix-free matrices here
        if mat_type == "matfree":
            if tensor.a.arguments() != expr.arguments():
                raise ValueError("Form's arguments do not match provided result "
                                 "tensor")
            tensor.assemble()
            yield result
            return

        create_op2arg = functools.partial(matrix_arg,
                                          all_bcs=tuple(chain(*bcs)),
                                          matrix=tensor,
                                          Vrow=test.function_space(),
                                          Vcol=trial.function_space())
    elif assembly_rank == AssemblyRank.VECTOR:
        if diagonal:
            # actually a 2-form but throw away the trial space
            test, trial = expr.arguments()
            if test.function_space() != trial.function_space():
                raise ValueError("Can only assemble diagonal of 2-form if functionspaces match")
        else:
            test, = expr.arguments()
        tensor, zeros, result = get_vector(test, tensor=tensor)

        create_op2arg = functools.partial(vector_arg, function=tensor,
                                          V=test.function_space())
    else:
        tensor, zeros, result = get_scalar(expr.arguments(), tensor=tensor)
        create_op2arg = tensor

    if zero_tensor:
        yield from zeros

    yield from create_parloops(expr, create_op2arg,
                               assembly_rank=assembly_rank,
                               diagonal=diagonal,
                               form_compiler_parameters=form_compiler_parameters)

    yield from apply_bcs(tensor, bcs,
                         assembly_rank=assembly_rank,
                         form_compiler_parameters=form_compiler_parameters,
                         mat_type=mat_type,
                         sub_mat_type=sub_mat_type,
                         appctx=appctx,
                         diagonal=diagonal,
                         assemble_now=assemble_now)
    if zero_tensor:
        if assembly_rank == AssemblyRank.MATRIX:
            # Queue up matrix assembly (after we've done all the other operations)
            yield tensor.M.assemble
        if assemble_now:
            yield result<|MERGE_RESOLUTION|>--- conflicted
+++ resolved
@@ -229,41 +229,6 @@
     if nest:
         baij = sub_mat_type == "baij"
     else:
-<<<<<<< HEAD
-        kernels = tsfc_interface.compile_form(f, "form", parameters=form_compiler_parameters, inverse=inverse, diagonal=diagonal)
-        integral_types = [integral.integral_type() for integral in f.integrals()]
-
-        if bcs is not None:
-            for bc in bcs:
-                integral_types += [integral.integral_type() for integral in bc.integrals()]
-
-    external_operators = list(f.external_operators())
-    new_coefficients = list(e.coefficient for e in external_operators)
-    for ki in kernels:
-        if hasattr(ki.kinfo, 'external_operators'):
-            for k, v in ki.kinfo.external_operators.items():
-                c = f.external_operators()[k]
-                d = external_operators[k]
-                # Check if we need to reconstruct new ExtOps
-                if d.derivatives == c._extop_master.derivatives:
-                    # ExternalOperators can generate other Extops (e.g when differentiating)
-                    # The kernel contains information about which Extop has been created during form compiling,
-                    # we still need to construct this dependency when needed, i.e. when the form is already
-                    # compiled and therefore the differentiation bit of the code is not hit.
-                    deriv_ind = tuple(v.keys())
-                    args_list = tuple(tuple(f.arguments()[position] for position in args) for args in v.values())
-                    d._add_dependencies(deriv_ind, args_list)
-                    reconstruct_extops = [e for e in d._extop_dependencies if e.derivatives in v]
-                    external_operators.extend(reconstruct_extops)
-                    new_coefficients.extend([e.coefficient for e in reconstruct_extops])
-
-    new_coefficients = list(f.coefficients()) + [e for e in new_coefficients if e not in f.coefficients()]
-    rank = len(f.arguments())
-    if diagonal:
-        assert rank == 2
-    is_mat = rank == 2 and not diagonal
-    is_vec = rank == 1 or diagonal
-=======
         baij = mat_type == "baij"
 
     if any(len(a.function_space()) > 1 for a in arguments) and mat_type == "baij":
@@ -421,7 +386,6 @@
     else:
         map_ = get_map(V[i])
         return function.dat[i](access, map_)
->>>>>>> 8bfc5e94
 
 
 def get_scalar(arguments, *, tensor=None):
@@ -522,17 +486,6 @@
                                  assemble_now=assemble_now,
                                  zero_tensor=False)
     else:
-<<<<<<< HEAD
-        # 0-forms are always scalar
-        if tensor is None:
-            tensor = op2.Global(1, [0.0])
-        else:
-            raise ValueError("Can't assemble 0-form into existing tensor")
-        result = lambda: tensor.data[0]
-
-    coefficients = tuple(new_coefficients)
-    domains = f.ufl_domains()
-=======
         if len(bcs) != 0:
             raise ValueError("Not expecting boundary conditions for 0-forms")
 
@@ -559,7 +512,28 @@
         kernels = slac.compile_expression(expr, tsfc_parameters=form_compiler_parameters)
     else:
         kernels = tsfc_interface.compile_form(expr, "form", parameters=form_compiler_parameters, diagonal=diagonal)
->>>>>>> 8bfc5e94
+
+    external_operators = list(f.external_operators())
+    new_coefficients = list(e.coefficient for e in external_operators)
+    for ki in kernels:
+        if hasattr(ki.kinfo, 'external_operators'):
+            for k, v in ki.kinfo.external_operators.items():
+                c = f.external_operators()[k]
+                d = external_operators[k]
+                # Check if we need to reconstruct new ExtOps
+                if d.derivatives == c._extop_master.derivatives:
+                    # ExternalOperators can generate other Extops (e.g when differentiating)
+                    # The kernel contains information about which Extop has been created during form compiling,
+                    # we still need to construct this dependency when needed, i.e. when the form is already
+                    # compiled and therefore the differentiation bit of the code is not hit.
+                    deriv_ind = tuple(v.keys())
+                    args_list = tuple(tuple(f.arguments()[position] for position in args) for args in v.values())
+                    d._add_dependencies(deriv_ind, args_list)
+                    reconstruct_extops = [e for e in d._extop_dependencies if e.derivatives in v]
+                    external_operators.extend(reconstruct_extops)
+                    new_coefficients.extend([e.coefficient for e in reconstruct_extops])
+
+    coefficients = f.coefficients() + tuple(e for e in new_coefficients if e not in f.coefficients())
 
     # These will be used to correctly interpret the "otherwise"
     # subdomain
@@ -570,11 +544,6 @@
     for k, v in all_integer_subdomain_ids.items():
         all_integer_subdomain_ids[k] = tuple(sorted(v))
 
-<<<<<<< HEAD
-    # In collecting loops mode, we collect the loops, and assume the
-    # boundary conditions provided are the ones we want.  It therefore
-    # is only used inside residual and jacobian assembly.
-
     # If there are any PointwiseOperators, evaluate them now.
     for e in external_operators:
         if assemble_now:
@@ -582,10 +551,6 @@
         else:
             yield e.evaluate
 
-    if zero_tensor:
-        yield zero_tensor_parloop
-=======
->>>>>>> 8bfc5e94
     for indices, kinfo in kernels:
         kernel = kinfo.kernel
         integral_type = kinfo.integral_type
