--- conflicted
+++ resolved
@@ -16,12 +16,8 @@
 from firedrake import utils
 from firedrake.slate import slate
 from firedrake.slate import slac
-<<<<<<< HEAD
 from firedrake.utils import ScalarType, ScalarType_c
-
-=======
 from firedrake.bcs import DirichletBC, EquationBCSplit
->>>>>>> b6653510
 
 __all__ = ["assemble"]
 
