import abc
from collections import OrderedDict
import functools
import itertools
from itertools import product
import operator

import cachetools
import finat
import firedrake
import numpy
from tsfc import kernel_args
from tsfc.finatinterface import create_element
import ufl
from firedrake import (assemble_expressions, extrusion_utils as eutils, matrix, parameters, solving,
                       tsfc_interface, utils)
from firedrake.adjoint import annotate_assemble
from firedrake.bcs import DirichletBC, EquationBC, EquationBCSplit
from firedrake.functionspacedata import entity_dofs_key, entity_permutations_key
from firedrake.petsc import PETSc
from firedrake.slate import slac, slate
from firedrake.slate.slac.kernel_builder import CellFacetKernelArg, LayerCountKernelArg
from firedrake.utils import ScalarType, tuplify
from pyop2 import op2
from pyop2.exceptions import MapValueError, SparsityFormatError
from pyop2.utils import cached_property


__all__ = "assemble",


_FORM_CACHE_KEY = "firedrake.assemble.FormAssembler"
"""Entry used in form cache to try and reuse assemblers where possible."""


@PETSc.Log.EventDecorator()
@annotate_assemble
def assemble(expr, *args, **kwargs):
    r"""Evaluate expr.

    :arg expr: a :class:`~ufl.classes.Form`, :class:`~ufl.classes.Expr` or
        a :class:`~slate.TensorBase` expression.
    :arg tensor: Existing tensor object to place the result in.
    :arg bcs: Iterable of boundary conditions to apply.
    :kwarg diagonal: If assembling a matrix is it diagonal?
    :kwarg form_compiler_parameters: Dictionary of parameters to pass to
        the form compiler. Ignored if not assembling a :class:`~ufl.classes.Form`.
        Any parameters provided here will be overridden by parameters set on the
        :class:`~ufl.classes.Measure` in the form. For example, if a
        ``quadrature_degree`` of 4 is specified in this argument, but a degree of
        3 is requested in the measure, the latter will be used.
    :kwarg mat_type: String indicating how a 2-form (matrix) should be
        assembled -- either as a monolithic matrix (``"aij"`` or ``"baij"``),
        a block matrix (``"nest"``), or left as a :class:`.ImplicitMatrix` giving
        matrix-free actions (``'matfree'``). If not supplied, the default value in
        ``parameters["default_matrix_type"]`` is used.  BAIJ differs
        from AIJ in that only the block sparsity rather than the dof
        sparsity is constructed.  This can result in some memory
        savings, but does not work with all PETSc preconditioners.
        BAIJ matrices only make sense for non-mixed matrices.
    :kwarg sub_mat_type: String indicating the matrix type to
        use *inside* a nested block matrix.  Only makes sense if
        ``mat_type`` is ``nest``.  May be one of ``"aij"`` or ``"baij"``.  If
        not supplied, defaults to ``parameters["default_sub_matrix_type"]``.
    :kwarg appctx: Additional information to hang on the assembled
        matrix if an implicit matrix is requested (mat_type ``"matfree"``).
    :kwarg options_prefix: PETSc options prefix to apply to matrices.
    :kwarg zero_bc_nodes: If ``True``, set the boundary condition nodes in the
        output tensor to zero rather than to the values prescribed by the
        boundary condition. Default is ``False``.

    :returns: See below.

    If expr is a :class:`~ufl.classes.Form` or Slate tensor expression then
    this evaluates the corresponding integral(s) and returns a :class:`float`
    for 0-forms, a :class:`.Function` for 1-forms and a :class:`.Matrix` or
    :class:`.ImplicitMatrix` for 2-forms. In the case of 2-forms the rows
    correspond to the test functions and the columns to the trial functions.

    If expr is an expression other than a form, it will be evaluated
    pointwise on the :class:`.Function`\s in the expression. This will
    only succeed if all the Functions are on the same
    :class:`.FunctionSpace`.

    If ``tensor`` is supplied, the assembled result will be placed
    there, otherwise a new object of the appropriate type will be
    returned.

    If ``bcs`` is supplied and ``expr`` is a 2-form, the rows and columns
    of the resulting :class:`.Matrix` corresponding to boundary nodes
    will be set to 0 and the diagonal entries to 1. If ``expr`` is a
    1-form, the vector entries at boundary nodes are set to the
    boundary condition values.
    """
    if isinstance(expr, (ufl.form.BaseForm, slate.TensorBase)):
        return assemble_base_form(expr, *args, **kwargs)
    elif isinstance(expr, ufl.core.expr.Expr):
        return assemble_expression(expr)
    else:
        raise TypeError(f"Unable to assemble: {expr}")


"""
def assemble_expression(expr):
    from ufl.algorithms.analysis import extract_base_form_operators
    if len(extract_base_form_operators(expr)):
        if isinstance(expr, ufl.algebra.Sum):
            # Assemble components to produce Coefficient or Matrix objects
            # Call `assemble` as we might use assemble_base_form (e.g expr -> BaseFormOperator)
            # or `assemble_expressions` (e.g. expr -> Coefficient)
            assembled_ops = [assemble(e) for e in expr.ufl_operands]
            if all(isinstance(op, firedrake.Function) for op in assembled_ops):
                return assemble_expressions.assemble_expression(sum(assembled_ops))
            elif all(isinstance(op, matrix.AssembledMatrix) for op in assembled_ops):
                a, b = assembled_ops
                res = a + b
                return matrix.AssembledMatrix(a.arguments(), a.bcs, res)
            else:
                raise TypeError("Mismatching sum shapes")
        elif isinstance(expr, ufl.algebra.Product):
            # Assemble components to produce Coefficient or Matrix objects
            # Call `assemble` as we might use assemble_base_form (e.g expr -> BaseFormOperator)
            # or `assemble_expressions` (e.g. expr -> Coefficient)
            a, b = expr.ufl_operands
            if not len(assemble_expressions.extract_coefficients(a)):
                return assemble(a * assemble(b))
            if not len(assemble_expressions.extract_coefficients(b)):
                return assemble(b * assemble(a))
            return assemble(ufl.action(a, b))
    else:
        return assemble_expressions.assemble_expression(expr)
"""


def assemble_expression(expr):
    from ufl.algorithms.analysis import extract_base_form_operators
    from ufl.checks import is_scalar_constant_expression

    base_form_operators = extract_base_form_operators(expr)
    if len(base_form_operators) and any(len(e.arguments()) > 1 for e in base_form_operators):
        if isinstance(expr, ufl.algebra.Sum):
            a, b = [assemble(e) for e in expr.ufl_operands]
            # Only Expr resulting in a Matrix if assembled are BaseFormOperator
            if not all(isinstance(op, matrix.AssembledMatrix) for op in (a, b)):
                raise TypeError('Mismatching Sum shapes')
            return assemble_base_form(ufl.FormSum((a, 1), (b, 1)))
        elif isinstance(expr, ufl.algebra.Product):
            a, b = expr.ufl_operands
            scalar = [e for e in expr.ufl_operands if is_scalar_constant_expression(e)]
            if scalar:
                base_form = a if a is scalar else b
                assembled_mat = assemble(base_form)
                return assemble_base_form(ufl.FormSum((assembled_mat, scalar[0])))
            a, b = [assemble(e) for e in (a, b)]
            return assemble_base_form(ufl.action(a, b))
    else:
        return assemble_expressions.assemble_expression(expr)


def assemble_base_form(expression, tensor=None, bcs=None,
                       diagonal=False,
                       mat_type=None,
                       sub_mat_type=None,
                       form_compiler_parameters=None,
                       appctx=None,
                       options_prefix=None,
                       zero_bc_nodes=False,
                       preassembled_base_form=False,
                       visited=None):

    # Preprocess and restructure the DAG
    if not preassembled_base_form:
        # Preprocessing the form makes a new object -> current form caching mechanism
        # will populate `expr`'s cache which is now different than `expression`'s cache so we need
        # to transmit the cache. All of this only holds when `expression` if a ufl.Form
        # and therefore when `preassembled_base_form` is False.
        expr = preprocess_base_form(expression, mat_type, form_compiler_parameters)
        if isinstance(expression, ufl.form.Form) and isinstance(expr, ufl.form.Form):
            expr._cache = expression._cache
        # BaseForm preprocessing can turn BaseForm into an Expr (cf. case (6) in `restructure_base_form`)
        if isinstance(expr, ufl.core.expr.Expr) and not isinstance(expr, ufl.core.base_form_operator.BaseFormOperator):
            # FIXME: Directly call assemble_expressions once sum of BaseFormOperator has been lifted
            return assemble(expr)
    else:
        expr = expression

    # DAG assembly: traverse the DAG in a post-order fashion and evaluate the node as we go.
    stack = [expr]
    visited = visited or {}
    while stack:
        e = stack.pop()
        unvisted_children = []
        operands = base_form_operands(e)
        for arg in operands:
            if arg not in visited:
                unvisted_children.append(arg)

        if unvisted_children:
            stack.append(e)
            stack.extend(unvisted_children)
        else:
            t = tensor if e is expr else None
            visited[e] = base_form_assembly_visitor(e, t, bcs, diagonal,
                                                    form_compiler_parameters,
                                                    mat_type, sub_mat_type,
                                                    appctx, options_prefix,
                                                    zero_bc_nodes,
                                                    *(visited[arg] for arg in operands))

    # Update tensor with the assembled result value
    assembled_base_form = visited[expr]
    # Copy assembled result to the tensor
    if tensor:
        if isinstance(assembled_base_form, firedrake.Cofunction):
            assembled_base_form.dat.copy(tensor.dat)
        elif isinstance(assembled_base_form, matrix.MatrixBase):
            # Uses the PETSc copy method.
            assembled_base_form.petscmat.copy(tensor.petscmat)
    # What about cases where expanding derivatives produce a non-Form object ?
    if isinstance(expression, ufl.form.Form) and isinstance(expr, ufl.form.Form):
        expression._cache = expr._cache
    return assembled_base_form


def restructure_base_form(expr, visited=None):
    r"""Perform a preorder traversal to simplify and optimize the DAG.
    Example: Let's consider F(u, N(u; v*); v) with N(u; v*) an external operator.

             We have: dFdu = \frac{\partial F}{\partial u} + Action(dFdN, dNdu)
             Now taking the action on a rank-1 object w (e.g. Coefficient/Cofunction) results in:

        (1) Action(Action(dFdN, dNdu), w)

                Action                     Action
                /    \                     /     \
              Action  w     ----->       dFdN   Action
              /    \                            /    \
            dFdN    dNdu                      dNdu    w

        This situations does not only arise for ExternalOperator but also when we have a 2-form instead of dNdu!

        (2) Action(dNdu, w)

             Action
              /   \
             /     w        ----->   dNdu(u; w, v*)
            /
       dNdu(u; uhat, v*)

        (3) Action(F, N)

             Action                                       F
              /   \         ----->   F(..., N)[v]  =      |
            F[v]   N                                      N

        (4) Adjoint(dNdu)

             Adjoint
                |           ----->   dNdu(u; v*, uhat)
           dNdu(u; uhat, v*)

        (5) N(u; w) (scalar valued)

                                 Action
            N(u; w)   ---->       /   \   = Action(N, w)
                             N(u; v*)  w

    So from Action(Action(dFdN, dNdu(u; v*)), w) we get:

             Action             Action               Action
             /    \    (1)      /     \      (2)     /     \               (4)                                dFdN
           Action  w  ---->  dFdN   Action  ---->  dFdN   dNdu(u; w, v*)  ---->  dFdN(..., dNdu(u; w, v*)) =    |
           /    \                    /    \                                                                  dNdu(u; w, v*)
         dFdN    dNdu              dNdu    w

        (6) ufl.FormSum(dN1du(u; w, v*), dN2du(u; w, v*)) -> ufl.Sum(dN1du(u; w, v*), dN2du(u; w, v*))

          Let's consider `Action(dN1du, w) + Action(dN2du, w)`, we have:

                      FormSum                 (2)         FormSum                    (6)                     Sum
                      /     \                ---->        /     \                   ---->                    /  \
                     /       \                           /       \                                          /    \
          Action(dN1du, w)  Action(dN2du, w)    dN1du(u; w, v*) dN2du(u; w, v*)                 dN1du(u; w, v*)  dN2du(u; w, v*)

        This case arises as a consequence of (2) which turns sum of `Action`s (i.e. ufl.FormSum since Action is a BaseForm)
        into sum of `BaseFormOperator`s (i.e. ufl.Sum since BaseFormOperator is an Expr as well).

        (7) Action(w*, dNdu)

                 Action
                 /   \
                w*    \        ----->   dNdu(u; v0, w*)
                       \
                  dNdu(u; v1, v0*)

    It uses a recursive approach to reconstruct the DAG as we traverse it, enabling to take into account
    various dag rotations/manipulations in expr.
    """
    if isinstance(expr, ufl.Action):
        left, right = expr.ufl_operands
        is_rank_1 = lambda x: isinstance(x, (firedrake.Cofunction, firedrake.Function, firedrake.Argument)) or len(x.arguments()) == 1
        is_rank_2 = lambda x: len(x.arguments()) == 2

        # -- Case (1) -- #
        # If left is Action and has a rank 2, then it is an action of a 2-form on a 2-form
        if isinstance(left, ufl.Action) and is_rank_2(left):
            return ufl.action(left.left(), ufl.action(left.right(), right))
        # -- Case (2) (except if left has only 1 argument, i.e. we have done case (5)) -- #
        if isinstance(left, ufl.core.base_form_operator.BaseFormOperator) and is_rank_1(right) and len(left.arguments()) != 1:
            # Retrieve the highest numbered argument
            arg = max(left.arguments(), key=lambda v: v.number())
            return ufl.replace(left, {arg: right})
        # -- Case (3) -- #
        if isinstance(left, ufl.Form) and is_rank_1(right):
            # 1) Replace the highest numbered argument of left by right when needed
            #    -> e.g. if right is a BaseFormOperator with 1 argument.
            # Or
            # 2) Let expr as it is by returning `ufl.Action(left, right)`.
            return ufl.action(left, right)
        # -- Case (7) -- #
        if is_rank_1(left) and isinstance(right, ufl.core.base_form_operator.BaseFormOperator) and len(right.arguments()) != 1:
            # Action(w*, dNdu(u; v1, v*)) -> dNdu(u; v0, w*)
            # Get lowest numbered argument
            arg = min(right.arguments(), key=lambda v: v.number())
            # Need to replace lowest numbered argument of right by left
            replace_map = {arg: left}
            # Decrease number for all the other arguments since the lowest numbered argument will be replaced.
            other_args = [a for a in right.arguments() if a is not arg]
            new_args = [firedrake.Argument(a.function_space(), number=a.number()-1, part=a.part()) for a in other_args]
            replace_map.update(dict(zip(other_args, new_args)))
            # Replace arguments
            return ufl.replace(right, replace_map)

    # -- Case (4) -- #
    if isinstance(expr, ufl.Adjoint) and isinstance(expr.form(), ufl.core.base_form_operator.BaseFormOperator):
        B = expr.form()
        u, v = B.arguments()
        # Let V1 and V2 be primal spaces, B: V1 -> V2 and B*: V2* -> V1*:
        # Adjoint(B(Argument(V1, 1), Argument(V2.dual(), 0))) = B(Argument(V1, 0), Argument(V2.dual(), 1))
        reordered_arguments = (firedrake.Argument(u.function_space(), number=v.number(), part=v.part()),
                               firedrake.Argument(v.function_space(), number=u.number(), part=u.part()))
        # Replace arguments in argument slots
        return ufl.replace(B, dict(zip((u, v), reordered_arguments)))

    # -- Case (5) -- #
    if isinstance(expr, ufl.core.base_form_operator.BaseFormOperator) and not expr.arguments():
        # We are assembling a BaseFormOperator of rank 0 (no arguments).
        # B(f, u*) be a BaseFormOperator with u* a Cofunction and f a Coefficient, then:
        #    B(f, u*) <=> Action(B(f, v*), f) where v* is a Coargument
        ustar, *_ = expr.argument_slots()
        vstar = firedrake.Argument(ustar.function_space(), 0)
        expr = ufl.replace(expr, {ustar: vstar})
        return ufl.action(expr, ustar)

    # -- Case (6) -- #
    if isinstance(expr, ufl.FormSum) and all(isinstance(c, ufl.core.base_form_operator.BaseFormOperator) for c in expr.components()):
        # Return ufl.Sum
        return sum([c for c in expr.components()])
    return expr


def restructure_base_form_postorder(expr, visited=None):
    visited = visited or {}
    if expr in visited:
        return visited[expr]

    # Visit/update the children
    operands = base_form_operands(expr)
    operands = list(restructure_base_form_postorder(op, visited) for op in operands)
    # Need to reconstruct the DAG as we traverse it!
    expr = reconstruct_node_from_operands(expr, operands)
    # Perform the DAG rotation when needed
    visited[expr] = restructure_base_form(expr, visited)
    return visited[expr]


def restructure_base_form_preorder(expr, visited=None):
    visited = visited or {}
    if expr in visited:
        return visited[expr]

    # Perform the DAG rotation when needed
    expr = restructure_base_form(expr, visited)
    # Visit/update the children
    operands = base_form_operands(expr)
    operands = list(restructure_base_form_preorder(op, visited) for op in operands)
    # Need to reconstruct the DAG as we traverse it!
    visited[expr] = reconstruct_node_from_operands(expr, operands)
    return visited[expr]


def reconstruct_node_from_operands(expr, operands):
    if isinstance(expr, (ufl.Adjoint, ufl.Action)):
        return expr._ufl_expr_reconstruct_(*operands)
    elif isinstance(expr, ufl.FormSum):
        return ufl.FormSum(*[(op, w) for op, w in zip(operands, expr.weights())])
    return expr


def base_form_operands(expr):
    if isinstance(expr, (ufl.FormSum, ufl.Adjoint, ufl.Action)):
        return expr.ufl_operands
    if isinstance(expr, ufl.Form):
        # Use reversed to treat base form operators
        # in the order in which they have been made.
        return list(reversed(expr.base_form_operators()))
    if isinstance(expr, ufl.core.base_form_operator.BaseFormOperator):
        # Conserve order
        children = dict.fromkeys(e for e in (expr.argument_slots() + expr.ufl_operands)
                                 if isinstance(e, ufl.form.BaseForm))
        return list(children)
    return []


def preprocess_form(form, fc_params):
    """Preprocess ufl.Form objects

    :arg form: a :class:`~ufl.classes.Form`
    :arg fc_params:: Dictionary of parameters to pass to the form compiler.

    :returns: The resulting preprocessed :class:`~ufl.classes.Form`.

    This function preprocess the form, mainly by expanding the derivatives, in order to determine
    if we are dealing with a :class:`~ufl.classes.Form` or another :class:`~ufl.classes.BaseForm` object.
    This function is called in :func:`base_form_assembly_visitor`. Depending on the type of the resulting tensor,
    we may call :func:`assemble_form` or traverse the sub-DAG via :func:`assemble_base_form`.
    """
    from firedrake.parameters import parameters as default_parameters
    from tsfc.parameters import is_complex

    if fc_params is None:
        fc_params = default_parameters["form_compiler"].copy()
    else:
        # Override defaults with user-specified values
        _ = fc_params
        fc_params = default_parameters["form_compiler"].copy()
        fc_params.update(_)

    complex_mode = fc_params and is_complex(fc_params.get("scalar_type"))

    return ufl.algorithms.preprocess_form(form, complex_mode)


def preprocess_base_form(expr, mat_type=None, form_compiler_parameters=None):
    if isinstance(expr, (ufl.form.Form, ufl.core.base_form_operator.BaseFormOperator)) and mat_type != "matfree":
        # For "matfree", Form evaluation is delayed
        expr = preprocess_form(expr, form_compiler_parameters)
    if not isinstance(expr, (ufl.form.Form, slate.TensorBase)):
        # => No restructuration needed for Form and slate.TensorBase
        expr = restructure_base_form_preorder(expr)
        expr = restructure_base_form_postorder(expr)
    return expr


def base_form_assembly_visitor(expr, tensor, bcs, diagonal,
                               form_compiler_parameters,
                               mat_type, sub_mat_type,
                               appctx, options_prefix,
                               zero_bc_nodes, *args):
    if isinstance(expr, (ufl.form.Form, slate.TensorBase)):

        if args and mat_type != "matfree":
            # Retrieve the Form's children
            base_form_operators = base_form_operands(expr)
            # Substitute the base form operators by their output
            expr = ufl.replace(expr, dict(zip(base_form_operators, args)))

        return _assemble_form(expr, tensor=tensor, bcs=bcs,
                              diagonal=diagonal,
                              mat_type=mat_type,
                              sub_mat_type=sub_mat_type,
                              appctx=appctx,
                              options_prefix=options_prefix,
                              form_compiler_parameters=form_compiler_parameters,
                              zero_bc_nodes=zero_bc_nodes)

        # if isinstance(res, firedrake.Function):
        #     TODO: Remove once MatrixImplicitContext is Cofunction safe.
        #     res = firedrake.Cofunction(res.function_space().dual(), val=res.vector())
        # return res

    elif isinstance(expr, ufl.Adjoint):
        if (len(args) != 1):
            raise TypeError("Not enough operands for Adjoint")
        mat, = args
        petsc_mat = mat.petscmat
        # TODO Add Hermitian Transpose to petsc4py and replace transpose
        petsc_mat.transpose()
        return matrix.AssembledMatrix(expr, bcs, petsc_mat,
                                      appctx=appctx,
                                      options_prefix=options_prefix)
    elif isinstance(expr, ufl.Action):
        if (len(args) != 2):
            raise TypeError("Not enough operands for Action")
        lhs, rhs = args
        if isinstance(lhs, matrix.MatrixBase):
            if isinstance(rhs, (firedrake.Cofunction, firedrake.Function)):
                petsc_mat = lhs.petscmat
                (row, col) = lhs.arguments()
                res = firedrake.Cofunction(col.function_space().dual())

                with rhs.dat.vec_ro as v_vec:
                    with res.dat.vec as res_vec:
                        petsc_mat.mult(v_vec, res_vec)
                return firedrake.Cofunction(row.function_space().dual(), val=res.dat)
            elif isinstance(rhs, matrix.MatrixBase):
                petsc_mat = lhs.petscmat
                (row, col) = lhs.arguments()
                res = PETSc.Mat().create()

                # TODO Figure out what goes here
                res = petsc_mat.matMult(rhs.petscmat)
                return matrix.AssembledMatrix(expr, bcs, res,
                                              appctx=appctx,
                                              options_prefix=options_prefix)
            else:
                raise TypeError("Incompatible RHS for Action.")
        elif isinstance(lhs, (firedrake.Cofunction, firedrake.Function)):
            if isinstance(rhs, (firedrake.Cofunction, firedrake.Function)):
                # Return scalar value
                with lhs.dat.vec_ro as x, rhs.dat.vec_ro as y:
                    res = x.dot(y)
                return res
            else:
                raise TypeError("Incompatible RHS for Action.")
        else:
            raise TypeError("Incompatible LHS for Action.")
    elif isinstance(expr, ufl.FormSum):
        if (len(args) != len(expr.weights())):
            raise TypeError("Mismatching weights and operands in FormSum")
        if len(args) == 0:
            raise TypeError("Empty FormSum")
        if all([isinstance(op, firedrake.Cofunction) for op in args]):
            # TODO check all are in same function space
            res = sum([w*op.dat for (op, w) in zip(args, expr.weights())])
            return firedrake.Cofunction(args[0].function_space(), res)
        elif all([isinstance(op, ufl.Matrix) for op in args]):
            res = PETSc.Mat().create()
            is_set = False
            for (op, w) in zip(args, expr.weights()):
                petsc_mat = op.petscmat
                petsc_mat.scale(w)
                if is_set:
                    res = res + petsc_mat
                else:
                    res = petsc_mat
                    is_set = True
            return matrix.AssembledMatrix(expr, bcs, res,
                                          appctx=appctx,
                                          options_prefix=options_prefix)
        else:
            raise TypeError("Mismatching FormSum shapes")
    elif isinstance(expr, ufl.ExternalOperator):
        opts = {'form_compiler_parameters': form_compiler_parameters,
                'mat_type': mat_type, 'sub_mat_type': sub_mat_type,
                'appctx': appctx, 'options_prefix': options_prefix,
                'diagonal': diagonal}
<<<<<<< HEAD
        # Replace external operators in the operands of the external operator expr by their result
        if args:
            children = base_form_operands(expr)
            expr = ufl.replace(expr, dict(zip(children, args)))
=======
        # Replace base forms in the operands and argument slots of the external operator by their result
        v, *assembled_children = args
        if assembled_children:
            _, *children = base_form_operands(expr)
            # Replace assembled children by their results
            expr = ufl.replace(expr, dict(zip(children, assembled_children)))
        # Always reconstruct the dual argument (0-slot argument) since it is a BaseForm
        # It is also convenient when we have a Form in that slot since Forms don't play well with `ufl.replace`
        expr = expr._ufl_expr_reconstruct_(*expr.ufl_operands, argument_slots=(v,) + expr.argument_slots()[1:])
        # Call the external operator assembly
>>>>>>> 2a07a0d3
        return expr.assemble(assembly_opts=opts)
    elif isinstance(expr, ufl.Interp):
        # Replace assembled children
        _, expression = expr.argument_slots()
        v, *assembled_expression = args
        if assembled_expression:
            # Occur in situations such as Interp composition
            expression = assembled_expression[0]
        expr = expr._ufl_expr_reconstruct_(expression, v)

        # Different assembly procedures:
        # 1) Interp(Argument(V1, 1), Argument(V2.dual(), 0)) -> Jacobian (Interp matrix)
        # 2) Interp(Coefficient(...), Argument(V2.dual(), 0)) -> Operator (or Jacobian action)
        # 3) Interp(Argument(V1, 0), Argument(V2.dual(), 1)) -> Jacobian adjoint
        # 4) Interp(Argument(V1, 0), Cofunction(...)) -> Action of the Jacobian adjoint
        # This can be generalized to the case where the first slot is an arbitray expression.
        rank = len(expr.arguments())
        # If argument numbers have been swapped => Adjoint.
        arg_expression = ufl.algorithms.extract_arguments(expression)
        is_adjoint = (arg_expression and arg_expression[0].number() == 0)
        # Workaround: Renumber argument when needed since Interpolator assumes it takes a zero-numbered argument.
        if not is_adjoint and rank != 1:
            _, v1 = expr.arguments()
            expression = ufl.replace(expression, {v1: firedrake.Argument(v1.function_space(), number=0, part=v1.part())})
        # Should we use `freeze_expr` to cache the interpolation ? (e.g. if timestepping loop)
        interpolator = firedrake.Interpolator(expression, expr.function_space(), **expr.interp_data)
        # Assembly
        if rank == 1:
            # Assembling the action of the Jacobian adjoint.
            if is_adjoint:
                output = tensor or firedrake.Cofunction(arg_expression[0].function_space().dual())
                return interpolator._interpolate(v, output=output, transpose=is_adjoint)
            # Assembling the operator, or its Jacobian action.
            return interpolator._interpolate(transpose=is_adjoint, output=tensor)
        elif rank == 2:
            # Return the interpolation matrix
            op2_mat = interpolator.callable()
            petsc_mat = op2_mat.handle
            if is_adjoint:
                # TODO: Work out how to get the conjugate?
                petsc_mat.transpose()
            return matrix.AssembledMatrix(expr, bcs, petsc_mat,
                                          appctx=appctx,
                                          options_prefix=options_prefix)
        else:
            # The case rank == 0 is handled via the DAG restructuration
            raise ValueError("Incompatible number of arguments.")
    elif isinstance(expr, (ufl.Cofunction, ufl.Coargument, ufl.Matrix, ufl.ZeroBaseForm)):
        return expr
    elif isinstance(expr, ufl.Coefficient):
        return expr
    else:
        raise TypeError(f"Unrecognised BaseForm instance: {expr}")


@PETSc.Log.EventDecorator()
def allocate_matrix(expr, bcs=None, *, mat_type=None, sub_mat_type=None,
                    appctx=None, form_compiler_parameters=None,
                    integral_types=None, options_prefix=None):
    r"""Allocate a matrix given an expression.

    .. warning::

       Do not use this function unless you know what you're doing.
    """
    bcs = bcs or ()
    appctx = appctx or {}

    matfree = mat_type == "matfree"
    arguments = expr.arguments()
    if bcs is None:
        bcs = ()
    else:
        if any(isinstance(bc, EquationBC) for bc in bcs):
            raise TypeError("EquationBC objects not expected here. "
                            "Preprocess by extracting the appropriate form with bc.extract_form('Jp') or bc.extract_form('J')")
    if matfree:
        return matrix.ImplicitMatrix(expr, bcs,
                                     appctx=appctx,
                                     fc_params=form_compiler_parameters,
                                     options_prefix=options_prefix)

    integral_types = integral_types or set(i.integral_type() for i in expr.integrals())
    for bc in bcs:
        integral_types.update(integral.integral_type()
                              for integral in bc.integrals())
    nest = mat_type == "nest"
    if nest:
        baij = sub_mat_type == "baij"
    else:
        baij = mat_type == "baij"

    if any(len(a.function_space()) > 1 for a in arguments) and mat_type == "baij":
        raise ValueError("BAIJ matrix type makes no sense for mixed spaces, use 'aij'")

    get_cell_map = operator.methodcaller("cell_node_map")
    get_extf_map = operator.methodcaller("exterior_facet_node_map")
    get_intf_map = operator.methodcaller("interior_facet_node_map")
    domains = OrderedDict((k, set()) for k in (get_cell_map,
                                               get_extf_map,
                                               get_intf_map))
    mapping = {"cell": (get_cell_map, op2.ALL),
               "exterior_facet_bottom": (get_cell_map, op2.ON_BOTTOM),
               "exterior_facet_top": (get_cell_map, op2.ON_TOP),
               "interior_facet_horiz": (get_cell_map, op2.ON_INTERIOR_FACETS),
               "exterior_facet": (get_extf_map, op2.ALL),
               "exterior_facet_vert": (get_extf_map, op2.ALL),
               "interior_facet": (get_intf_map, op2.ALL),
               "interior_facet_vert": (get_intf_map, op2.ALL)}
    for integral_type in integral_types:
        try:
            get_map, region = mapping[integral_type]
        except KeyError:
            raise ValueError(f"Unknown integral type '{integral_type}'")
        domains[get_map].add(region)

    test, trial = arguments
    map_pairs, iteration_regions = zip(*(((get_map(test), get_map(trial)),
                                          tuple(sorted(regions)))
                                         for get_map, regions in domains.items()
                                         if regions))
    try:
        sparsity = op2.Sparsity((test.function_space().dof_dset,
                                 trial.function_space().dof_dset),
                                tuple(map_pairs),
                                iteration_regions=tuple(iteration_regions),
                                nest=nest,
                                block_sparse=baij)
    except SparsityFormatError:
        raise ValueError("Monolithic matrix assembly not supported for systems "
                         "with R-space blocks")

    return matrix.Matrix(expr, bcs, mat_type, sparsity, ScalarType,
                         options_prefix=options_prefix)


@PETSc.Log.EventDecorator()
def create_assembly_callable(expr, tensor=None, bcs=None, form_compiler_parameters=None,
                             mat_type=None, sub_mat_type=None, diagonal=False):
    r"""Create a callable object than be used to assemble expr into a tensor.

    This is really only designed to be used inside residual and
    jacobian callbacks, since it always assembles back into the
    initially provided tensor.  See also :func:`allocate_matrix`.

    .. warning::

        This function is now deprecated.

    .. warning::

       Really do not use this function unless you know what you're doing.
    """
    import warnings
    with warnings.catch_warnings():
        warnings.simplefilter("once", DeprecationWarning)
        warnings.warn("create_assembly_callable is now deprecated. Please use assemble or FormAssembler instead.",
                      DeprecationWarning)

    if tensor is None:
        raise ValueError("Have to provide tensor to write to")

    rank = len(expr.arguments())
    if rank == 0:
        return ZeroFormAssembler(expr, tensor, form_compiler_parameters).assemble
    elif rank == 1 or (rank == 2 and diagonal):
        return OneFormAssembler(expr, tensor, bcs, diagonal=diagonal,
                                form_compiler_parameters=form_compiler_parameters).assemble
    elif rank == 2:
        return TwoFormAssembler(expr, tensor, bcs, form_compiler_parameters).assemble
    else:
        raise AssertionError


def _assemble_form(form, tensor=None, bcs=None, *,
                   diagonal=False,
                   mat_type=None,
                   sub_mat_type=None,
                   appctx=None,
                   options_prefix=None,
                   form_compiler_parameters=None,
                   zero_bc_nodes=False):
    """Assemble a form.

    See :func:`assemble` for a description of the arguments to this function.
    """
    bcs = solving._extract_bcs(bcs)

    _check_inputs(form, tensor, bcs, diagonal)

    if tensor is not None:
        _zero_tensor(tensor, form, diagonal)
    else:
        tensor = _make_tensor(form, bcs, diagonal=diagonal, mat_type=mat_type,
                              sub_mat_type=sub_mat_type, appctx=appctx,
                              form_compiler_parameters=form_compiler_parameters,
                              options_prefix=options_prefix)

    # It is expensive to construct new assemblers because extracting the data
    # from the form is slow. Since all of the data structures in the assembler
    # are persistent apart from the output tensor, we stash the assembler on the
    # form and swap out the tensor if needed.
    # The cache key only needs to contain the boundary conditions, diagonal and
    # form compiler parameters since all other assemble kwargs are only used for
    # creating the tensor which is handled above and has no bearing on the assembler.
    # Note: This technically creates a memory leak since bcs are 'heavy' and so
    # repeated assembly of the same form but with different boundary conditions
    # will lead to old bcs getting stored along with old tensors.

    # FIXME This only works for 1-forms at the moment
    is_cacheable = len(form.arguments()) == 1
    if is_cacheable:
        try:
            key = tuple(bcs), diagonal, tuplify(form_compiler_parameters), zero_bc_nodes
            assembler = form._cache[_FORM_CACHE_KEY][key]
            assembler.replace_tensor(tensor)
            return assembler.assemble()
        except KeyError:
            pass

    rank = len(form.arguments())
    if rank == 0:
        assembler = ZeroFormAssembler(form, tensor, form_compiler_parameters)
    elif rank == 1 or (rank == 2 and diagonal):
        assembler = OneFormAssembler(form, tensor, bcs, diagonal=diagonal,
                                     form_compiler_parameters=form_compiler_parameters,
                                     needs_zeroing=False, zero_bc_nodes=zero_bc_nodes)
    elif rank == 2:
        assembler = TwoFormAssembler(form, tensor, bcs, form_compiler_parameters,
                                     needs_zeroing=False)
    else:
        raise AssertionError

    if is_cacheable:
        if _FORM_CACHE_KEY not in form._cache:
            form._cache[_FORM_CACHE_KEY] = {}
        form._cache[_FORM_CACHE_KEY][key] = assembler

    return assembler.assemble()


def _check_inputs(form, tensor, bcs, diagonal):
    # Ensure mesh is 'initialised' as we could have got here without building a
    # function space (e.g. if integrating a constant).
    for mesh in form.ufl_domains():
        mesh.init()

    if diagonal and any(isinstance(bc, EquationBCSplit) for bc in bcs):
        raise NotImplementedError("Diagonal assembly and EquationBC not supported")

    rank = len(form.arguments())
    if rank == 0:
        assert tensor is None
        assert not bcs
    elif rank == 1:
        test, = form.arguments()

        if tensor is not None and test.function_space() != tensor.function_space():
            raise ValueError("Form's argument does not match provided result tensor")
    elif rank == 2 and diagonal:
        test, trial = form.arguments()
        if test.function_space() != trial.function_space():
            raise ValueError("Can only assemble the diagonal of 2-form if the function spaces match")
    elif rank == 2:
        if tensor is not None and tensor.a.arguments() != form.arguments():
            raise ValueError("Form's arguments do not match provided result tensor")
    else:
        raise AssertionError

    if any(c.dat.dtype != ScalarType for c in form.coefficients()):
        raise ValueError("Cannot assemble a form containing coefficients where the "
                         "dtype is not the PETSc scalar type.")


def _zero_tensor(tensor, form, diagonal):
    rank = len(form.arguments())
    assert rank != 0
    if rank == 1 or (rank == 2 and diagonal):
        tensor.dat.zero()
    elif rank == 2:
        if not isinstance(tensor, matrix.ImplicitMatrix):
            tensor.M.zero()
    else:
        raise AssertionError


def _make_tensor(form, bcs, *, diagonal, mat_type, sub_mat_type, appctx,
                 form_compiler_parameters, options_prefix):
    rank = len(form.arguments())
    if rank == 0:
        return op2.Global(1, [0.0], dtype=utils.ScalarType)
    elif rank == 1:
        test, = form.arguments()
        return firedrake.Cofunction(test.function_space().dual())
    elif rank == 2 and diagonal:
        test, _ = form.arguments()
        return firedrake.Cofunction(test.function_space().dual())
    elif rank == 2:
        mat_type, sub_mat_type = _get_mat_type(mat_type, sub_mat_type, form.arguments())
        return allocate_matrix(form, bcs, mat_type=mat_type, sub_mat_type=sub_mat_type,
                               appctx=appctx, form_compiler_parameters=form_compiler_parameters,
                               options_prefix=options_prefix)
    else:
        raise AssertionError


class FormAssembler(abc.ABC):
    """Abstract base class for assembling forms.

    :param form: The variational form to be assembled.
    :param tensor: The output tensor to store the result.
    :param bcs: Iterable of boundary conditions to apply.
    :param form_compiler_parameters: Optional parameters to pass to the
        TSFC and/or Slate compilers.
    :param needs_zeroing: Should ``tensor`` be zeroed before assembling?
    """

    def __init__(self, form, tensor, bcs=(), form_compiler_parameters=None, needs_zeroing=True):
        assert tensor is not None

        bcs = solving._extract_bcs(bcs)

        self._form = form
        self._tensor = tensor
        self._bcs = bcs
        self._form_compiler_params = form_compiler_parameters or {}
        self._needs_zeroing = needs_zeroing

    @property
    @abc.abstractmethod
    def result(self):
        """The result of the assembly operation."""

    @property
    @abc.abstractmethod
    def diagonal(self):
        """Are we assembling the diagonal of a 2-form?"""

    def assemble(self):
        """Perform the assembly.

        :returns: The assembled object.
        """
        if self._needs_zeroing:
            self._as_pyop2_type(self._tensor).zero()

        for parloop in self.parloops:
            parloop()

        for bc in self._bcs:
            if isinstance(bc, EquationBC):  # can this be lifted?
                bc = bc.extract_form("F")
            self._apply_bc(bc)

        return self.result

    def replace_tensor(self, tensor):
        if tensor is self._tensor:
            return

        # TODO We should have some proper checks here
        for lknl, parloop in zip(self.local_kernels, self.parloops):
            data = _FormHandler.index_tensor(tensor, self._form, lknl.indices, self.diagonal)
            parloop.arguments[0].data = data
        self._tensor = tensor

    @cached_property
    def local_kernels(self):
        try:
            topology, = set(d.topology for d in self._form.ufl_domains())
        except ValueError:
            raise NotImplementedError("All integration domains must share a mesh topology")

        for o in itertools.chain(self._form.arguments(), self._form.coefficients()):
            domain = o.ufl_domain()
            if domain is not None and domain.topology != topology:
                raise NotImplementedError("Assembly with multiple meshes is not supported")

        if isinstance(self._form, ufl.Form):
            return tsfc_interface.compile_form(self._form, "form", diagonal=self.diagonal,
                                               parameters=self._form_compiler_params)
        elif isinstance(self._form, slate.TensorBase):
            return slac.compile_expression(self._form, compiler_parameters=self._form_compiler_params)
        else:
            raise AssertionError

    @cached_property
    def all_integer_subdomain_ids(self):
        return tsfc_interface.gather_integer_subdomain_ids(self.local_kernels)

    @cached_property
    def global_kernels(self):
        return tuple(_make_global_kernel(self._form, tsfc_knl, self.all_integer_subdomain_ids,
                                         diagonal=self.diagonal,
                                         unroll=self.needs_unrolling(tsfc_knl, self._bcs))
                     for tsfc_knl in self.local_kernels)

    @cached_property
    def parloops(self):
        return tuple(ParloopBuilder(self._form, lknl, gknl, self._tensor,
                                    self.all_integer_subdomain_ids, diagonal=self.diagonal,
                                    lgmaps=self.collect_lgmaps(lknl, self._bcs)).build()
                     for lknl, gknl in zip(self.local_kernels, self.global_kernels))

    def needs_unrolling(self, local_knl, bcs):
        """Do we need to address matrix elements directly rather than in
        a blocked fashion?

        This is slower but required for the application of some boundary conditions
        to 2-forms.

        :param local_knl: A :class:`tsfc_interface.SplitKernel`.
        :param bcs: Iterable of boundary conditions.
        """
        return False

    def collect_lgmaps(self, local_knl, bcs):
        """Return any local-to-global maps that need to be swapped out.

        This is only needed when applying boundary conditions to 2-forms.

        :param local_knl: A :class:`tsfc_interface.SplitKernel`.
        :param bcs: Iterable of boundary conditions.
        """
        return None

    @staticmethod
    def _as_pyop2_type(tensor):
        if isinstance(tensor, op2.Global):
            return tensor
        elif isinstance(tensor, firedrake.Cofunction):
            return tensor.dat
        elif isinstance(tensor, matrix.Matrix):
            return tensor.M
        else:
            raise AssertionError


class ZeroFormAssembler(FormAssembler):
    """Class for assembling a 0-form."""

    diagonal = False
    """Diagonal assembly not possible for zero forms."""

    def __init__(self, form, tensor, form_compiler_parameters=None):
        super().__init__(form, tensor, (), form_compiler_parameters)

    @property
    def result(self):
        return self._tensor.data[0]


class OneFormAssembler(FormAssembler):
    """Class for assembling a 1-form.

    :param diagonal: Are we actually assembling the diagonal of a 2-form?
    :param zero_bc_nodes: If ``True``, set the boundary condition nodes in the
        output tensor to zero rather than to the values prescribed by the
        boundary condition.

    For all other arguments see :class:`FormAssembler` for more information.
    """

    def __init__(self, form, tensor, bcs=(), diagonal=False, zero_bc_nodes=False,
                 form_compiler_parameters=None, needs_zeroing=True):
        super().__init__(form, tensor, bcs, form_compiler_parameters, needs_zeroing)
        self._diagonal = diagonal
        self._zero_bc_nodes = zero_bc_nodes

    @property
    def diagonal(self):
        return self._diagonal

    @property
    def result(self):
        return self._tensor

    def _apply_bc(self, bc):
        # TODO Maybe this could be a singledispatchmethod?
        if isinstance(bc, DirichletBC):
            self._apply_dirichlet_bc(bc)
        elif isinstance(bc, EquationBCSplit):
            bc.zero(self._tensor)

            type(self)(bc.f, self._tensor, bc.bcs, self._diagonal, self._zero_bc_nodes,
                       self._form_compiler_params, needs_zeroing=False).assemble()
        else:
            raise AssertionError

    def _apply_dirichlet_bc(self, bc):
        if not self._zero_bc_nodes:
            if self._diagonal:
                bc.set(self._tensor, 1)
            else:
                bc.apply(self._tensor)
        else:
            bc.zero(self._tensor)


def TwoFormAssembler(form, tensor, *args, **kwargs):
    if isinstance(tensor, matrix.ImplicitMatrix):
        return MatrixFreeAssembler(tensor)
    else:
        return ExplicitMatrixAssembler(form, tensor, *args, **kwargs)


class ExplicitMatrixAssembler(FormAssembler):
    """Class for assembling a 2-form."""

    diagonal = False
    """Diagonal assembly not possible for two forms."""

    @property
    def test_function_space(self):
        test, _ = self._form.arguments()
        return test.function_space()

    @property
    def trial_function_space(self):
        _, trial = self._form.arguments()
        return trial.function_space()

    def get_indicess(self, knl):
        if all(i is None for i in knl.indices):
            return numpy.ndindex(self._tensor.block_shape)
        else:
            assert all(i is not None for i in knl.indices)
            return knl.indices,

    @property
    def result(self):
        self._tensor.M.assemble()
        return self._tensor

    def needs_unrolling(self, knl, bcs):
        for i, j in self.get_indicess(knl):
            for bc in itertools.chain(*self._filter_bcs(bcs, i, j)):
                if bc.function_space().component is not None:
                    return True
        return False

    def collect_lgmaps(self, knl, bcs):
        if not bcs:
            return None

        lgmaps = []
        for i, j in self.get_indicess(knl):
            row_bcs, col_bcs = self._filter_bcs(bcs, i, j)
            rlgmap, clgmap = self._tensor.M[i, j].local_to_global_maps
            rlgmap = self.test_function_space[i].local_to_global_map(row_bcs, rlgmap)
            clgmap = self.trial_function_space[j].local_to_global_map(col_bcs, clgmap)
            lgmaps.append((rlgmap, clgmap))
        return tuple(lgmaps)

    def _filter_bcs(self, bcs, row, col):
        if len(self.test_function_space) > 1:
            bcrow = tuple(bc for bc in bcs
                          if bc.function_space_index() == row)
        else:
            bcrow = bcs

        if len(self.trial_function_space) > 1:
            bccol = tuple(bc for bc in bcs
                          if bc.function_space_index() == col
                          and isinstance(bc, DirichletBC))
        else:
            bccol = tuple(bc for bc in bcs if isinstance(bc, DirichletBC))
        return bcrow, bccol

    def _apply_bc(self, bc):
        op2tensor = self._tensor.M
        spaces = tuple(a.function_space() for a in self._tensor.a.arguments())
        V = bc.function_space()
        component = V.component
        if component is not None:
            V = V.parent
        index = 0 if V.index is None else V.index
        space = V if V.parent is None else V.parent
        if isinstance(bc, DirichletBC):
            if space != spaces[0]:
                raise TypeError("bc space does not match the test function space")
            elif space != spaces[1]:
                raise TypeError("bc space does not match the trial function space")

            # Set diagonal entries on bc nodes to 1 if the current
            # block is on the matrix diagonal and its index matches the
            # index of the function space the bc is defined on.
            op2tensor[index, index].set_local_diagonal_entries(bc.nodes, idx=component)

            # Handle off-diagonal block involving real function space.
            # "lgmaps" is correctly constructed in _matrix_arg, but
            # is ignored by PyOP2 in this case.
            # Walk through row blocks associated with index.
            for j, s in enumerate(space):
                if j != index and s.ufl_element().family() == "Real":
                    self._apply_bcs_mat_real_block(op2tensor, index, j, component, bc.node_set)
            # Walk through col blocks associated with index.
            for i, s in enumerate(space):
                if i != index and s.ufl_element().family() == "Real":
                    self._apply_bcs_mat_real_block(op2tensor, i, index, component, bc.node_set)
        elif isinstance(bc, EquationBCSplit):
            for j, s in enumerate(spaces[1]):
                if s.ufl_element().family() == "Real":
                    self._apply_bcs_mat_real_block(op2tensor, index, j, component, bc.node_set)
            type(self)(bc.f, self._tensor, bc.bcs, self._form_compiler_params,
                       needs_zeroing=False).assemble()
        else:
            raise AssertionError

    @staticmethod
    def _apply_bcs_mat_real_block(op2tensor, i, j, component, node_set):
        dat = op2tensor[i, j].handle.getPythonContext().dat
        if component is not None:
            dat = op2.DatView(dat, component)
        dat.zero(subset=node_set)


class MatrixFreeAssembler:
    """Stub class wrapping matrix-free assembly."""

    def __init__(self, tensor):
        self._tensor = tensor

    def assemble(self):
        self._tensor.assemble()
        return self._tensor


def get_form_assembler(form, tensor, *args, **kwargs):
    """Provide the assemble method for `form`"""

    # Don't expand derivatives if mat_type is 'matfree'
    mat_type = kwargs.pop('mat_type', None)
    fc_params = kwargs.get('form_compiler_parameters')
    # Pre-process form
    form = preprocess_base_form(form, mat_type=mat_type, form_compiler_parameters=fc_params)
    if isinstance(form, (ufl.form.Form, slate.TensorBase)) and not base_form_operands(form):
        diagonal = kwargs.pop('diagonal', False)
        if len(form.arguments()) == 1 or diagonal:
            return OneFormAssembler(form, tensor, *args, diagonal=diagonal, **kwargs).assemble
        elif len(form.arguments()) == 2:
            return TwoFormAssembler(form, tensor, *args, **kwargs).assemble
        else:
            raise ValueError('Expecting a 1-form or 2-form and not %s' % (form))
    elif isinstance(form, ufl.form.BaseForm):
        return functools.partial(assemble_base_form, form, *args, tensor=tensor,
                                 mat_type=mat_type,
                                 preassembled_base_form=True, **kwargs)
    else:
        raise ValueError('Expecting a BaseForm or a slate.TensorBase object and not %s' % form)


def _global_kernel_cache_key(form, local_knl, all_integer_subdomain_ids, **kwargs):
    # N.B. Generating the global kernel is not a collective operation so the
    # communicator does not need to be a part of this cache key.

    if isinstance(form, ufl.Form):
        sig = form.signature()
    elif isinstance(form, slate.TensorBase):
        sig = form.expression_hash

    # The form signature does not store this information. This should be accessible from
    # the UFL so we don't need this nasty hack.
    subdomain_key = []
    for val in form.subdomain_data().values():
        for k, v in val.items():
            if v is not None:
                extruded = v._extruded
                constant_layers = extruded and v.constant_layers
                subset = isinstance(v, op2.Subset)
                subdomain_key.append((k, extruded, constant_layers, subset))
            else:
                subdomain_key.append((k,))

    return ((sig,)
            + tuple(subdomain_key)
            + tuplify(all_integer_subdomain_ids)
            + cachetools.keys.hashkey(local_knl, **kwargs))


@cachetools.cached(cache={}, key=_global_kernel_cache_key)
def _make_global_kernel(*args, **kwargs):
    return _GlobalKernelBuilder(*args, **kwargs).build()


class _GlobalKernelBuilder:
    """Class that builds a :class:`op2.GlobalKernel`.

    :param form: The variational form.
    :param local_knl: :class:`tsfc_interface.SplitKernel` compiled by either
        TSFC or Slate.
    :param all_integer_subdomain_ids: See :func:`tsfc_interface.gather_integer_subdomain_ids`.
    :param diagonal: Are we assembling the diagonal of a 2-form?
    :param unroll: If ``True``, address matrix elements directly rather than in
        a blocked fashion. This is slower but required for the application of
        some boundary conditions.

    .. note::
        One should be able to generate a global kernel without needing to
        use any data structures (i.e. a stripped form should be sufficient).
    """

    def __init__(self, form, local_knl, all_integer_subdomain_ids, diagonal=False, unroll=False):
        self._form = form
        self._indices, self._kinfo = local_knl
        self._all_integer_subdomain_ids = all_integer_subdomain_ids.get(self._kinfo.integral_type, None)
        self._diagonal = diagonal
        self._unroll = unroll

        self._active_coefficients = _FormHandler.iter_active_coefficients(form, local_knl.kinfo)

        self._map_arg_cache = {}
        # Cache for holding :class:`op2.MapKernelArg` instances.
        # This is required to ensure that we use the same map argument when the
        # data objects in the parloop would be using the same map. This is to avoid
        # unnecessary packing in the global kernel.

    def build(self):
        """Build the global kernel."""
        kernel_args = [self._as_global_kernel_arg(arg)
                       for arg in self._kinfo.arguments]

        iteration_regions = {"exterior_facet_top": op2.ON_TOP,
                             "exterior_facet_bottom": op2.ON_BOTTOM,
                             "interior_facet_horiz": op2.ON_INTERIOR_FACETS}
        iteration_region = iteration_regions.get(self._integral_type, None)
        extruded = self._mesh.extruded
        constant_layers = extruded and not self._mesh.variable_layers

        return op2.GlobalKernel(self._kinfo.kernel,
                                kernel_args,
                                iteration_region=iteration_region,
                                pass_layer_arg=self._kinfo.pass_layer_arg,
                                extruded=extruded,
                                constant_layers=constant_layers,
                                subset=self._needs_subset)

    @property
    def _integral_type(self):
        return self._kinfo.integral_type

    @cached_property
    def _mesh(self):
        return self._form.ufl_domains()[self._kinfo.domain_number]

    @cached_property
    def _needs_subset(self):
        subdomain_data = self._form.subdomain_data()[self._mesh]
        if subdomain_data.get(self._integral_type, None) is not None:
            return True

        if self._kinfo.subdomain_id == "everywhere":
            return False
        elif self._kinfo.subdomain_id == "otherwise":
            return self._all_integer_subdomain_ids is not None
        else:
            return True

    @property
    def _indexed_function_spaces(self):
        return _FormHandler.index_function_spaces(self._form, self._indices)

    def _as_global_kernel_arg(self, tsfc_arg):
        # TODO Make singledispatchmethod with Python 3.8
        return _as_global_kernel_arg(tsfc_arg, self)

    def _get_map_arg(self, finat_element):
        """Get the appropriate map argument for the given FInAT element.

        :arg finat_element: A FInAT element.
        :returns: A :class:`op2.MapKernelArg` instance corresponding to
            the given FInAT element. This function uses a cache to ensure
            that PyOP2 knows when it can reuse maps.
        """
        key = self._get_map_id(finat_element)

        try:
            return self._map_arg_cache[key]
        except KeyError:
            pass

        shape = finat_element.index_shape
        if isinstance(finat_element, finat.TensorFiniteElement):
            shape = shape[:-len(finat_element._shape)]
        arity = numpy.prod(shape, dtype=int)
        if self._integral_type in {"interior_facet", "interior_facet_vert"}:
            arity *= 2

        if self._mesh.extruded:
            offset = tuple(eutils.calculate_dof_offset(finat_element))
            # for interior facet integrals we double the size of the offset array
            if self._integral_type in {"interior_facet", "interior_facet_vert"}:
                offset += offset
        else:
            offset = None

        map_arg = op2.MapKernelArg(arity, offset)
        self._map_arg_cache[key] = map_arg
        return map_arg

    def _get_dim(self, finat_element):
        if isinstance(finat_element, finat.TensorFiniteElement):
            return finat_element._shape
        else:
            return (1,)

    def _make_dat_global_kernel_arg(self, finat_element, index=None):
        if isinstance(finat_element, finat.EnrichedElement) and finat_element.is_mixed:
            assert index is None
            subargs = tuple(self._make_dat_global_kernel_arg(subelem.element)
                            for subelem in finat_element.elements)
            return op2.MixedDatKernelArg(subargs)
        else:
            dim = self._get_dim(finat_element)
            map_arg = self._get_map_arg(finat_element)
            return op2.DatKernelArg(dim, map_arg, index)

    def _make_mat_global_kernel_arg(self, relem, celem):
        if any(isinstance(e, finat.EnrichedElement) and e.is_mixed for e in {relem, celem}):
            subargs = tuple(self._make_mat_global_kernel_arg(rel.element, cel.element)
                            for rel, cel in product(relem.elements, celem.elements))
            shape = len(relem.elements), len(celem.elements)
            return op2.MixedMatKernelArg(subargs, shape)
        else:
            # PyOP2 matrix objects have scalar dims so we flatten them here
            rdim = numpy.prod(self._get_dim(relem), dtype=int)
            cdim = numpy.prod(self._get_dim(celem), dtype=int)
            map_args = self._get_map_arg(relem), self._get_map_arg(celem)
            return op2.MatKernelArg((((rdim, cdim),),), map_args, unroll=self._unroll)

    @staticmethod
    def _get_map_id(finat_element):
        """Return a key that is used to check if we reuse maps.

        This mirrors firedrake.functionspacedata.
        """
        if isinstance(finat_element, finat.TensorFiniteElement):
            finat_element = finat_element.base_element

        real_tensorproduct = eutils.is_real_tensor_product_element(finat_element)
        try:
            eperm_key = entity_permutations_key(finat_element.entity_permutations)
        except NotImplementedError:
            eperm_key = None
        return entity_dofs_key(finat_element.entity_dofs()), real_tensorproduct, eperm_key


@functools.singledispatch
def _as_global_kernel_arg(tsfc_arg, self):
    raise NotImplementedError


@_as_global_kernel_arg.register(kernel_args.OutputKernelArg)
def _as_global_kernel_arg_output(_, self):
    rank = len(self._form.arguments())
    Vs = self._indexed_function_spaces

    if rank == 0:
        return op2.GlobalKernelArg((1,))
    elif rank == 1 or rank == 2 and self._diagonal:
        V, = Vs
        if V.ufl_element().family() == "Real":
            return op2.GlobalKernelArg((1,))
        else:
            return self._make_dat_global_kernel_arg(create_element(V.ufl_element()))
    elif rank == 2:
        if all(V.ufl_element().family() == "Real" for V in Vs):
            return op2.GlobalKernelArg((1,))
        elif any(V.ufl_element().family() == "Real" for V in Vs):
            el, = (create_element(V.ufl_element()) for V in Vs
                   if V.ufl_element().family() != "Real")
            return self._make_dat_global_kernel_arg(el)
        else:
            rel, cel = (create_element(V.ufl_element()) for V in Vs)
            return self._make_mat_global_kernel_arg(rel, cel)
    else:
        raise AssertionError


@_as_global_kernel_arg.register(kernel_args.CoordinatesKernelArg)
def _as_global_kernel_arg_coordinates(_, self):
    finat_element = create_element(self._mesh.ufl_coordinate_element())
    return self._make_dat_global_kernel_arg(finat_element)


@_as_global_kernel_arg.register(kernel_args.CoefficientKernelArg)
def _as_global_kernel_arg_coefficient(_, self):
    coeff = next(self._active_coefficients)
    V = coeff.ufl_function_space()
    if hasattr(V, "component") and V.component is not None:
        index = V.component,
        V = V.parent
    else:
        index = None

    ufl_element = V.ufl_element()
    if ufl_element.family() == "Real":
        return op2.GlobalKernelArg((ufl_element.value_size(),))
    else:
        finat_element = create_element(ufl_element)
        return self._make_dat_global_kernel_arg(finat_element, index)


@_as_global_kernel_arg.register(kernel_args.CellSizesKernelArg)
def _as_global_kernel_arg_cell_sizes(_, self):
    # this mirrors tsfc.kernel_interface.firedrake_loopy.KernelBuilder.set_cell_sizes
    ufl_element = ufl.FiniteElement("P", self._mesh.ufl_cell(), 1)
    finat_element = create_element(ufl_element)
    return self._make_dat_global_kernel_arg(finat_element)


@_as_global_kernel_arg.register(kernel_args.ExteriorFacetKernelArg)
def _as_global_kernel_arg_exterior_facet(_, self):
    return op2.DatKernelArg((1,))


@_as_global_kernel_arg.register(kernel_args.InteriorFacetKernelArg)
def _as_global_kernel_arg_interior_facet(_, self):
    return op2.DatKernelArg((2,))


@_as_global_kernel_arg.register(CellFacetKernelArg)
def _as_global_kernel_arg_cell_facet(_, self):
    if self._mesh.extruded:
        num_facets = self._mesh._base_mesh.ufl_cell().num_facets()
    else:
        num_facets = self._mesh.ufl_cell().num_facets()
    return op2.DatKernelArg((num_facets, 2))


@_as_global_kernel_arg.register(kernel_args.CellOrientationsKernelArg)
def _as_global_kernel_arg_cell_orientations(_, self):
    # this mirrors firedrake.mesh.MeshGeometry.init_cell_orientations
    ufl_element = ufl.FiniteElement("DG", cell=self._form.ufl_domain().ufl_cell(), degree=0)
    finat_element = create_element(ufl_element)
    return self._make_dat_global_kernel_arg(finat_element)


@_as_global_kernel_arg.register(LayerCountKernelArg)
def _as_global_kernel_arg_layer_count(_, self):
    return op2.GlobalKernelArg((1,))


class ParloopBuilder:
    """Class that builds a :class:`op2.Parloop`.

    :param form: The variational form.
    :param local_knl: :class:`tsfc_interface.SplitKernel` compiled by either
        TSFC or Slate.
    :param global_knl: A :class:`pyop2.GlobalKernel` instance.
    :param tensor: The output tensor to write to (cannot be ``None``).
    :param all_integer_subdomain_ids: See :func:`tsfc_interface.gather_integer_subdomain_ids`.
    :param diagonal: Are we assembling the diagonal of a 2-form?
    :param lgmaps: Optional iterable of local-to-global maps needed for applying
        boundary conditions to 2-forms.
    """

    def __init__(self, form, local_knl, global_knl, tensor,
                 all_integer_subdomain_ids, diagonal=False, lgmaps=None):
        self._form = form
        self._local_knl = local_knl
        self._global_knl = global_knl
        self._all_integer_subdomain_ids = all_integer_subdomain_ids
        self._tensor = tensor
        self._diagonal = diagonal
        self._lgmaps = lgmaps

        self._active_coefficients = _FormHandler.iter_active_coefficients(form, local_knl.kinfo)

    def build(self):
        """Construct the parloop."""
        parloop_args = [self._as_parloop_arg(tsfc_arg)
                        for tsfc_arg in self._kinfo.arguments]
        try:
            return op2.Parloop(self._global_knl, self._iterset, parloop_args)
        except MapValueError:
            raise RuntimeError("Integral measure does not match measure of all "
                               "coefficients/arguments")

    @property
    def _indices(self):
        return self._local_knl.indices

    @property
    def _kinfo(self):
        return self._local_knl.kinfo

    @property
    def _integral_type(self):
        return self._kinfo.integral_type

    @property
    def _indexed_function_spaces(self):
        return _FormHandler.index_function_spaces(self._form, self._indices)

    @property
    def _indexed_tensor(self):
        return _FormHandler.index_tensor(self._tensor, self._form, self._indices, self._diagonal)

    @cached_property
    def _mesh(self):
        return self._form.ufl_domains()[self._kinfo.domain_number]

    @cached_property
    def _iterset(self):
        try:
            subdomain_data = self._form.subdomain_data()[self._mesh][self._integral_type]
        except KeyError:
            subdomain_data = None

        if subdomain_data is not None:
            if self._integral_type != "cell":
                raise NotImplementedError("subdomain_data only supported with cell integrals")
            if self._kinfo.subdomain_id not in ["everywhere", "otherwise"]:
                raise ValueError("Cannot use subdomain data and subdomain_id")
            return subdomain_data
        else:
            return self._mesh.measure_set(self._integral_type, self._kinfo.subdomain_id,
                                          self._all_integer_subdomain_ids)

    def _get_map(self, V):
        """Return the appropriate PyOP2 map for a given function space."""
        assert isinstance(V, ufl.functionspace.BaseFunctionSpace)

        if self._integral_type in {"cell", "exterior_facet_top",
                                   "exterior_facet_bottom", "interior_facet_horiz"}:
            return V.cell_node_map()
        elif self._integral_type in {"exterior_facet", "exterior_facet_vert"}:
            return V.exterior_facet_node_map()
        elif self._integral_type in {"interior_facet", "interior_facet_vert"}:
            return V.interior_facet_node_map()
        else:
            raise AssertionError

    def _as_parloop_arg(self, tsfc_arg):
        """Return a :class:`op2.ParloopArg` corresponding to the provided
        :class:`tsfc.KernelArg`.
        """
        # TODO Make singledispatchmethod with Python 3.8
        return _as_parloop_arg(tsfc_arg, self)


@functools.singledispatch
def _as_parloop_arg(tsfc_arg, self):
    raise NotImplementedError


@_as_parloop_arg.register(kernel_args.OutputKernelArg)
def _as_parloop_arg_output(_, self):
    rank = len(self._form.arguments())
    tensor = self._indexed_tensor
    Vs = self._indexed_function_spaces

    if rank == 0:
        return op2.GlobalParloopArg(tensor)
    elif rank == 1 or rank == 2 and self._diagonal:
        V, = Vs
        if V.ufl_element().family() == "Real":
            return op2.GlobalParloopArg(tensor)
        else:
            return op2.DatParloopArg(tensor, self._get_map(V))
    elif rank == 2:
        rmap, cmap = [self._get_map(V) for V in Vs]

        if all(V.ufl_element().family() == "Real" for V in Vs):
            assert rmap is None and cmap is None
            return op2.GlobalParloopArg(tensor.handle.getPythonContext().global_)
        elif any(V.ufl_element().family() == "Real" for V in Vs):
            m = rmap or cmap
            return op2.DatParloopArg(tensor.handle.getPythonContext().dat, m)
        else:
            return op2.MatParloopArg(tensor, (rmap, cmap), lgmaps=self._lgmaps)
    else:
        raise AssertionError


@_as_parloop_arg.register(kernel_args.CoordinatesKernelArg)
def _as_parloop_arg_coordinates(_, self):
    func = self._mesh.coordinates
    map_ = self._get_map(func.function_space())
    return op2.DatParloopArg(func.dat, map_)


@_as_parloop_arg.register(kernel_args.CoefficientKernelArg)
def _as_parloop_arg_coefficient(arg, self):
    coeff = next(self._active_coefficients)
    if coeff.ufl_element().family() == "Real":
        return op2.GlobalParloopArg(coeff.dat)
    else:
        m = self._get_map(coeff.function_space())
        return op2.DatParloopArg(coeff.dat, m)


@_as_parloop_arg.register(kernel_args.CellOrientationsKernelArg)
def _as_parloop_arg_cell_orientations(_, self):
    func = self._mesh.cell_orientations()
    m = self._get_map(func.function_space())
    return op2.DatParloopArg(func.dat, m)


@_as_parloop_arg.register(kernel_args.CellSizesKernelArg)
def _as_parloop_arg_cell_sizes(_, self):
    func = self._mesh.cell_sizes
    m = self._get_map(func.function_space())
    return op2.DatParloopArg(func.dat, m)


@_as_parloop_arg.register(kernel_args.ExteriorFacetKernelArg)
def _as_parloop_arg_exterior_facet(_, self):
    return op2.DatParloopArg(self._mesh.exterior_facets.local_facet_dat)


@_as_parloop_arg.register(kernel_args.InteriorFacetKernelArg)
def _as_parloop_arg_interior_facet(_, self):
    return op2.DatParloopArg(self._mesh.interior_facets.local_facet_dat)


@_as_parloop_arg.register(CellFacetKernelArg)
def _as_parloop_arg_cell_facet(_, self):
    return op2.DatParloopArg(self._mesh.cell_to_facets)


@_as_parloop_arg.register(LayerCountKernelArg)
def _as_parloop_arg_layer_count(_, self):
    glob = op2.Global((1,), self._iterset.layers-2, dtype=numpy.int32)
    return op2.GlobalParloopArg(glob)


class _FormHandler:
    """Utility class for inspecting forms and local kernels."""

    @staticmethod
    def iter_active_coefficients(form, kinfo):
        """Yield the form coefficients referenced in ``kinfo``."""
        for idx, subidxs in kinfo.coefficient_map:
            for subidx in subidxs:
                yield form.coefficients()[idx].split()[subidx]

    @staticmethod
    def index_function_spaces(form, indices):
        """Return the function spaces of the form's arguments, indexed
        if necessary.
        """
        if all(i is None for i in indices):
            return tuple(a.ufl_function_space() for a in form.arguments())
        elif all(i is not None for i in indices):
            return tuple(a.ufl_function_space()[i] for i, a in zip(indices, form.arguments()))
        else:
            raise AssertionError

    @staticmethod
    def index_tensor(tensor, form, indices, diagonal):
        """Return the PyOP2 data structure tied to ``tensor``, indexed
        if necessary.
        """
        rank = len(form.arguments())
        is_indexed = any(i is not None for i in indices)

        if rank == 0:
            return tensor
        elif rank == 1 or rank == 2 and diagonal:
            i, = indices
            return tensor.dat[i] if is_indexed else tensor.dat
        elif rank == 2:
            i, j = indices
            return tensor.M[i, j] if is_indexed else tensor.M
        else:
            raise AssertionError


def _get_mat_type(mat_type, sub_mat_type, arguments):
    """Validate the matrix types provided by the user and set any that are
    undefined to default values.

    :arg mat_type: (:class:`str`) PETSc matrix type for the assembled matrix.
    :arg sub_mat_type: (:class:`str`) PETSc matrix type for blocks if
        ``mat_type`` is ``"nest"``.
    :arg arguments: The test and trial functions of the expression being assembled.
    :raises ValueError: On bad arguments.
    :returns: 2-:class:`tuple` of validated/default ``mat_type`` and ``sub_mat_type``.
    """
    if mat_type is None:
        mat_type = parameters.parameters["default_matrix_type"]
        if any(V.ufl_element().family() == "Real"
               for arg in arguments
               for V in arg.function_space()):
            mat_type = "nest"
    if mat_type not in {"matfree", "aij", "baij", "nest", "dense"}:
        raise ValueError(f"Unrecognised matrix type, '{mat_type}'")
    if sub_mat_type is None:
        sub_mat_type = parameters.parameters["default_sub_matrix_type"]
    if sub_mat_type not in {"aij", "baij"}:
        raise ValueError(f"Invalid submatrix type, '{sub_mat_type}' (not 'aij' or 'baij')")
    return mat_type, sub_mat_type<|MERGE_RESOLUTION|>--- conflicted
+++ resolved
@@ -555,12 +555,6 @@
                 'mat_type': mat_type, 'sub_mat_type': sub_mat_type,
                 'appctx': appctx, 'options_prefix': options_prefix,
                 'diagonal': diagonal}
-<<<<<<< HEAD
-        # Replace external operators in the operands of the external operator expr by their result
-        if args:
-            children = base_form_operands(expr)
-            expr = ufl.replace(expr, dict(zip(children, args)))
-=======
         # Replace base forms in the operands and argument slots of the external operator by their result
         v, *assembled_children = args
         if assembled_children:
@@ -571,7 +565,6 @@
         # It is also convenient when we have a Form in that slot since Forms don't play well with `ufl.replace`
         expr = expr._ufl_expr_reconstruct_(*expr.ufl_operands, argument_slots=(v,) + expr.argument_slots()[1:])
         # Call the external operator assembly
->>>>>>> 2a07a0d3
         return expr.assemble(assembly_opts=opts)
     elif isinstance(expr, ufl.Interp):
         # Replace assembled children
