import abc
from collections import OrderedDict
import functools
import itertools
from itertools import product
import operator

import cachetools
import finat
import firedrake
import numpy
from pyadjoint.tape import annotate_tape
from tsfc import kernel_args
from tsfc.finatinterface import create_element
import ufl
from firedrake import (extrusion_utils as eutils, matrix, parameters, solving,
                       tsfc_interface, utils)
from firedrake.adjoint import annotate_assemble
from firedrake.bcs import DirichletBC, EquationBC, EquationBCSplit
from firedrake.functionspacedata import entity_dofs_key, entity_permutations_key
from firedrake.petsc import PETSc
from firedrake.slate import slac, slate
from firedrake.slate.slac.kernel_builder import CellFacetKernelArg, LayerCountKernelArg
from firedrake.utils import ScalarType, tuplify
from pyop2 import op2
from pyop2.exceptions import MapValueError, SparsityFormatError
from pyop2.utils import cached_property


__all__ = "assemble",


_FORM_CACHE_KEY = "firedrake.assemble.FormAssembler"
"""Entry used in form cache to try and reuse assemblers where possible."""


@PETSc.Log.EventDecorator()
@annotate_assemble
def assemble(expr, *args, **kwargs):
    r"""Evaluate expr.

    :arg expr: a :class:`~ufl.classes.Form`, :class:`~ufl.classes.Expr` or
        a :class:`~slate.TensorBase` expression.
    :arg tensor: Existing tensor object to place the result in.
    :arg bcs: Iterable of boundary conditions to apply.
    :kwarg diagonal: If assembling a matrix is it diagonal?
    :kwarg form_compiler_parameters: Dictionary of parameters to pass to
        the form compiler. Ignored if not assembling a :class:`~ufl.classes.Form`.
        Any parameters provided here will be overridden by parameters set on the
        :class:`~ufl.classes.Measure` in the form. For example, if a
        ``quadrature_degree`` of 4 is specified in this argument, but a degree of
        3 is requested in the measure, the latter will be used.
    :kwarg mat_type: String indicating how a 2-form (matrix) should be
        assembled -- either as a monolithic matrix (``"aij"`` or ``"baij"``),
        a block matrix (``"nest"``), or left as a :class:`.ImplicitMatrix` giving
        matrix-free actions (``'matfree'``). If not supplied, the default value in
        ``parameters["default_matrix_type"]`` is used.  BAIJ differs
        from AIJ in that only the block sparsity rather than the dof
        sparsity is constructed.  This can result in some memory
        savings, but does not work with all PETSc preconditioners.
        BAIJ matrices only make sense for non-mixed matrices.
    :kwarg sub_mat_type: String indicating the matrix type to
        use *inside* a nested block matrix.  Only makes sense if
        ``mat_type`` is ``nest``.  May be one of ``"aij"`` or ``"baij"``.  If
        not supplied, defaults to ``parameters["default_sub_matrix_type"]``.
    :kwarg appctx: Additional information to hang on the assembled
        matrix if an implicit matrix is requested (mat_type ``"matfree"``).
    :kwarg options_prefix: PETSc options prefix to apply to matrices.
    :kwarg zero_bc_nodes: If ``True``, set the boundary condition nodes in the
        output tensor to zero rather than to the values prescribed by the
        boundary condition. Default is ``False``.

    :returns: See below.

    If expr is a :class:`~ufl.classes.Form` or Slate tensor expression then
    this evaluates the corresponding integral(s) and returns a :class:`float`
    for 0-forms, a :class:`.Function` for 1-forms and a :class:`.Matrix` or
    :class:`.ImplicitMatrix` for 2-forms. In the case of 2-forms the rows
    correspond to the test functions and the columns to the trial functions.

    If expr is an expression other than a form, it will be evaluated
    pointwise on the :class:`.Function`\s in the expression. This will
    only succeed if all the Functions are on the same
    :class:`.FunctionSpace`.

    If ``tensor`` is supplied, the assembled result will be placed
    there, otherwise a new object of the appropriate type will be
    returned.

    If ``bcs`` is supplied and ``expr`` is a 2-form, the rows and columns
    of the resulting :class:`.Matrix` corresponding to boundary nodes
    will be set to 0 and the diagonal entries to 1. If ``expr`` is a
    1-form, the vector entries at boundary nodes are set to the
    boundary condition values.
    """
    if isinstance(expr, (ufl.form.BaseForm, slate.TensorBase)):
        return assemble_base_form(expr, *args, **kwargs)
    elif isinstance(expr, ufl.core.expr.Expr):
<<<<<<< HEAD
        return assemble_expression(expr)
=======
        return _assemble_expr(expr)
>>>>>>> 55380812
    else:
        raise TypeError(f"Unable to assemble: {expr}")


"""
def assemble_expression(expr):
    from ufl.algorithms.analysis import extract_base_form_operators
    if len(extract_base_form_operators(expr)):
        if isinstance(expr, ufl.algebra.Sum):
            # Assemble components to produce Coefficient or Matrix objects
            # Call `assemble` as we might use assemble_base_form (e.g expr -> BaseFormOperator)
            # or `assemble_expressions` (e.g. expr -> Coefficient)
            assembled_ops = [assemble(e) for e in expr.ufl_operands]
            if all(isinstance(op, firedrake.Function) for op in assembled_ops):
                return assemble_expressions.assemble_expression(sum(assembled_ops))
            elif all(isinstance(op, matrix.AssembledMatrix) for op in assembled_ops):
                a, b = assembled_ops
                res = a + b
                return matrix.AssembledMatrix(a.arguments(), a.bcs, res)
            else:
                raise TypeError("Mismatching sum shapes")
        elif isinstance(expr, ufl.algebra.Product):
            # Assemble components to produce Coefficient or Matrix objects
            # Call `assemble` as we might use assemble_base_form (e.g expr -> BaseFormOperator)
            # or `assemble_expressions` (e.g. expr -> Coefficient)
            a, b = expr.ufl_operands
            if not len(assemble_expressions.extract_coefficients(a)):
                return assemble(a * assemble(b))
            if not len(assemble_expressions.extract_coefficients(b)):
                return assemble(b * assemble(a))
            return assemble(ufl.action(a, b))
    else:
        return assemble_expressions.assemble_expression(expr)
"""


def assemble_expression(expr):
    from ufl.algorithms.analysis import extract_base_form_operators
    from ufl.checks import is_scalar_constant_expression

    base_form_operators = extract_base_form_operators(expr)
    if len(base_form_operators) and any(len(e.arguments()) > 1 for e in base_form_operators):
        if isinstance(expr, ufl.algebra.Sum):
            a, b = [assemble(e) for e in expr.ufl_operands]
            # Only Expr resulting in a Matrix if assembled are BaseFormOperator
            if not all(isinstance(op, matrix.AssembledMatrix) for op in (a, b)):
                raise TypeError('Mismatching Sum shapes')
            return assemble_base_form(ufl.FormSum((a, 1), (b, 1)))
        elif isinstance(expr, ufl.algebra.Product):
            a, b = expr.ufl_operands
            scalar = [e for e in expr.ufl_operands if is_scalar_constant_expression(e)]
            if scalar:
                base_form = a if a is scalar else b
                assembled_mat = assemble(base_form)
                return assemble_base_form(ufl.FormSum((assembled_mat, scalar[0])))
            a, b = [assemble(e) for e in (a, b)]
            return assemble_base_form(ufl.action(a, b))
    else:
        return assemble_expressions.assemble_expression(expr)


def assemble_base_form(expression, tensor=None, bcs=None,
                       diagonal=False,
                       mat_type=None,
                       sub_mat_type=None,
                       form_compiler_parameters=None,
                       appctx=None,
                       options_prefix=None,
                       zero_bc_nodes=False,
                       is_base_form_preprocessed=False):

    # Preprocess and restructure the DAG
    if not is_base_form_preprocessed:
        # Preprocessing the form makes a new object -> current form caching mechanism
        # will populate `expr`'s cache which is now different than `expression`'s cache so we need
        # to transmit the cache. All of this only holds when `expression` if a ufl.Form
        # and therefore when `is_base_form_preprocessed` is False.
        expr = preprocess_base_form(expression, mat_type, form_compiler_parameters)
        if isinstance(expression, ufl.form.Form):
            expr._cache = expression._cache
        # BaseForm preprocessing can turn BaseForm into an Expr (cf. case (6) in `restructure_base_form`)
        if isinstance(expr, ufl.core.expr.Expr) and not isinstance(expr, ufl.core.base_form_operator.BaseFormOperator):
            # FIXME: Directly call assemble_expressions once sum of BaseFormOperator has been lifted
            return assemble(expr)
    else:
        expr = expression

    # DAG assembly: traverse the DAG in a post-order fashion and evaluate the node as we go.
    stack = [expr]
    visited = {}
    while stack:
        e = stack.pop()
        unvisted_children = []
        operands = base_form_operands(e)
        for arg in operands:
            if arg not in visited:
                unvisted_children.append(arg)

        if unvisted_children:
            stack.append(e)
            stack.extend(unvisted_children)
        else:
            t = tensor if e is expr else None
            visited[e] = base_form_assembly_visitor(e, t, bcs, diagonal,
                                                    form_compiler_parameters,
                                                    mat_type, sub_mat_type,
                                                    appctx, options_prefix,
                                                    zero_bc_nodes,
                                                    *(visited[arg] for arg in operands))

    # Update tensor with the assembled result value
    assembled_base_form = visited[expr]
    # Doesn't need to update `tensor` with `assembled_base_form`
    # for assembled 1-form (Cofunction) because both underlying
    # Dat objects are the same (they automatically update).
    # if tensor and isinstance(assembled_base_form, matrix.MatrixBase):
    #     Uses the PETSc copy method.
    #    assembled_base_form.petscmat.copy(tensor.petscmat)

    # What about cases where expanding derivatives produce a non-Form object ?
    if isinstance(expression, ufl.form.Form) and isinstance(expr, ufl.form.Form):
        expression._cache = expr._cache
    return assembled_base_form


def restructure_base_form(expr, visited=None):
    r"""Perform a preorder traversal to simplify and optimize the DAG.
    Example: Let's consider F(u, N(u; v*); v) with N(u; v*) and external operator.
             We have: dFdu = \frac{\partial F}{\partial u} + Action(dFdN, dNdu)
             Now taking the action on a rank-1 object w (e.g. Coefficient/Cofunction) results in:
        (1) Action(Action(dFdN, dNdu), w)
                Action                     Action
                /    \                     /     \
              Action  w     ----->       dFdN   Action
              /    \                            /    \
            dFdN    dNdu                      dNdu    w
        This situations does not only arise for ExternalOperator but also when we have a 2-form instead of dNdu!
        (2) Action(dNdu, w)
             Action
              /   \
             /     w        ----->   dNdu(u; w, v*)
            /
       dNdu(u; uhat, v*)
        (3) Action(F, N)
             Action                                       F
              /   \         ----->   F(..., N)[v]  =      |
            F[v]   N                                      N
        (4) Adjoint(dNdu)
             Adjoint
                |           ----->   dNdu(u; v*, uhat)
           dNdu(u; uhat, v*)
        (5) N(u; w) (scalar valued)
                                 Action
            N(u; w)   ---->       /   \   = Action(N, w)
                             N(u; v*)  w

    So from Action(Action(dFdN, dNdu(u; v*)), w) we get:
             Action             Action               Action
             /    \    (1)      /     \      (2)     /     \               (4)                                dFdN
           Action  w  ---->  dFdN   Action  ---->  dFdN   dNdu(u; w, v*)  ---->  dFdN(..., dNdu(u; w, v*)) =    |
           /    \                    /    \                                                                  dNdu(u; w, v*)
         dFdN    dNdu              dNdu    w

        (6) ufl.FormSum(dN1du(u; w, v*), dN2du(u; w, v*)) -> ufl.Sum(dN1du(u; w, v*), dN2du(u; w, v*))

          Let's consider `Action(dN1du, w) + Action(dN2du, w)`, we have:

                      FormSum                 (2)         FormSum                    (6)                     Sum
                      /     \                ---->        /     \                   ---->                    /  \
                     /       \                           /       \                                          /    \
          Action(dN1du, w)  Action(dN2du, w)    dN1du(u; w, v*) dN2du(u; w, v*)                 dN1du(u; w, v*)  dN2du(u; w, v*)

        This case arises as a consequence of (2) which turns sum of `Action`s (i.e. ufl.FormSum since Action is a BaseForm)
        into sum of `BaseFormOperator`s (i.e. ufl.Sum since BaseFormOperator is an Expr as well).

    It uses a recursive approach to reconstruct the DAG as we traverse it, enabling to take into account
    various dag rotations/manipulations in expr.
    """
    if isinstance(expr, ufl.Action):
        left, right = expr.ufl_operands
        is_rank_1 = lambda x: isinstance(x, (firedrake.Cofunction, firedrake.Function, firedrake.Argument)) or len(x.arguments()) == 1
        is_rank_2 = lambda x: len(x.arguments()) == 2

        # -- Case (1) -- #
        # If left is Action and has a rank 2, then it is an action of a 2-form on a 2-form
        if isinstance(left, ufl.Action) and is_rank_2(left):
            return ufl.action(left.left(), ufl.action(left.right(), right))
        # -- Case (2) (except if left has only 1 argument, i.e. we have done case (5)) -- #
        if isinstance(left, ufl.core.base_form_operator.BaseFormOperator) and is_rank_1(right) and len(left.arguments()) != 1:
            # Retrieve the highest numbered argument
            arg = max(left.arguments(), key=lambda v: v.number())
            return ufl.replace(left, {arg: right})
        # -- Case (3) -- #
        if isinstance(left, ufl.Form) and is_rank_1(right):
            # 1) Replace the highest-numbered argument of left by right when needed
            #    -> e.g. if right is a BaseFormOperator with 1 argument.
            # Or
            # 2) Let expr as it is by returning `ufl.Action(left, right)`.
            return ufl.action(left, right)

    # -- Case (4) -- #
    if isinstance(expr, ufl.Adjoint) and isinstance(expr.form(), ufl.core.base_form_operator.BaseFormOperator):
        B = expr.form()
        u, v = B.arguments()
        # Let V1 and V2 be primal spaces, B: V1 -> V2 and B*: V2* -> V1*:
        # Adjoint(B(Argument(V1, 1), Argument(V2.dual(), 0))) = B(Argument(V1, 0), Argument(V2.dual(), 1))
        reordered_arguments = (firedrake.Argument(u.function_space(), number=v.number(), part=v.part()),
                               firedrake.Argument(v.function_space(), number=u.number(), part=u.part()))
        # Replace arguments in argument slots
        return ufl.replace(B, dict(zip((u, v), reordered_arguments)))

    # -- Case (5) -- #
    if isinstance(expr, ufl.core.base_form_operator.BaseFormOperator) and not expr.arguments():
        # We are assembling a BaseFormOperator of rank 0 (no arguments).
        # B(f, u*) be a BaseFormOperator with u* a Cofunction and f a Coefficient, then:
        #    B(f, u*) <=> Action(B(f, v*), f) where v* is a Coargument
        ustar, *_ = expr.argument_slots()
        vstar = firedrake.Argument(ustar.function_space(), 0)
        expr = ufl.replace(expr, {ustar: vstar})
        return ufl.action(expr, ustar)

    # -- Case (6) -- #
    if isinstance(expr, ufl.FormSum) and all(isinstance(c, ufl.core.base_form_operator.BaseFormOperator) for c in expr.components()):
        # Return ufl.Sum
        return sum([c for c in expr.components()])
    return expr


def restructure_base_form_postorder(expr, visited=None):
    visited = visited or {}
    if expr in visited:
        return visited[expr]

    # Visit/update the children
    operands = base_form_operands(expr)
    operands = list(restructure_base_form_postorder(op, visited) for op in operands)
    # Need to reconstruct the DAG as we traverse it!
    expr = reconstruct_node_from_operands(expr, operands)
    # Perform the DAG rotation when needed
    visited[expr] = restructure_base_form(expr, visited)
    return visited[expr]


def restructure_base_form_preorder(expr, visited=None):
    visited = visited or {}
    if expr in visited:
        return visited[expr]

    # Perform the DAG rotation when needed
    expr = restructure_base_form(expr, visited)
    # Visit/update the children
    operands = base_form_operands(expr)
    operands = list(restructure_base_form_preorder(op, visited) for op in operands)
    # Need to reconstruct the DAG as we traverse it!
    visited[expr] = reconstruct_node_from_operands(expr, operands)
    return visited[expr]


def reconstruct_node_from_operands(expr, operands):
    if isinstance(expr, (ufl.Adjoint, ufl.Action)):
        return expr._ufl_expr_reconstruct_(*operands)
    elif isinstance(expr, ufl.FormSum):
        return ufl.FormSum(*[(op, w) for op, w in zip(operands, expr.weights())])
    return expr


def base_form_operands(expr):
    if isinstance(expr, (ufl.FormSum, ufl.Adjoint, ufl.Action)):
        return expr.ufl_operands
    if isinstance(expr, ufl.Form):
        # Use reversed to treat base form operators
        # in the order in which they have been made.
        return list(reversed(expr.base_form_operators()))
    if isinstance(expr, ufl.core.base_form_operator.BaseFormOperator):
        # Conserve order
        children = dict.fromkeys(e for e in (expr.argument_slots() + expr.ufl_operands)
                                 if isinstance(e, ufl.form.BaseForm))
        return list(children)
    return []


def preprocess_form(form, fc_params):
    """Preprocess ufl.Form objects
    :arg form: a :class:`~ufl.classes.Form`
    :arg fc_params:: Dictionary of parameters to pass to the form compiler.
    :returns: The resulting preprocessed :class:`~ufl.classes.Form`.
    This function preprocess the form, mainly by expanding the derivatives, in order to determine
    if we are dealing with a :class:`~ufl.classes.Form` or another :class:`~ufl.classes.BaseForm` object.
    This function is called in :func:`base_form_assembly_visitor`. Depending on the type of the resulting tensor,
    we may call :func:`assemble_form` or traverse the sub-DAG via :func:`assemble_base_form`.
    """
    from firedrake.parameters import parameters as default_parameters
    from tsfc.parameters import is_complex

    if fc_params is None:
        fc_params = default_parameters["form_compiler"].copy()
    else:
        # Override defaults with user-specified values
        _ = fc_params
        fc_params = default_parameters["form_compiler"].copy()
        fc_params.update(_)

    complex_mode = fc_params and is_complex(fc_params.get("scalar_type"))

    return ufl.algorithms.preprocess_form(form, complex_mode)


def preprocess_base_form(expr, mat_type=None, form_compiler_parameters=None):
    if isinstance(expr, (ufl.form.Form, ufl.core.base_form_operator.BaseFormOperator)) and mat_type != "matfree":
        # For "matfree", Form evaluation is delayed
        expr = preprocess_form(expr, form_compiler_parameters)
    if not isinstance(expr, (ufl.form.Form, slate.TensorBase)):
        # => No restructuration needed for Form and slate.TensorBase
        expr = restructure_base_form_preorder(expr)
        expr = restructure_base_form_postorder(expr)
    return expr


def base_form_assembly_visitor(expr, tensor, bcs, diagonal,
                               form_compiler_parameters,
                               mat_type, sub_mat_type,
                               appctx, options_prefix,
                               zero_bc_nodes, *args):
    if isinstance(expr, (ufl.form.Form, slate.TensorBase)):

        if args and mat_type != "matfree":
            # Retrieve the Form's children
            base_form_operators = base_form_operands(expr)
            # Substitute the external operators by their output
            expr = ufl.replace(expr, dict(zip(base_form_operators, args)))

        res = _assemble_form(expr, tensor=tensor, bcs=bcs,
                             diagonal=diagonal,
                             mat_type=mat_type,
                             sub_mat_type=sub_mat_type,
                             appctx=appctx,
                             options_prefix=options_prefix,
                             form_compiler_parameters=form_compiler_parameters,
                             zero_bc_nodes=zero_bc_nodes)

        if isinstance(res, firedrake.Function):
            # TODO: Remove once MatrixImplicitContext is Cofunction safe.
            res = firedrake.Cofunction(res.function_space().dual(), val=res.vector())
        return res

    elif isinstance(expr, ufl.Adjoint):
        if (len(args) != 1):
            raise TypeError("Not enough operands for Adjoint")
        mat, = args
        petsc_mat = mat.petscmat
        petsc_mat.hermitianTranspose()
        (row, col) = mat.arguments()
        return matrix.AssembledMatrix((col, row), bcs, petsc_mat,
                                      appctx=appctx,
                                      options_prefix=options_prefix)
    elif isinstance(expr, ufl.Action):
        if (len(args) != 2):
            raise TypeError("Not enough operands for Action")
        lhs, rhs = args
        if isinstance(lhs, matrix.MatrixBase):
            if isinstance(rhs, (firedrake.Cofunction, firedrake.Function)):
                petsc_mat = lhs.petscmat
                (row, col) = lhs.arguments()
                res = firedrake.Cofunction(col.function_space().dual())

                with rhs.dat.vec_ro as v_vec:
                    with res.dat.vec as res_vec:
                        petsc_mat.mult(v_vec, res_vec)
                return firedrake.Cofunction(row.function_space().dual(), val=res.dat)
            elif isinstance(rhs, matrix.MatrixBase):
                petsc_mat = lhs.petscmat
                (row, col) = lhs.arguments()
                res = PETSc.Mat().create()
                # TODO Figure out what goes here
                res = petsc_mat.matMult(rhs.petscmat)
                return matrix.AssembledMatrix(rhs.arguments(), bcs, res,
                                              appctx=appctx,
                                              options_prefix=options_prefix)
            else:
                raise TypeError("Incompatible RHS for Action.")
        elif isinstance(lhs, (firedrake.Cofunction, firedrake.Function)):
            if isinstance(rhs, (firedrake.Cofunction, firedrake.Function)):
                # Return scalar value
                with lhs.dat.vec_ro as x, rhs.dat.vec_ro as y:
                    res = x.dot(y)
                return res
            else:
                raise TypeError("Incompatible RHS for Action.")
        else:
            raise TypeError("Incompatible LHS for Action.")
    elif isinstance(expr, ufl.FormSum):
        if (len(args) != len(expr.weights())):
            raise TypeError("Mismatching weights and operands in FormSum")
        if len(args) == 0:
            raise TypeError("Empty FormSum")
        if all([isinstance(op, firedrake.Cofunction) for op in args]):
            # TODO check all are in same function space
            res = sum([w*op.dat for (op, w) in zip(args, expr.weights())])
            return firedrake.Cofunction(args[0].function_space(), res)
        elif all([isinstance(op, ufl.Matrix) for op in args]):
            res = PETSc.Mat().create()
            set = False
            for (op, w) in zip(args, expr.weights()):
                petsc_mat = op.petscmat
                petsc_mat.scale(w)
                if set:
                    res = res + petsc_mat
                else:
                    res = petsc_mat
                    set = True
            return matrix.AssembledMatrix(expr.arguments(), bcs, res,
                                          appctx=appctx,
                                          options_prefix=options_prefix)
        else:
            raise TypeError("Mismatching FormSum shapes")
    elif isinstance(expr, ufl.Interp):
        # Replace assembled children
        _, expression = expr.argument_slots()
        v, *assembled_expression = args
        if assembled_expression:
            # Occur in situations such as Interp composition
            expression = assembled_expression[0]
        expr = expr._ufl_expr_reconstruct_(expression, v)

        # Different assembly procedures:
        # 1) Interp(Argument(V1, 1), Argument(V2.dual(), 0)) -> Jacobian (Interp matrix)
        # 2) Interp(Coefficient(...), Argument(V2.dual(), 0)) -> Operator (or Jacobian action)
        # 3) Interp(Argument(V1, 0), Argument(V2.dual(), 1)) -> Jacobian adjoint
        # 4) Interp(Argument(V1, 0), Cofunction(...)) -> Action of the Jacobian adjoint
        # This can be generalized to the case where the first slot is an arbitray expression.
        rank = len(expr.arguments())
        # If argument numbers have been swapped => Adjoint.
        arg_expression = ufl.algorithms.extract_arguments(expression)
        is_adjoint = (arg_expression and arg_expression[0].number() == 0)
        # Workaround: Renumber argument when needed since Interpolator assumes it takes a zero-numbered argument.
        if not is_adjoint and rank != 1:
            _, v1 = expr.arguments()
            expression = ufl.replace(expression, {v1: firedrake.Argument(v1.function_space(), number=0, part=v1.part())})
        # Should we use `freeze_expr` to cache the interpolation ? (e.g. if timestepping loop)
        interpolator = firedrake.Interpolator(expression, expr.function_space(), **expr.interp_data)
        # Assembly
        if rank == 1:
            # Assembling the action of the Jacobian adjoint.
            if is_adjoint:
                output = tensor or firedrake.Cofunction(arg_expression[0].function_space().dual())
                return interpolator._interpolate(v, output=output, transpose=True)
            # Assembling the operator, or its Jacobian action.
            return interpolator._interpolate(output=tensor)
        elif rank == 2:
            # Return the interpolation matrix
            op2_mat = interpolator.callable()
            petsc_mat = op2_mat.handle
            if is_adjoint:
                petsc_mat.hermitianTranspose()
            return matrix.AssembledMatrix(expr.arguments(), bcs, petsc_mat,
                                          appctx=appctx,
                                          options_prefix=options_prefix)
        else:
            # The case rank == 0 is handled via the DAG restructuration
            raise ValueError("Incompatible number of arguments.")
    elif isinstance(expr, (ufl.Cofunction, ufl.Coargument, ufl.Matrix, ufl.ZeroBaseForm)):
        return expr
    elif isinstance(expr, ufl.Coefficient):
        return expr
    else:
        raise TypeError(f"Unrecognised BaseForm instance: {expr}")


@PETSc.Log.EventDecorator()
def allocate_matrix(expr, bcs=None, *, mat_type=None, sub_mat_type=None,
                    appctx=None, form_compiler_parameters=None, options_prefix=None):
    r"""Allocate a matrix given an expression.

    .. warning::

       Do not use this function unless you know what you're doing.
    """
    bcs = bcs or ()
    appctx = appctx or {}

    matfree = mat_type == "matfree"
    arguments = expr.arguments()
    if bcs is None:
        bcs = ()
    else:
        if any(isinstance(bc, EquationBC) for bc in bcs):
            raise TypeError("EquationBC objects not expected here. "
                            "Preprocess by extracting the appropriate form with bc.extract_form('Jp') or bc.extract_form('J')")
    if matfree:
        return matrix.ImplicitMatrix(expr, bcs,
                                     appctx=appctx,
                                     fc_params=form_compiler_parameters,
                                     options_prefix=options_prefix)

    integral_types = set(i.integral_type() for i in expr.integrals())
    for bc in bcs:
        integral_types.update(integral.integral_type()
                              for integral in bc.integrals())
    nest = mat_type == "nest"
    if nest:
        baij = sub_mat_type == "baij"
    else:
        baij = mat_type == "baij"

    if any(len(a.function_space()) > 1 for a in arguments) and mat_type == "baij":
        raise ValueError("BAIJ matrix type makes no sense for mixed spaces, use 'aij'")

    get_cell_map = operator.methodcaller("cell_node_map")
    get_extf_map = operator.methodcaller("exterior_facet_node_map")
    get_intf_map = operator.methodcaller("interior_facet_node_map")
    domains = OrderedDict((k, set()) for k in (get_cell_map,
                                               get_extf_map,
                                               get_intf_map))
    mapping = {"cell": (get_cell_map, op2.ALL),
               "exterior_facet_bottom": (get_cell_map, op2.ON_BOTTOM),
               "exterior_facet_top": (get_cell_map, op2.ON_TOP),
               "interior_facet_horiz": (get_cell_map, op2.ON_INTERIOR_FACETS),
               "exterior_facet": (get_extf_map, op2.ALL),
               "exterior_facet_vert": (get_extf_map, op2.ALL),
               "interior_facet": (get_intf_map, op2.ALL),
               "interior_facet_vert": (get_intf_map, op2.ALL)}
    for integral_type in integral_types:
        try:
            get_map, region = mapping[integral_type]
        except KeyError:
            raise ValueError(f"Unknown integral type '{integral_type}'")
        domains[get_map].add(region)

    test, trial = arguments
    map_pairs, iteration_regions = zip(*(((get_map(test), get_map(trial)),
                                          tuple(sorted(regions)))
                                         for get_map, regions in domains.items()
                                         if regions))
    try:
        sparsity = op2.Sparsity((test.function_space().dof_dset,
                                 trial.function_space().dof_dset),
                                tuple(map_pairs),
                                iteration_regions=tuple(iteration_regions),
                                nest=nest,
                                block_sparse=baij)
    except SparsityFormatError:
        raise ValueError("Monolithic matrix assembly not supported for systems "
                         "with R-space blocks")

    return matrix.Matrix(expr, bcs, mat_type, sparsity, ScalarType,
                         options_prefix=options_prefix)


@PETSc.Log.EventDecorator()
def create_assembly_callable(expr, tensor=None, bcs=None, form_compiler_parameters=None,
                             mat_type=None, sub_mat_type=None, diagonal=False):
    r"""Create a callable object than be used to assemble expr into a tensor.

    This is really only designed to be used inside residual and
    jacobian callbacks, since it always assembles back into the
    initially provided tensor.  See also :func:`allocate_matrix`.

    .. warning::

        This function is now deprecated.

    .. warning::

       Really do not use this function unless you know what you're doing.
    """
    import warnings
    with warnings.catch_warnings():
        warnings.simplefilter("once", DeprecationWarning)
        warnings.warn("create_assembly_callable is now deprecated. Please use assemble or FormAssembler instead.",
                      DeprecationWarning)

    if tensor is None:
        raise ValueError("Have to provide tensor to write to")

    rank = len(expr.arguments())
    if rank == 0:
        return ZeroFormAssembler(expr, tensor, form_compiler_parameters).assemble
    elif rank == 1 or (rank == 2 and diagonal):
        return OneFormAssembler(expr, tensor, bcs, diagonal=diagonal,
                                form_compiler_parameters=form_compiler_parameters).assemble
    elif rank == 2:
        return TwoFormAssembler(expr, tensor, bcs, form_compiler_parameters).assemble
    else:
        raise AssertionError


def _assemble_form(form, tensor=None, bcs=None, *,
                   diagonal=False,
                   mat_type=None,
                   sub_mat_type=None,
                   appctx=None,
                   options_prefix=None,
                   form_compiler_parameters=None,
                   zero_bc_nodes=False):
    """Assemble a form.

    See :func:`assemble` for a description of the arguments to this function.
    """
    bcs = solving._extract_bcs(bcs)

    _check_inputs(form, tensor, bcs, diagonal)

    if tensor is not None:
        _zero_tensor(tensor, form, diagonal)
    else:
        tensor = _make_tensor(form, bcs, diagonal=diagonal, mat_type=mat_type,
                              sub_mat_type=sub_mat_type, appctx=appctx,
                              form_compiler_parameters=form_compiler_parameters,
                              options_prefix=options_prefix)

    # It is expensive to construct new assemblers because extracting the data
    # from the form is slow. Since all of the data structures in the assembler
    # are persistent apart from the output tensor, we stash the assembler on the
    # form and swap out the tensor if needed.
    # The cache key only needs to contain the boundary conditions, diagonal and
    # form compiler parameters since all other assemble kwargs are only used for
    # creating the tensor which is handled above and has no bearing on the assembler.
    # Note: This technically creates a memory leak since bcs are 'heavy' and so
    # repeated assembly of the same form but with different boundary conditions
    # will lead to old bcs getting stored along with old tensors.

    # FIXME This only works for 1-forms at the moment
    is_cacheable = len(form.arguments()) == 1
    if is_cacheable:
        try:
            key = tuple(bcs), diagonal, tuplify(form_compiler_parameters), zero_bc_nodes
            assembler = form._cache[_FORM_CACHE_KEY][key]
            assembler.replace_tensor(tensor)
            return assembler.assemble()
        except KeyError:
            pass

    rank = len(form.arguments())
    if rank == 0:
        assembler = ZeroFormAssembler(form, tensor, form_compiler_parameters)
    elif rank == 1 or (rank == 2 and diagonal):
        assembler = OneFormAssembler(form, tensor, bcs, diagonal=diagonal,
                                     form_compiler_parameters=form_compiler_parameters,
                                     needs_zeroing=False, zero_bc_nodes=zero_bc_nodes)
    elif rank == 2:
        assembler = TwoFormAssembler(form, tensor, bcs, form_compiler_parameters,
                                     needs_zeroing=False)
    else:
        raise AssertionError

    if is_cacheable:
        if _FORM_CACHE_KEY not in form._cache:
            form._cache[_FORM_CACHE_KEY] = {}
        form._cache[_FORM_CACHE_KEY][key] = assembler

    return assembler.assemble()


def _assemble_expr(expr):
    """Assemble a pointwise expression.

    :arg expr: The :class:`ufl.core.expr.Expr` to be evaluated.
    :returns: A :class:`firedrake.Function` containing the result of this evaluation.
    """
    try:
        coefficients = ufl.algorithms.extract_coefficients(expr)
        V, = set(c.function_space() for c in coefficients) - {None}
    except ValueError:
        raise ValueError("Cannot deduce correct target space from pointwise expression")
    return firedrake.Function(V).assign(expr)


def _check_inputs(form, tensor, bcs, diagonal):
    # Ensure mesh is 'initialised' as we could have got here without building a
    # function space (e.g. if integrating a constant).
    for mesh in form.ufl_domains():
        mesh.init()

    if diagonal and any(isinstance(bc, EquationBCSplit) for bc in bcs):
        raise NotImplementedError("Diagonal assembly and EquationBC not supported")

    rank = len(form.arguments())
    if rank == 0:
        assert tensor is None
        assert not bcs
    elif rank == 1:
        test, = form.arguments()

        if tensor is not None and test.function_space() != tensor.function_space():
            raise ValueError("Form's argument does not match provided result tensor")
    elif rank == 2 and diagonal:
        test, trial = form.arguments()
        if test.function_space() != trial.function_space():
            raise ValueError("Can only assemble the diagonal of 2-form if the function spaces match")
    elif rank == 2:
        if tensor is not None and tensor.a.arguments() != form.arguments():
            raise ValueError("Form's arguments do not match provided result tensor")
    else:
        raise AssertionError

    if any(c.dat.dtype != ScalarType for c in form.coefficients()):
        raise ValueError("Cannot assemble a form containing coefficients where the "
                         "dtype is not the PETSc scalar type.")


def _zero_tensor(tensor, form, diagonal):
    rank = len(form.arguments())
    assert rank != 0
    if rank == 1 or (rank == 2 and diagonal):
        tensor.dat.zero()
    elif rank == 2:
        if not isinstance(tensor, matrix.ImplicitMatrix):
            tensor.M.zero()
    else:
        raise AssertionError


def _make_tensor(form, bcs, *, diagonal, mat_type, sub_mat_type, appctx,
                 form_compiler_parameters, options_prefix):
    rank = len(form.arguments())
    if rank == 0:
        # Getting the comm attribute of a form isn't straightforward
        # form.ufl_domains()[0]._comm seems the most robust method
        # revisit in a refactor
        return op2.Global(
            1,
            [0.0],
            dtype=utils.ScalarType,
            comm=form.ufl_domains()[0]._comm
        )
    elif rank == 1:
        test, = form.arguments()
        return firedrake.Cofunction(test.function_space().dual())
    elif rank == 2 and diagonal:
        test, _ = form.arguments()
        return firedrake.Cofunction(test.function_space().dual())
    elif rank == 2:
        mat_type, sub_mat_type = _get_mat_type(mat_type, sub_mat_type, form.arguments())
        return allocate_matrix(form, bcs, mat_type=mat_type, sub_mat_type=sub_mat_type,
                               appctx=appctx, form_compiler_parameters=form_compiler_parameters,
                               options_prefix=options_prefix)
    else:
        raise AssertionError


class FormAssembler(abc.ABC):
    """Abstract base class for assembling forms.

    :param form: The variational form to be assembled.
    :param tensor: The output tensor to store the result.
    :param bcs: Iterable of boundary conditions to apply.
    :param form_compiler_parameters: Optional parameters to pass to the
        TSFC and/or Slate compilers.
    :param needs_zeroing: Should ``tensor`` be zeroed before assembling?
    """

    def __init__(self, form, tensor, bcs=(), form_compiler_parameters=None, needs_zeroing=True):
        assert tensor is not None

        bcs = solving._extract_bcs(bcs)

        self._form = form
        self._tensor = tensor
        self._bcs = bcs
        self._form_compiler_params = form_compiler_parameters or {}
        self._needs_zeroing = needs_zeroing

    @property
    @abc.abstractmethod
    def result(self):
        """The result of the assembly operation."""

    @property
    @abc.abstractmethod
    def diagonal(self):
        """Are we assembling the diagonal of a 2-form?"""

    def assemble(self):
        """Perform the assembly.

        :returns: The assembled object.
        """
        if annotate_tape():
            raise NotImplementedError(
                "Taping with explicit FormAssembler objects is not supported yet. "
                "Use assemble instead."
            )

        if self._needs_zeroing:
            self._as_pyop2_type(self._tensor).zero()

        self.execute_parloops()

        for bc in self._bcs:
            if isinstance(bc, EquationBC):  # can this be lifted?
                bc = bc.extract_form("F")
            self._apply_bc(bc)

        return self.result

    def replace_tensor(self, tensor):
        if tensor is self._tensor:
            return

        # TODO We should have some proper checks here
        for lknl, parloop in zip(self.local_kernels, self.parloops):
            data = _FormHandler.index_tensor(tensor, self._form, lknl.indices, self.diagonal)
            parloop.arguments[0].data = data
        self._tensor = tensor

    def execute_parloops(self):
        for parloop in self.parloops:
            parloop()

    @cached_property
    def local_kernels(self):
        try:
            topology, = set(d.topology for d in self._form.ufl_domains())
        except ValueError:
            raise NotImplementedError("All integration domains must share a mesh topology")

        for o in itertools.chain(self._form.arguments(), self._form.coefficients()):
            domain = o.ufl_domain()
            if domain is not None and domain.topology != topology:
                raise NotImplementedError("Assembly with multiple meshes is not supported")

        if isinstance(self._form, ufl.Form):
            return tsfc_interface.compile_form(self._form, "form", diagonal=self.diagonal,
                                               parameters=self._form_compiler_params)
        elif isinstance(self._form, slate.TensorBase):
            return slac.compile_expression(self._form, compiler_parameters=self._form_compiler_params)
        else:
            raise AssertionError

    @cached_property
    def all_integer_subdomain_ids(self):
        return tsfc_interface.gather_integer_subdomain_ids(self.local_kernels)

    @cached_property
    def global_kernels(self):
        return tuple(_make_global_kernel(self._form, tsfc_knl, self.all_integer_subdomain_ids,
                                         diagonal=self.diagonal,
                                         unroll=self.needs_unrolling(tsfc_knl, self._bcs))
                     for tsfc_knl in self.local_kernels)

    @cached_property
    def parloops(self):
        return tuple(ParloopBuilder(self._form, lknl, gknl, self._tensor,
                                    self.all_integer_subdomain_ids, diagonal=self.diagonal,
                                    lgmaps=self.collect_lgmaps(lknl, self._bcs)).build()
                     for lknl, gknl in zip(self.local_kernels, self.global_kernels))

    def needs_unrolling(self, local_knl, bcs):
        """Do we need to address matrix elements directly rather than in
        a blocked fashion?

        This is slower but required for the application of some boundary conditions
        to 2-forms.

        :param local_knl: A :class:`tsfc_interface.SplitKernel`.
        :param bcs: Iterable of boundary conditions.
        """
        return False

    def collect_lgmaps(self, local_knl, bcs):
        """Return any local-to-global maps that need to be swapped out.

        This is only needed when applying boundary conditions to 2-forms.

        :param local_knl: A :class:`tsfc_interface.SplitKernel`.
        :param bcs: Iterable of boundary conditions.
        """
        return None

    @staticmethod
    def _as_pyop2_type(tensor):
        if isinstance(tensor, op2.Global):
            return tensor
        elif isinstance(tensor, firedrake.Cofunction):
            return tensor.dat
        elif isinstance(tensor, matrix.Matrix):
            return tensor.M
        else:
            raise AssertionError


class ZeroFormAssembler(FormAssembler):
    """Class for assembling a 0-form."""

    diagonal = False
    """Diagonal assembly not possible for zero forms."""

    def __init__(self, form, tensor, form_compiler_parameters=None):
        super().__init__(form, tensor, (), form_compiler_parameters)

    @property
    def result(self):
        return self._tensor.data[0]


class OneFormAssembler(FormAssembler):
    """Class for assembling a 1-form.

    :param diagonal: Are we actually assembling the diagonal of a 2-form?
    :param zero_bc_nodes: If ``True``, set the boundary condition nodes in the
        output tensor to zero rather than to the values prescribed by the
        boundary condition.

    For all other arguments see :class:`FormAssembler` for more information.
    """

    def __init__(self, form, tensor, bcs=(), diagonal=False, zero_bc_nodes=False,
                 form_compiler_parameters=None, needs_zeroing=True):
        super().__init__(form, tensor, bcs, form_compiler_parameters, needs_zeroing)
        self._diagonal = diagonal
        self._zero_bc_nodes = zero_bc_nodes

    @property
    def diagonal(self):
        return self._diagonal

    @property
    def result(self):
        return self._tensor

    def execute_parloops(self):
        # We are repeatedly incrementing into the same Dat so intermediate halo exchanges
        # can be skipped.
        with self._tensor.dat.frozen_halo(op2.INC):
            for parloop in self.parloops:
                parloop()

    def _apply_bc(self, bc):
        # TODO Maybe this could be a singledispatchmethod?
        if isinstance(bc, DirichletBC):
            self._apply_dirichlet_bc(bc)
        elif isinstance(bc, EquationBCSplit):
            bc.zero(self._tensor)

            type(self)(bc.f, self._tensor, bc.bcs, self._diagonal, self._zero_bc_nodes,
                       self._form_compiler_params, needs_zeroing=False).assemble()
        else:
            raise AssertionError

    def _apply_dirichlet_bc(self, bc):
        if not self._zero_bc_nodes:
            if self._diagonal:
                bc.set(self._tensor, 1)
            else:
                bc.apply(self._tensor)
        else:
            bc.zero(self._tensor)


def TwoFormAssembler(form, tensor, *args, **kwargs):
    if isinstance(tensor, matrix.ImplicitMatrix):
        return MatrixFreeAssembler(tensor)
    else:
        return ExplicitMatrixAssembler(form, tensor, *args, **kwargs)


class ExplicitMatrixAssembler(FormAssembler):
    """Class for assembling a 2-form."""

    diagonal = False
    """Diagonal assembly not possible for two forms."""

    @property
    def test_function_space(self):
        test, _ = self._form.arguments()
        return test.function_space()

    @property
    def trial_function_space(self):
        _, trial = self._form.arguments()
        return trial.function_space()

    def get_indicess(self, knl):
        if all(i is None for i in knl.indices):
            return numpy.ndindex(self._tensor.block_shape)
        else:
            assert all(i is not None for i in knl.indices)
            return knl.indices,

    @property
    def result(self):
        self._tensor.M.assemble()
        return self._tensor

    def needs_unrolling(self, knl, bcs):
        for i, j in self.get_indicess(knl):
            for bc in itertools.chain(*self._filter_bcs(bcs, i, j)):
                if bc.function_space().component is not None:
                    return True
        return False

    def collect_lgmaps(self, knl, bcs):
        if not bcs:
            return None

        lgmaps = []
        for i, j in self.get_indicess(knl):
            row_bcs, col_bcs = self._filter_bcs(bcs, i, j)
            rlgmap, clgmap = self._tensor.M[i, j].local_to_global_maps
            rlgmap = self.test_function_space[i].local_to_global_map(row_bcs, rlgmap)
            clgmap = self.trial_function_space[j].local_to_global_map(col_bcs, clgmap)
            lgmaps.append((rlgmap, clgmap))
        return tuple(lgmaps)

    def _filter_bcs(self, bcs, row, col):
        if len(self.test_function_space) > 1:
            bcrow = tuple(bc for bc in bcs
                          if bc.function_space_index() == row)
        else:
            bcrow = bcs

        if len(self.trial_function_space) > 1:
            bccol = tuple(bc for bc in bcs
                          if bc.function_space_index() == col
                          and isinstance(bc, DirichletBC))
        else:
            bccol = tuple(bc for bc in bcs if isinstance(bc, DirichletBC))
        return bcrow, bccol

    def _apply_bc(self, bc):
        op2tensor = self._tensor.M
        spaces = tuple(a.function_space() for a in self._tensor.a.arguments())
        V = bc.function_space()
        component = V.component
        if component is not None:
            V = V.parent
        index = 0 if V.index is None else V.index
        space = V if V.parent is None else V.parent
        if isinstance(bc, DirichletBC):
            if space != spaces[0]:
                raise TypeError("bc space does not match the test function space")
            elif space != spaces[1]:
                raise TypeError("bc space does not match the trial function space")

            # Set diagonal entries on bc nodes to 1 if the current
            # block is on the matrix diagonal and its index matches the
            # index of the function space the bc is defined on.
            op2tensor[index, index].set_local_diagonal_entries(bc.nodes, idx=component)

            # Handle off-diagonal block involving real function space.
            # "lgmaps" is correctly constructed in _matrix_arg, but
            # is ignored by PyOP2 in this case.
            # Walk through row blocks associated with index.
            for j, s in enumerate(space):
                if j != index and s.ufl_element().family() == "Real":
                    self._apply_bcs_mat_real_block(op2tensor, index, j, component, bc.node_set)
            # Walk through col blocks associated with index.
            for i, s in enumerate(space):
                if i != index and s.ufl_element().family() == "Real":
                    self._apply_bcs_mat_real_block(op2tensor, i, index, component, bc.node_set)
        elif isinstance(bc, EquationBCSplit):
            for j, s in enumerate(spaces[1]):
                if s.ufl_element().family() == "Real":
                    self._apply_bcs_mat_real_block(op2tensor, index, j, component, bc.node_set)
            type(self)(bc.f, self._tensor, bc.bcs, self._form_compiler_params,
                       needs_zeroing=False).assemble()
        else:
            raise AssertionError

    @staticmethod
    def _apply_bcs_mat_real_block(op2tensor, i, j, component, node_set):
        dat = op2tensor[i, j].handle.getPythonContext().dat
        if component is not None:
            dat = op2.DatView(dat, component)
        dat.zero(subset=node_set)


class MatrixFreeAssembler:
    """Stub class wrapping matrix-free assembly."""

    def __init__(self, tensor):
        self._tensor = tensor

    def assemble(self):
        self._tensor.assemble()
        return self._tensor


def get_form_assembler(form, tensor, *args, **kwargs):
    """Provide the assemble method for `form`"""

    # Don't expand derivatives if mat_type is 'matfree'
    mat_type = kwargs.pop('mat_type', None)
    fc_params = kwargs.get('form_compiler_parameters')
    # Only pre-process `form` once beforehand to avoid pre-processing for each assembly call
    form = preprocess_base_form(form, mat_type=mat_type, form_compiler_parameters=fc_params)
    if isinstance(form, (ufl.form.Form, slate.TensorBase)) and not base_form_operands(form):
        diagonal = kwargs.pop('diagonal', False)
        if len(form.arguments()) == 1 or diagonal:
            return OneFormAssembler(form, tensor, *args, diagonal=diagonal, **kwargs).assemble
        elif len(form.arguments()) == 2:
            return TwoFormAssembler(form, tensor, *args, **kwargs).assemble
        else:
            raise ValueError('Expecting a 1-form or 2-form and not %s' % (form))
    elif isinstance(form, ufl.form.BaseForm):
        return functools.partial(assemble_base_form, form, *args, tensor=tensor,
                                 mat_type=mat_type,
                                 is_base_form_preprocessed=True, **kwargs)
    else:
        raise ValueError('Expecting a BaseForm or a slate.TensorBase object and not %s' % form)


def _global_kernel_cache_key(form, local_knl, all_integer_subdomain_ids, **kwargs):
    # N.B. Generating the global kernel is not a collective operation so the
    # communicator does not need to be a part of this cache key.

    if isinstance(form, ufl.Form):
        sig = form.signature()
    elif isinstance(form, slate.TensorBase):
        sig = form.expression_hash

    # The form signature does not store this information. This should be accessible from
    # the UFL so we don't need this nasty hack.
    subdomain_key = []
    for val in form.subdomain_data().values():
        for k, v in val.items():
            if v is not None:
                extruded = v._extruded
                constant_layers = extruded and v.constant_layers
                subset = isinstance(v, op2.Subset)
                subdomain_key.append((k, extruded, constant_layers, subset))
            else:
                subdomain_key.append((k,))

    return ((sig,)
            + tuple(subdomain_key)
            + tuplify(all_integer_subdomain_ids)
            + cachetools.keys.hashkey(local_knl, **kwargs))


@cachetools.cached(cache={}, key=_global_kernel_cache_key)
def _make_global_kernel(*args, **kwargs):
    return _GlobalKernelBuilder(*args, **kwargs).build()


class _GlobalKernelBuilder:
    """Class that builds a :class:`op2.GlobalKernel`.

    :param form: The variational form.
    :param local_knl: :class:`tsfc_interface.SplitKernel` compiled by either
        TSFC or Slate.
    :param all_integer_subdomain_ids: See :func:`tsfc_interface.gather_integer_subdomain_ids`.
    :param diagonal: Are we assembling the diagonal of a 2-form?
    :param unroll: If ``True``, address matrix elements directly rather than in
        a blocked fashion. This is slower but required for the application of
        some boundary conditions.

    .. note::
        One should be able to generate a global kernel without needing to
        use any data structures (i.e. a stripped form should be sufficient).
    """

    def __init__(self, form, local_knl, all_integer_subdomain_ids, diagonal=False, unroll=False):
        self._form = form
        self._indices, self._kinfo = local_knl
        self._all_integer_subdomain_ids = all_integer_subdomain_ids.get(self._kinfo.integral_type, None)
        self._diagonal = diagonal
        self._unroll = unroll

        self._active_coefficients = _FormHandler.iter_active_coefficients(form, local_knl.kinfo)

        self._map_arg_cache = {}
        # Cache for holding :class:`op2.MapKernelArg` instances.
        # This is required to ensure that we use the same map argument when the
        # data objects in the parloop would be using the same map. This is to avoid
        # unnecessary packing in the global kernel.

    def build(self):
        """Build the global kernel."""
        kernel_args = [self._as_global_kernel_arg(arg)
                       for arg in self._kinfo.arguments]

        iteration_regions = {"exterior_facet_top": op2.ON_TOP,
                             "exterior_facet_bottom": op2.ON_BOTTOM,
                             "interior_facet_horiz": op2.ON_INTERIOR_FACETS}
        iteration_region = iteration_regions.get(self._integral_type, None)
        extruded = self._mesh.extruded
        constant_layers = extruded and not self._mesh.variable_layers

        return op2.GlobalKernel(self._kinfo.kernel,
                                kernel_args,
                                iteration_region=iteration_region,
                                pass_layer_arg=self._kinfo.pass_layer_arg,
                                extruded=extruded,
                                constant_layers=constant_layers,
                                subset=self._needs_subset)

    @property
    def _integral_type(self):
        return self._kinfo.integral_type

    @cached_property
    def _mesh(self):
        return self._form.ufl_domains()[self._kinfo.domain_number]

    @cached_property
    def _needs_subset(self):
        subdomain_data = self._form.subdomain_data()[self._mesh]
        if subdomain_data.get(self._integral_type, None) is not None:
            return True

        if self._kinfo.subdomain_id == "everywhere":
            return False
        elif self._kinfo.subdomain_id == "otherwise":
            return self._all_integer_subdomain_ids is not None
        else:
            return True

    @property
    def _indexed_function_spaces(self):
        return _FormHandler.index_function_spaces(self._form, self._indices)

    def _as_global_kernel_arg(self, tsfc_arg):
        # TODO Make singledispatchmethod with Python 3.8
        return _as_global_kernel_arg(tsfc_arg, self)

    def _get_map_arg(self, finat_element):
        """Get the appropriate map argument for the given FInAT element.

        :arg finat_element: A FInAT element.
        :returns: A :class:`op2.MapKernelArg` instance corresponding to
            the given FInAT element. This function uses a cache to ensure
            that PyOP2 knows when it can reuse maps.
        """
        key = self._get_map_id(finat_element)

        try:
            return self._map_arg_cache[key]
        except KeyError:
            pass

        shape = finat_element.index_shape
        if isinstance(finat_element, finat.TensorFiniteElement):
            shape = shape[:-len(finat_element._shape)]
        arity = numpy.prod(shape, dtype=int)
        if self._integral_type in {"interior_facet", "interior_facet_vert"}:
            arity *= 2

        if self._mesh.extruded:
            offset = tuple(eutils.calculate_dof_offset(finat_element))
            # for interior facet integrals we double the size of the offset array
            if self._integral_type in {"interior_facet", "interior_facet_vert"}:
                offset += offset
        else:
            offset = None

        map_arg = op2.MapKernelArg(arity, offset)
        self._map_arg_cache[key] = map_arg
        return map_arg

    def _get_dim(self, finat_element):
        if isinstance(finat_element, finat.TensorFiniteElement):
            return finat_element._shape
        else:
            return (1,)

    def _make_dat_global_kernel_arg(self, finat_element, index=None):
        if isinstance(finat_element, finat.EnrichedElement) and finat_element.is_mixed:
            assert index is None
            subargs = tuple(self._make_dat_global_kernel_arg(subelem.element)
                            for subelem in finat_element.elements)
            return op2.MixedDatKernelArg(subargs)
        else:
            dim = self._get_dim(finat_element)
            map_arg = self._get_map_arg(finat_element)
            return op2.DatKernelArg(dim, map_arg, index)

    def _make_mat_global_kernel_arg(self, relem, celem):
        if any(isinstance(e, finat.EnrichedElement) and e.is_mixed for e in {relem, celem}):
            subargs = tuple(self._make_mat_global_kernel_arg(rel.element, cel.element)
                            for rel, cel in product(relem.elements, celem.elements))
            shape = len(relem.elements), len(celem.elements)
            return op2.MixedMatKernelArg(subargs, shape)
        else:
            # PyOP2 matrix objects have scalar dims so we flatten them here
            rdim = numpy.prod(self._get_dim(relem), dtype=int)
            cdim = numpy.prod(self._get_dim(celem), dtype=int)
            map_args = self._get_map_arg(relem), self._get_map_arg(celem)
            return op2.MatKernelArg((((rdim, cdim),),), map_args, unroll=self._unroll)

    @staticmethod
    def _get_map_id(finat_element):
        """Return a key that is used to check if we reuse maps.

        This mirrors firedrake.functionspacedata.
        """
        if isinstance(finat_element, finat.TensorFiniteElement):
            finat_element = finat_element.base_element

        real_tensorproduct = eutils.is_real_tensor_product_element(finat_element)
        try:
            eperm_key = entity_permutations_key(finat_element.entity_permutations)
        except NotImplementedError:
            eperm_key = None
        return entity_dofs_key(finat_element.entity_dofs()), real_tensorproduct, eperm_key


@functools.singledispatch
def _as_global_kernel_arg(tsfc_arg, self):
    raise NotImplementedError


@_as_global_kernel_arg.register(kernel_args.OutputKernelArg)
def _as_global_kernel_arg_output(_, self):
    rank = len(self._form.arguments())
    Vs = self._indexed_function_spaces

    if rank == 0:
        return op2.GlobalKernelArg((1,))
    elif rank == 1 or rank == 2 and self._diagonal:
        V, = Vs
        if V.ufl_element().family() == "Real":
            return op2.GlobalKernelArg((1,))
        else:
            return self._make_dat_global_kernel_arg(create_element(V.ufl_element()))
    elif rank == 2:
        if all(V.ufl_element().family() == "Real" for V in Vs):
            return op2.GlobalKernelArg((1,))
        elif any(V.ufl_element().family() == "Real" for V in Vs):
            el, = (create_element(V.ufl_element()) for V in Vs
                   if V.ufl_element().family() != "Real")
            return self._make_dat_global_kernel_arg(el)
        else:
            rel, cel = (create_element(V.ufl_element()) for V in Vs)
            return self._make_mat_global_kernel_arg(rel, cel)
    else:
        raise AssertionError


@_as_global_kernel_arg.register(kernel_args.CoordinatesKernelArg)
def _as_global_kernel_arg_coordinates(_, self):
    finat_element = create_element(self._mesh.ufl_coordinate_element())
    return self._make_dat_global_kernel_arg(finat_element)


@_as_global_kernel_arg.register(kernel_args.CoefficientKernelArg)
def _as_global_kernel_arg_coefficient(_, self):
    coeff = next(self._active_coefficients)
    V = coeff.ufl_function_space()
    if hasattr(V, "component") and V.component is not None:
        index = V.component,
        V = V.parent
    else:
        index = None

    ufl_element = V.ufl_element()
    if ufl_element.family() == "Real":
        return op2.GlobalKernelArg((ufl_element.value_size(),))
    else:
        finat_element = create_element(ufl_element)
        return self._make_dat_global_kernel_arg(finat_element, index)


@_as_global_kernel_arg.register(kernel_args.CellSizesKernelArg)
def _as_global_kernel_arg_cell_sizes(_, self):
    # this mirrors tsfc.kernel_interface.firedrake_loopy.KernelBuilder.set_cell_sizes
    ufl_element = ufl.FiniteElement("P", self._mesh.ufl_cell(), 1)
    finat_element = create_element(ufl_element)
    return self._make_dat_global_kernel_arg(finat_element)


@_as_global_kernel_arg.register(kernel_args.ExteriorFacetKernelArg)
def _as_global_kernel_arg_exterior_facet(_, self):
    return op2.DatKernelArg((1,))


@_as_global_kernel_arg.register(kernel_args.InteriorFacetKernelArg)
def _as_global_kernel_arg_interior_facet(_, self):
    return op2.DatKernelArg((2,))


@_as_global_kernel_arg.register(CellFacetKernelArg)
def _as_global_kernel_arg_cell_facet(_, self):
    if self._mesh.extruded:
        num_facets = self._mesh._base_mesh.ufl_cell().num_facets()
    else:
        num_facets = self._mesh.ufl_cell().num_facets()
    return op2.DatKernelArg((num_facets, 2))


@_as_global_kernel_arg.register(kernel_args.CellOrientationsKernelArg)
def _as_global_kernel_arg_cell_orientations(_, self):
    # this mirrors firedrake.mesh.MeshGeometry.init_cell_orientations
    ufl_element = ufl.FiniteElement("DG", cell=self._form.ufl_domain().ufl_cell(), degree=0)
    finat_element = create_element(ufl_element)
    return self._make_dat_global_kernel_arg(finat_element)


@_as_global_kernel_arg.register(LayerCountKernelArg)
def _as_global_kernel_arg_layer_count(_, self):
    return op2.GlobalKernelArg((1,))


class ParloopBuilder:
    """Class that builds a :class:`op2.Parloop`.

    :param form: The variational form.
    :param local_knl: :class:`tsfc_interface.SplitKernel` compiled by either
        TSFC or Slate.
    :param global_knl: A :class:`pyop2.GlobalKernel` instance.
    :param tensor: The output tensor to write to (cannot be ``None``).
    :param all_integer_subdomain_ids: See :func:`tsfc_interface.gather_integer_subdomain_ids`.
    :param diagonal: Are we assembling the diagonal of a 2-form?
    :param lgmaps: Optional iterable of local-to-global maps needed for applying
        boundary conditions to 2-forms.
    """

    def __init__(self, form, local_knl, global_knl, tensor,
                 all_integer_subdomain_ids, diagonal=False, lgmaps=None):
        self._form = form
        self._local_knl = local_knl
        self._global_knl = global_knl
        self._all_integer_subdomain_ids = all_integer_subdomain_ids
        self._tensor = tensor
        self._diagonal = diagonal
        self._lgmaps = lgmaps

        self._active_coefficients = _FormHandler.iter_active_coefficients(form, local_knl.kinfo)

    def build(self):
        """Construct the parloop."""
        parloop_args = [self._as_parloop_arg(tsfc_arg)
                        for tsfc_arg in self._kinfo.arguments]
        try:
            return op2.Parloop(self._global_knl, self._iterset, parloop_args)
        except MapValueError:
            raise RuntimeError("Integral measure does not match measure of all "
                               "coefficients/arguments")

    @property
    def _indices(self):
        return self._local_knl.indices

    @property
    def _kinfo(self):
        return self._local_knl.kinfo

    @property
    def _integral_type(self):
        return self._kinfo.integral_type

    @property
    def _indexed_function_spaces(self):
        return _FormHandler.index_function_spaces(self._form, self._indices)

    @property
    def _indexed_tensor(self):
        return _FormHandler.index_tensor(self._tensor, self._form, self._indices, self._diagonal)

    @cached_property
    def _mesh(self):
        return self._form.ufl_domains()[self._kinfo.domain_number]

    @cached_property
    def _iterset(self):
        try:
            subdomain_data = self._form.subdomain_data()[self._mesh][self._integral_type]
        except KeyError:
            subdomain_data = None

        if subdomain_data is not None:
            if self._integral_type != "cell":
                raise NotImplementedError("subdomain_data only supported with cell integrals")
            if self._kinfo.subdomain_id not in ["everywhere", "otherwise"]:
                raise ValueError("Cannot use subdomain data and subdomain_id")
            return subdomain_data
        else:
            return self._mesh.measure_set(self._integral_type, self._kinfo.subdomain_id,
                                          self._all_integer_subdomain_ids)

    def _get_map(self, V):
        """Return the appropriate PyOP2 map for a given function space."""
        assert isinstance(V, ufl.functionspace.BaseFunctionSpace)

        if self._integral_type in {"cell", "exterior_facet_top",
                                   "exterior_facet_bottom", "interior_facet_horiz"}:
            return V.cell_node_map()
        elif self._integral_type in {"exterior_facet", "exterior_facet_vert"}:
            return V.exterior_facet_node_map()
        elif self._integral_type in {"interior_facet", "interior_facet_vert"}:
            return V.interior_facet_node_map()
        else:
            raise AssertionError

    def _as_parloop_arg(self, tsfc_arg):
        """Return a :class:`op2.ParloopArg` corresponding to the provided
        :class:`tsfc.KernelArg`.
        """
        # TODO Make singledispatchmethod with Python 3.8
        return _as_parloop_arg(tsfc_arg, self)


@functools.singledispatch
def _as_parloop_arg(tsfc_arg, self):
    raise NotImplementedError


@_as_parloop_arg.register(kernel_args.OutputKernelArg)
def _as_parloop_arg_output(_, self):
    rank = len(self._form.arguments())
    tensor = self._indexed_tensor
    Vs = self._indexed_function_spaces

    if rank == 0:
        return op2.GlobalParloopArg(tensor)
    elif rank == 1 or rank == 2 and self._diagonal:
        V, = Vs
        if V.ufl_element().family() == "Real":
            return op2.GlobalParloopArg(tensor)
        else:
            return op2.DatParloopArg(tensor, self._get_map(V))
    elif rank == 2:
        rmap, cmap = [self._get_map(V) for V in Vs]

        if all(V.ufl_element().family() == "Real" for V in Vs):
            assert rmap is None and cmap is None
            return op2.GlobalParloopArg(tensor.handle.getPythonContext().global_)
        elif any(V.ufl_element().family() == "Real" for V in Vs):
            m = rmap or cmap
            return op2.DatParloopArg(tensor.handle.getPythonContext().dat, m)
        else:
            return op2.MatParloopArg(tensor, (rmap, cmap), lgmaps=self._lgmaps)
    else:
        raise AssertionError


@_as_parloop_arg.register(kernel_args.CoordinatesKernelArg)
def _as_parloop_arg_coordinates(_, self):
    func = self._mesh.coordinates
    map_ = self._get_map(func.function_space())
    return op2.DatParloopArg(func.dat, map_)


@_as_parloop_arg.register(kernel_args.CoefficientKernelArg)
def _as_parloop_arg_coefficient(arg, self):
    coeff = next(self._active_coefficients)
    if coeff.ufl_element().family() == "Real":
        return op2.GlobalParloopArg(coeff.dat)
    else:
        m = self._get_map(coeff.function_space())
        return op2.DatParloopArg(coeff.dat, m)


@_as_parloop_arg.register(kernel_args.CellOrientationsKernelArg)
def _as_parloop_arg_cell_orientations(_, self):
    func = self._mesh.cell_orientations()
    m = self._get_map(func.function_space())
    return op2.DatParloopArg(func.dat, m)


@_as_parloop_arg.register(kernel_args.CellSizesKernelArg)
def _as_parloop_arg_cell_sizes(_, self):
    func = self._mesh.cell_sizes
    m = self._get_map(func.function_space())
    return op2.DatParloopArg(func.dat, m)


@_as_parloop_arg.register(kernel_args.ExteriorFacetKernelArg)
def _as_parloop_arg_exterior_facet(_, self):
    return op2.DatParloopArg(self._mesh.exterior_facets.local_facet_dat)


@_as_parloop_arg.register(kernel_args.InteriorFacetKernelArg)
def _as_parloop_arg_interior_facet(_, self):
    return op2.DatParloopArg(self._mesh.interior_facets.local_facet_dat)


@_as_parloop_arg.register(CellFacetKernelArg)
def _as_parloop_arg_cell_facet(_, self):
    return op2.DatParloopArg(self._mesh.cell_to_facets)


@_as_parloop_arg.register(LayerCountKernelArg)
def _as_parloop_arg_layer_count(_, self):
    glob = op2.Global(
        (1,),
        self._iterset.layers-2,
        dtype=numpy.int32,
        comm=self._iterset.comm
    )
    return op2.GlobalParloopArg(glob)


class _FormHandler:
    """Utility class for inspecting forms and local kernels."""

    @staticmethod
    def iter_active_coefficients(form, kinfo):
        """Yield the form coefficients referenced in ``kinfo``."""
        for idx, subidxs in kinfo.coefficient_map:
            for subidx in subidxs:
                yield form.coefficients()[idx].split()[subidx]

    @staticmethod
    def index_function_spaces(form, indices):
        """Return the function spaces of the form's arguments, indexed
        if necessary.
        """
        if all(i is None for i in indices):
            return tuple(a.ufl_function_space() for a in form.arguments())
        elif all(i is not None for i in indices):
            return tuple(a.ufl_function_space()[i] for i, a in zip(indices, form.arguments()))
        else:
            raise AssertionError

    @staticmethod
    def index_tensor(tensor, form, indices, diagonal):
        """Return the PyOP2 data structure tied to ``tensor``, indexed
        if necessary.
        """
        rank = len(form.arguments())
        is_indexed = any(i is not None for i in indices)

        if rank == 0:
            return tensor
        elif rank == 1 or rank == 2 and diagonal:
            i, = indices
            return tensor.dat[i] if is_indexed else tensor.dat
        elif rank == 2:
            i, j = indices
            return tensor.M[i, j] if is_indexed else tensor.M
        else:
            raise AssertionError


def _get_mat_type(mat_type, sub_mat_type, arguments):
    """Validate the matrix types provided by the user and set any that are
    undefined to default values.

    :arg mat_type: (:class:`str`) PETSc matrix type for the assembled matrix.
    :arg sub_mat_type: (:class:`str`) PETSc matrix type for blocks if
        ``mat_type`` is ``"nest"``.
    :arg arguments: The test and trial functions of the expression being assembled.
    :raises ValueError: On bad arguments.
    :returns: 2-:class:`tuple` of validated/default ``mat_type`` and ``sub_mat_type``.
    """
    if mat_type is None:
        mat_type = parameters.parameters["default_matrix_type"]
        if any(V.ufl_element().family() == "Real"
               for arg in arguments
               for V in arg.function_space()):
            mat_type = "nest"
    if mat_type not in {"matfree", "aij", "baij", "nest", "dense"}:
        raise ValueError(f"Unrecognised matrix type, '{mat_type}'")
    if sub_mat_type is None:
        sub_mat_type = parameters.parameters["default_sub_matrix_type"]
    if sub_mat_type not in {"aij", "baij"}:
        raise ValueError(f"Invalid submatrix type, '{sub_mat_type}' (not 'aij' or 'baij')")
    return mat_type, sub_mat_type<|MERGE_RESOLUTION|>--- conflicted
+++ resolved
@@ -96,70 +96,9 @@
     if isinstance(expr, (ufl.form.BaseForm, slate.TensorBase)):
         return assemble_base_form(expr, *args, **kwargs)
     elif isinstance(expr, ufl.core.expr.Expr):
-<<<<<<< HEAD
-        return assemble_expression(expr)
-=======
         return _assemble_expr(expr)
->>>>>>> 55380812
     else:
         raise TypeError(f"Unable to assemble: {expr}")
-
-
-"""
-def assemble_expression(expr):
-    from ufl.algorithms.analysis import extract_base_form_operators
-    if len(extract_base_form_operators(expr)):
-        if isinstance(expr, ufl.algebra.Sum):
-            # Assemble components to produce Coefficient or Matrix objects
-            # Call `assemble` as we might use assemble_base_form (e.g expr -> BaseFormOperator)
-            # or `assemble_expressions` (e.g. expr -> Coefficient)
-            assembled_ops = [assemble(e) for e in expr.ufl_operands]
-            if all(isinstance(op, firedrake.Function) for op in assembled_ops):
-                return assemble_expressions.assemble_expression(sum(assembled_ops))
-            elif all(isinstance(op, matrix.AssembledMatrix) for op in assembled_ops):
-                a, b = assembled_ops
-                res = a + b
-                return matrix.AssembledMatrix(a.arguments(), a.bcs, res)
-            else:
-                raise TypeError("Mismatching sum shapes")
-        elif isinstance(expr, ufl.algebra.Product):
-            # Assemble components to produce Coefficient or Matrix objects
-            # Call `assemble` as we might use assemble_base_form (e.g expr -> BaseFormOperator)
-            # or `assemble_expressions` (e.g. expr -> Coefficient)
-            a, b = expr.ufl_operands
-            if not len(assemble_expressions.extract_coefficients(a)):
-                return assemble(a * assemble(b))
-            if not len(assemble_expressions.extract_coefficients(b)):
-                return assemble(b * assemble(a))
-            return assemble(ufl.action(a, b))
-    else:
-        return assemble_expressions.assemble_expression(expr)
-"""
-
-
-def assemble_expression(expr):
-    from ufl.algorithms.analysis import extract_base_form_operators
-    from ufl.checks import is_scalar_constant_expression
-
-    base_form_operators = extract_base_form_operators(expr)
-    if len(base_form_operators) and any(len(e.arguments()) > 1 for e in base_form_operators):
-        if isinstance(expr, ufl.algebra.Sum):
-            a, b = [assemble(e) for e in expr.ufl_operands]
-            # Only Expr resulting in a Matrix if assembled are BaseFormOperator
-            if not all(isinstance(op, matrix.AssembledMatrix) for op in (a, b)):
-                raise TypeError('Mismatching Sum shapes')
-            return assemble_base_form(ufl.FormSum((a, 1), (b, 1)))
-        elif isinstance(expr, ufl.algebra.Product):
-            a, b = expr.ufl_operands
-            scalar = [e for e in expr.ufl_operands if is_scalar_constant_expression(e)]
-            if scalar:
-                base_form = a if a is scalar else b
-                assembled_mat = assemble(base_form)
-                return assemble_base_form(ufl.FormSum((assembled_mat, scalar[0])))
-            a, b = [assemble(e) for e in (a, b)]
-            return assemble_base_form(ufl.action(a, b))
-    else:
-        return assemble_expressions.assemble_expression(expr)
 
 
 def assemble_base_form(expression, tensor=None, bcs=None,
@@ -760,12 +699,49 @@
     :arg expr: The :class:`ufl.core.expr.Expr` to be evaluated.
     :returns: A :class:`firedrake.Function` containing the result of this evaluation.
     """
-    try:
-        coefficients = ufl.algorithms.extract_coefficients(expr)
-        V, = set(c.function_space() for c in coefficients) - {None}
-    except ValueError:
-        raise ValueError("Cannot deduce correct target space from pointwise expression")
-    return firedrake.Function(V).assign(expr)
+    from ufl.algorithms.analysis import extract_base_form_operators
+    from ufl.checks import is_scalar_constant_expression
+
+    # Get BaseFormOperators (`Interp` or `ExternalOperator`)
+    base_form_operators = extract_base_form_operators(expr)
+
+    # -- Linear combination involving 2-form BaseFormOperators -- #
+    # Example: a * dNdu1(u1, u2; v1, v*) + b * dNdu2(u1, u2; v2, v*)
+    # with u1, u2 Functions, v1, v2, v* BaseArguments, dNdu1, dNdu2 BaseFormOperators, and a, b scalars.
+    if len(base_form_operators) and any(len(e.arguments()) > 1 for e in base_form_operators):
+        if isinstance(expr, ufl.algebra.Sum):
+            a, b = [assemble(e) for e in expr.ufl_operands]
+            # Only Expr resulting in a Matrix if assembled are BaseFormOperator
+            if not all(isinstance(op, matrix.AssembledMatrix) for op in (a, b)):
+                raise TypeError('Mismatching Sum shapes')
+            return assemble_base_form(ufl.FormSum((a, 1), (b, 1)))
+        elif isinstance(expr, ufl.algebra.Product):
+            a, b = expr.ufl_operands
+            scalar = [e for e in expr.ufl_operands if is_scalar_constant_expression(e)]
+            if scalar:
+                base_form = a if a is scalar else b
+                assembled_mat = assemble(base_form)
+                return assemble_base_form(ufl.FormSum((assembled_mat, scalar[0])))
+            a, b = [assemble(e) for e in (a, b)]
+            return assemble_base_form(ufl.action(a, b))
+    # -- Linear combination of Functions and 1-form BaseFormOperators -- #
+    # Example: a * u1 + b * u2 + c * N(u1; v*) + d * N(u2; v*)
+    # with u1, u2 Functions, N a BaseFormOperator, and a, b, c, d scalars or 0-form BaseFormOperators.
+    else:
+        base_form_operators = extract_base_form_operators(expr)
+        assembled_bfops = [firedrake.assemble(e) for e in base_form_operators]
+        # Substitute base form operators with their output before examining the expression
+        # which avoids conflict when determining function space, for example:
+        # extract_coefficients(Interp(u, V2)) with u \in V1 will result in an output function space V1
+        # instead of V2.
+        if base_form_operators:
+            expr = ufl.replace(expr, dict(zip(base_form_operators, assembled_bfops)))
+        try:
+            coefficients = ufl.algorithms.extract_coefficients(expr)
+            V, = set(c.function_space() for c in coefficients) - {None}
+        except ValueError:
+            raise ValueError("Cannot deduce correct target space from pointwise expression")
+        return firedrake.Function(V).assign(expr)
 
 
 def _check_inputs(form, tensor, bcs, diagonal):
