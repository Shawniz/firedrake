"""Slate is a symbolic language defining a framework for performing
linear algebra operations on finite element tensors. It is similar
in principle to most linear algebra libraries in notation.

The design of Slate was heavily influenced by UFL, and utilizes
much of UFL's functionality for FEM-specific form manipulation.

Unlike UFL, however, once forms are assembled into Slate `Tensor`
objects, one can utilize the operations defined in Slate to express
complicated linear algebra operations (such as the Schur-complement
reduction of a block-matrix system).

All Slate expressions are handled by a specialized linear algebra
compiler, which interprets expressions and produces C++ kernel
functions to be executed within the Firedrake architecture.
"""
from abc import ABCMeta, abstractproperty, abstractmethod

from collections import OrderedDict, namedtuple, defaultdict

from ufl import Constant
from ufl.coefficient import BaseCoefficient

from firedrake.function import Function, Cofunction
from firedrake.utils import cached_property

from itertools import chain, count

from pyop2.utils import as_tuple

from ufl.algorithms.map_integrands import map_integrand_dags
from ufl.algorithms.multifunction import MultiFunction
from ufl.classes import Zero
from ufl.domain import join_domains
from ufl.form import Form
import hashlib

from firedrake.formmanipulation import ExtractSubBlock


__all__ = ['AssembledVector', 'Block', 'Factorization', 'Tensor',
           'Inverse', 'Transpose', 'Negative',
           'Add', 'Mul', 'Solve', 'BlockAssembledVector', 'DiagonalTensor',
           'Reciprocal']

# BlockFunction description type
BlockFunction = namedtuple('BlockFunction', ['split_function', 'indices', 'orig_function'])
BlockFunction.__doc__ = """\
Context that carries information for a block on an assembled vector.

:param split_function: The splits of the orig_function corresponding to the block.
:param indices: The indices of the block.
:param orig_function: The  (unsplit) function corresponding the assembled vector.
"""


class RemoveNegativeRestrictions(MultiFunction):
    """UFL MultiFunction which removes any negative restrictions
    in a form.
    """
    expr = MultiFunction.reuse_if_untouched

    def negative_restricted(self, o):
        return Zero(o.ufl_shape, o.ufl_free_indices, o.ufl_index_dimensions)


class BlockIndexer(object):
    """Container class which only exists to enable smart indexing of :class:`Tensor`

    .. warning::

       This class is not intended for user instatiation.
    """

    __slots__ = ['tensor', 'block_cache']

    def __init__(self, tensor):
        self.tensor = tensor
        self.block_cache = {}

    def __getitem__(self, key):
        key = as_tuple(key)
        # Make indexing with too few indices legal.
        key = key + tuple(slice(None) for i in range(self.tensor.rank - len(key)))
        if len(key) > self.tensor.rank:
            raise ValueError("Attempting to index a rank-%s tensor with %s indices."
                             % (self.tensor.rank, len(key)))

        block_shape = tuple(len(V) for V in self.tensor.arg_function_spaces)
        # Convert slice indices to tuple of indices.
        blocks = tuple(tuple(range(k.start or 0, k.stop or n, k.step or 1))
                       if isinstance(k, slice)
                       else (k,)
                       for k, n in zip(key, block_shape))

        if blocks == tuple(tuple(range(n)) for n in block_shape):
            return self.tensor
        # Avoid repeated instantiation of an equivalent block
        try:
            block = self.block_cache[blocks]
        except KeyError:
            block = Block(tensor=self.tensor, indices=blocks)
            self.block_cache[blocks] = block
        return block


class MockCellIntegral(object):
    def integral_type(self):
        return "cell"

    def __iter__(self):
        yield self

    def __call__(self):
        return self


class TensorBase(object, metaclass=ABCMeta):
    """An abstract Slate node class.

    .. warning::

       Do not instantiate this class on its own. This is an abstract
       node class; is not meant to be worked with directly. Only use
       the appropriate subclasses.
    """

    integrals = MockCellIntegral()
    """A mock object that provides enough compatibility with ufl.Form
    that one can assemble a tensor."""

    terminal = False
    assembled = False
    diagonal = False

    _id = count()

    def __init__(self, *_):
        """Initialise a cache for stashing results.

        Mirrors :class:`~ufl.form.Form`.
        """
        self._cache = {}

    @cached_property
    def id(self):
        return next(TensorBase._id)

    @cached_property
    def _metakernel_cache(self):
        return {}

    @property
    def children(self):
        return self.operands

    @cached_property
    def expression_hash(self):
        from firedrake.slate.slac.utils import traverse_dags
        hashdata = []
        for op in traverse_dags([self]):
            if isinstance(op, AssembledVector):
                data = (type(op).__name__, op.arg_function_spaces[0].ufl_element()._ufl_signature_data_(), )
            elif isinstance(op, Block):
                data = (type(op).__name__, op._indices, )
            elif isinstance(op, BlockAssembledVector):
                data = (type(op).__name__, op._indices, op._original_function, op._function)
            elif isinstance(op, Factorization):
                data = (type(op).__name__, op.decomposition, )
            elif isinstance(op, Tensor):
                data = (op.form.signature(), op.diagonal, )
            elif isinstance(op, (UnaryOp, BinaryOp)):
                data = (type(op).__name__, )
            else:
                raise ValueError("Unhandled type %r" % type(op))
            hashdata.append(data + (op.prec, ))
        hashdata = "".join("%s" % (s, ) for s in hashdata)
        return hashlib.sha512(hashdata.encode("utf-8")).hexdigest()

    @abstractproperty
    def arg_function_spaces(self):
        """Returns a tuple of function spaces that the tensor
        is defined on. For example, if A is a rank-2 tensor
        defined on V x W, then this method returns (V, W).
        """

    @abstractmethod
    def arguments(self):
        """Returns a tuple of arguments associated with the tensor."""

    @cached_property
    def shapes(self):
        """Computes the internal shape information of its components.
        This is particularly useful to know if the tensor comes from a
        mixed form.
        """
        shapes = OrderedDict()
        for i, fs in enumerate(self.arg_function_spaces):
            shapes[i] = tuple(int(V.finat_element.space_dimension() * V.value_size)
                              for V in fs)
        return shapes

    @cached_property
    def shape(self):
        """Computes the shape information of the local tensor."""
        return tuple(sum(shapelist) for shapelist in self.shapes.values())

    @cached_property
    def rank(self):
        """Returns the rank information of the tensor object."""
        return len(self.arguments())

    @abstractmethod
    def coefficients(self):
        """Returns a tuple of coefficients associated with the tensor."""

    @abstractmethod
    def slate_coefficients(self):
        """Returns a tuple of Slate coefficients associated with the tensor."""

    @property
    def coeff_map(self):
        """A map from local coefficient numbers
        to the split global coefficient numbers.
        The split coefficients are defined on the pieces of the originally mixed function spaces.
        """
<<<<<<< HEAD
        return tuple((n, tuple(range(len(c.split()))))
                     if isinstance(c, Function)
                     or isinstance(c, Constant)
                     or isinstance(c, Cofunction)
                     else (n, (0,))
                     for n, c in enumerate(self.coefficients()))
=======
        coeff_map = defaultdict(set)
        for c in self.slate_coefficients():
            if isinstance(c, BlockFunction):  # for block assembled vectors
                m = self.coefficients().index(c.orig_function)
                coeff_map[m].update(c.indices[0])
            else:
                m = self.coefficients().index(c)
                split_map = tuple(range(len(c.split()))) if isinstance(c, Function) or isinstance(c, Constant) else tuple(range(1))
                coeff_map[m].update(split_map)
        return tuple((k, tuple(sorted(v)))for k, v in coeff_map.items())
>>>>>>> 47c34bc0

    def ufl_domain(self):
        """This function returns a single domain of integration occuring
        in the tensor.

        The function will fail if multiple domains are found.
        """
        domains = self.ufl_domains()
        assert all(domain == domains[0] for domain in domains), (
            "All integrals must share the same domain of integration."
        )
        return domains[0]

    @abstractmethod
    def ufl_domains(self):
        """Returns the integration domains of the integrals associated with
        the tensor.
        """

    @abstractmethod
    def subdomain_data(self):
        """Returns a mapping on the tensor:
        ``{domain:{integral_type: subdomain_data}}``.
        """

    @cached_property
    def is_mixed(self):
        """Returns `True` if the tensor has mixed arguments and `False` otherwise.
        """
        return any(len(fs) > 1 for fs in self.arg_function_spaces)

    @property
    def inv(self):
        return Inverse(self)

    @property
    def T(self):
        return Transpose(self)

    def solve(self, B, decomposition=None):
        """Solve a system of equations with
        a specified right-hand side.

        :arg B: a Slate expression. This can be either a
            vector or a matrix.
        :arg decomposition: A string describing the type of
            factorization to use when inverting the local
            systems. At the moment, these are determined by
            what is available in Eigen. A complete list of
            available matrix decompositions are outlined in
            :class:`Factorization`.
        """
        return Solve(self, B, decomposition=decomposition)

    @cached_property
    def blocks(self):
        """Returns an object containing the blocks of the tensor defined
        on a mixed space. Indices can then be provided to extract a
        particular sub-block.

        For example, consider the rank-2 tensor described by:

        .. code-block:: python3

           V = FunctionSpace(m, "CG", 1)
           W = V * V * V
           u, p, r = TrialFunctions(W)
           w, q, s = TestFunctions(W)
           A = Tensor(u*w*dx + p*q*dx + r*s*dx)

        The tensor `A` has 3x3 block structure. The block defined
        by the form `u*w*dx` could be extracted with:

        .. code-block:: python3

           A.blocks[0, 0]

        While the block coupling `p`, `r`, `q`, and `s` could be
        extracted with:

        .. code-block:: python3

           A.block[1:, 1:]

        The usual Python slicing operations apply.
        """
        return BlockIndexer(self)

    def __add__(self, other):
        if isinstance(other, TensorBase):
            return Add(self, other)
        else:
            raise NotImplementedError("Type(s) for + not supported: '%s' '%s'"
                                      % (type(self), type(other)))

    def __radd__(self, other):
        # If other is not a TensorBase, raise NotImplementedError. Otherwise,
        # delegate action to other.
        if not isinstance(other, TensorBase):
            raise NotImplementedError("Type(s) for + not supported: '%s' '%s'"
                                      % (type(other), type(self)))
        else:
            other.__add__(self)

    def __sub__(self, other):
        if isinstance(other, TensorBase):
            return Add(self, Negative(other))
        else:
            raise NotImplementedError("Type(s) for - not supported: '%s' '%s'"
                                      % (type(self), type(other)))

    def __rsub__(self, other):
        # If other is not a TensorBase, raise NotImplementedError. Otherwise,
        # delegate action to other.
        if not isinstance(other, TensorBase):
            raise NotImplementedError("Type(s) for - not supported: '%s' '%s'"
                                      % (type(other), type(self)))
        else:
            other.__sub__(self)

    def __mul__(self, other):
        if isinstance(other, TensorBase):
            return Mul(self, other)
        else:
            raise NotImplementedError("Type(s) for * not supported: '%s' '%s'"
                                      % (type(self), type(other)))

    def __rmul__(self, other):
        # If other is not a TensorBase, raise NotImplementedError. Otherwise,
        # delegate action to other.
        if not isinstance(other, TensorBase):
            raise NotImplementedError("Type(s) for * not supported: '%s' '%s'"
                                      % (type(other), type(self)))
        else:
            other.__mul__(self)

    def __neg__(self):
        return Negative(self)

    def __eq__(self, other):
        """Determines whether two TensorBase objects are equal using their
        associated keys.
        """
        return self._key == other._key

    def __ne__(self, other):
        return not self.__eq__(other)

    @cached_property
    def _hash_id(self):
        """Returns a hash id for use in dictionary objects."""
        return hash(self._key)

    @abstractproperty
    def _key(self):
        """Returns a key for hash and equality.

        This is used to generate a unique id associated with the
        TensorBase object.
        """

    @abstractmethod
    def _output_string(self):
        """Creates a string representation of the tensor.

        This is used when calling the `__str__` method on
        TensorBase objects.
        """

    def __str__(self):
        """Returns a string representation."""
        return self._output_string(self.prec)

    def __hash__(self):
        """Generates a hash for the TensorBase object."""
        return self._hash_id


class AssembledVector(TensorBase):
    """This class is a symbolic representation of an assembled
    vector of data contained in a :class:`firedrake.Function`.

    :arg function: A firedrake function.
    """

    @property
    def integrals(self):
        raise ValueError("AssembledVector has no integrals")

    operands = ()
    terminal = True
    assembled = True

    def __new__(cls, function):
        if isinstance(function, AssembledVector):
            return function
        elif isinstance(function, BaseCoefficient):
            self = super().__new__(cls)
            self._function = function
            return self
        else:
            raise TypeError("Expecting a BaseCoefficient or AssembledVector (not a %r)" %
                            type(function))

    @cached_property
    def form(self):
        return self._function

    @cached_property
    def arg_function_spaces(self):
        """Returns a tuple of function spaces that the tensor
        is defined on.
        """
        return (self._function.ufl_function_space(),)

    @cached_property
    def _argument(self):
        """Generates a 'test function' associated with this class."""
        from firedrake.ufl_expr import TestFunction

        V, = self.arg_function_spaces
        return TestFunction(V)

    def arguments(self):
        """Returns a tuple of arguments associated with the tensor."""
        return (self._argument,)

    def coefficients(self):
        """Returns a tuple of coefficients associated with the tensor."""
        return (self._function,)

    def slate_coefficients(self):
        """Returns a tuple of coefficients associated with the tensor."""
        return self.coefficients()

    def ufl_domains(self):
        """Returns the integration domains of the integrals associated with
        the tensor.
        """
        return self._function.ufl_domains()

    def subdomain_data(self):
        """Returns a mapping on the tensor:
        ``{domain:{integral_type: subdomain_data}}``.
        """
        return {self.ufl_domain(): {"cell": None}}

    def _output_string(self, prec=None):
        """Creates a string representation of the tensor."""
        return "AV_%d" % self.id

    def __repr__(self):
        """Slate representation of the tensor object."""
        return "AssembledVector(%r)" % self._function

    @cached_property
    def _key(self):
        """Returns a key for hash and equality."""
        return (type(self), self._function)


class BlockAssembledVector(AssembledVector):
    """This class is a symbolic representation of an assembled
    vector of data contained in a set of :class:`firedrake.Function` s
    defined on pieces of a split mixed function space.

    :arg functions: A tuple of firedrake functions.
    """

    def __new__(cls, function, expr, indices):
        block = Block(expr, indices)
        split_functions = block.form
        if isinstance(split_functions, tuple) \
           and all(isinstance(f, BaseCoefficient) for f in split_functions):
            self = TensorBase.__new__(cls)
            self._function = split_functions
            self._indices = indices
            self._original_function = function
            self._block = block
            return self
        else:
            raise TypeError("Expecting a tuple of BaseCoefficients (not a %r)" %
                            type(split_functions))

    @cached_property
    def form(self):
        return self._original_function

    @cached_property
    def arg_function_spaces(self):
        """Returns a tuple of function spaces associated to the corresponding block.
        """
        return self._block.arg_function_spaces

    @cached_property
    def _argument(self):
        """Generates a tuple of 'test function' associated with this class."""
        from firedrake.ufl_expr import TestFunction
        return tuple(TestFunction(fs) for fs in self.arg_function_spaces)

    def arguments(self):
        """Returns a tuple of arguments associated with the corresponding block."""
        return self._block.arguments()

    def coefficients(self):
        return (self._original_function, )

    def slate_coefficients(self):
        """Returns a BlockFunction in a tuple which carries all information to generate the right coefficients and maps."""
        return (BlockFunction(self._function, self._indices, self._original_function),)

    def ufl_domains(self):
        """Returns the integration domains of the integrals associated with the tensor.
        """
        return tuple(domain for fs in self.arg_function_spaces for domain in fs.ufl_domains())

    def subdomain_data(self):
        """Returns mappings on the tensor:
        ``{domain:{integral_type: subdomain_data}}``.
        """
        return tuple({domain: {"cell": None}} for domain in self.ufl_domain())

    def _output_string(self, prec=None):
        """Creates a string representation of the tensor."""
        return "BAV_%d" % self.id

    def __repr__(self):
        """Slate representation of the tensor object."""
        return "BlockAssembledVector(%r)" % self._function

    @cached_property
    def _key(self):
        """Returns a key for hash and equality."""
        return (type(self), self._function, self._original_function, self._indices)


class Block(TensorBase):
    """This class represents a tensor corresponding
    to particular block of a mixed tensor. Depending on
    the indices provided, the subblocks can span multiple
    test/trial spaces.

    :arg tensor: A (mixed) tensor.
    :arg indices: Indices of the test and trial function
        spaces to extract. This should be a 0-, 1-, or
        2-tuple (whose length is equal to the rank of the
        tensor.) The entries should be an iterable of integer
        indices.

    For example, consider the mixed tensor defined by:

    .. code-block:: python3

       n = FacetNormal(m)
       U = FunctionSpace(m, "DRT", 1)
       V = FunctionSpace(m, "DG", 0)
       M = FunctionSpace(m, "DGT", 0)
       W = U * V * M
       u, p, r = TrialFunctions(W)
       w, q, s = TestFunctions(W)
       A = Tensor(dot(u, w)*dx + p*div(w)*dx + r*dot(w, n)*dS
                  + div(u)*q*dx + p*q*dx + r*s*ds)

    This describes a block 3x3 mixed tensor of the form:

    .. math::

      \\begin{bmatrix}
            A & B & C \\
            D & E & F \\
            G & H & J
      \\end{bmatrix}

    Providing the 2-tuple ((0, 1), (0, 1)) returns a tensor
    corresponding to the upper 2x2 block:

    .. math::

       \\begin{bmatrix}
            A & B \\
            D & E
       \\end{bmatrix}

    More generally, argument indices of the form `(idr, idc)`
    produces a tensor of block-size `len(idr)` x `len(idc)`
    spanning the specified test/trial spaces.
    """

    def __new__(cls, tensor, indices):
        if not isinstance(tensor, TensorBase):
            raise TypeError("Can only extract blocks of Slate tensors.")

        if len(indices) != tensor.rank:
            raise ValueError("Length of indices must be equal to the tensor rank.")

        if not all(0 <= i < len(arg.function_space())
                   for arg, idx in zip(tensor.arguments(), indices) for i in as_tuple(idx)):
            raise ValueError("Indices out of range.")

        if not tensor.is_mixed:
            return tensor

        return super().__new__(cls)

    def __init__(self, tensor, indices):
        """Constructor for the Block class."""
        super(Block, self).__init__()
        self.operands = (tensor,)
        self._blocks = dict(enumerate(indices))
        self._indices = indices

    @cached_property
    def terminal(self):
        """Blocks are only terminal when they sit on Tensors or AssembledVectors"""
        tensor, = self.operands
        return tensor.terminal

    @cached_property
    def _split_arguments(self):
        """Splits the function space and stores the component
        spaces determined by the indices.
        """
        from firedrake.functionspace import FunctionSpace, MixedFunctionSpace
        from firedrake.ufl_expr import Argument

        tensor, = self.operands
        nargs = []
        for i, arg in enumerate(tensor.arguments()):
            V = arg.function_space()
            V_is = V.split()
            idx = as_tuple(self._blocks[i])
            if len(idx) == 1:
                fidx, = idx
                W = V_is[fidx]
                W = FunctionSpace(W.mesh(), W.ufl_element())
            else:
                W = MixedFunctionSpace([V_is[fidx] for fidx in idx])

            nargs.append(Argument(W, arg.number(), part=arg.part()))

        return tuple(nargs)

    @cached_property
    def arg_function_spaces(self):
        """Returns a tuple of function spaces that the tensor
        is defined on.
        """
        return tuple(arg.function_space() for arg in self.arguments())

    def arguments(self):
        """Returns a tuple of arguments associated with the tensor."""
        return self._split_arguments

    @cached_property
    def form(self):
        tensor, = self.operands
        assert tensor.terminal
        if not tensor.assembled:
            # turns a Block on a Tensor into an indexed ufl form
            return ExtractSubBlock().split(tensor.form, self._indices)
        else:
            # turns the Block on an AssembledVector into a set off coefficients
            # corresponding to the indices of the Block
            return tuple(tensor._function.split()[i] for i in chain(*self._indices))

    @cached_property
    def assembled(self):
        tensor, = self.operands
        return tensor.assembled

    def coefficients(self):
        """Returns a tuple of coefficients associated with the tensor."""
        tensor, = self.operands
        return tensor.coefficients()

    def slate_coefficients(self):
        """Returns a tuple of coefficients associated with the tensor."""
        return self.coefficients()

    def ufl_domains(self):
        """Returns the integration domains of the integrals associated with
        the tensor.
        """
        tensor, = self.operands
        return tensor.ufl_domains()

    def subdomain_data(self):
        """Returns a mapping on the tensor:
        ``{domain:{integral_type: subdomain_data}}``.
        """
        tensor, = self.operands
        return tensor.subdomain_data()

    def _output_string(self, prec=None):
        """Creates a string representation of the tensor."""
        tensor, = self.operands
        return "%s[%s]_%d" % (tensor, self._indices, self.id)

    def __repr__(self):
        """Slate representation of the tensor object."""
        tensor, = self.operands
        return "%s(%r, idx=%s)" % (type(self).__name__, tensor, self._indices)

    @cached_property
    def _key(self):
        """Returns a key for hash and equality."""
        tensor, = self.operands
        return (type(self), tensor, self._indices)


class Factorization(TensorBase):
    """An abstract Slate class for the factorization of matrices. The
    factorizations available are the following:

        (1) LU with full or partial pivoting ('FullPivLU' and 'PartialPivLU');
        (2) QR using Householder reflectors ('HouseholderQR') with the option
            to use column pivoting ('ColPivHouseholderQR') or full pivoting
            ('FullPivHouseholderQR');
        (3) standard Cholesky ('LLT') and stabilized Cholesky factorizations
            with pivoting ('LDLT');
        (4) a rank-revealing complete orthogonal decomposition using
            Householder transformations ('CompleteOrthogonalDecomposition');
            and
        (5) singular-valued decompositions ('JacobiSVD' and 'BDCSVD'). For
            larger matrices, 'BDCSVD' is recommended.
    """

    def __init__(self, tensor, decomposition=None):
        """Constructor for the Factorization class."""

        decomposition = decomposition or "PartialPivLU"

        if decomposition not in ["PartialPivLU", "FullPivLU",
                                 "HouseholderQR", "ColPivHouseholderQR",
                                 "FullPivHouseholderQR", "LLT", "LDLT",
                                 "CompleteOrthogonalDecomposition",
                                 "BDCSVD", "JacobiSVD"]:
            raise ValueError("Decomposition '%s' not supported" % decomposition)

        if tensor.rank != 2:
            raise ValueError("Can only decompose matrices.")

        super(Factorization, self).__init__()

        self.operands = (tensor,)
        self.decomposition = decomposition

    @cached_property
    def arg_function_spaces(self):
        """Returns a tuple of function spaces that the tensor
        is defined on.
        """
        tensor, = self.operands
        return tensor.arg_function_spaces

    def arguments(self):
        """Returns a tuple of arguments associated with the tensor."""
        tensor, = self.operands
        return tensor.arguments()

    def coefficients(self):
        """Returns a tuple of coefficients associated with the tensor."""
        tensor, = self.operands
        return tensor.coefficients()

    def slate_coefficients(self):
        """Returns a tuple of coefficients associated with the tensor."""
        return self.coefficients()

    def ufl_domains(self):
        """Returns the integration domains of the integrals associated with
        the tensor.
        """
        tensor, = self.operands
        return tensor.ufl_domains()

    def subdomain_data(self):
        """Returns a mapping on the tensor:
        ``{domain:{integral_type: subdomain_data}}``.
        """
        tensor, = self.operands
        return tensor.subdomain_data()

    def _output_string(self, prec=None):
        """Creates a string representation of the tensor."""
        tensor, = self.operands
        return "%s(%s)_%d" % (self.decomposition, tensor, self.id)

    def __repr__(self):
        """Slate representation of the tensor object."""
        tensor, = self.operands
        return "%s(%r, %s)" % (type(self).__name__, tensor, self.decomposition)

    @cached_property
    def _key(self):
        """Returns a key for hash and equality."""
        tensor, = self.operands
        return (type(self), tensor, self.decomposition)


class Tensor(TensorBase):
    """This class is a symbolic representation of a finite element tensor
    derived from a bilinear or linear form. This class implements all
    supported ranks of general tensor (rank-0, rank-1 and rank-2 tensor
    objects). This class is the primary user-facing class that the Slate
    symbolic algebra supports.

    :arg form: a :class:`ufl.Form` object.

    A :class:`ufl.Form` is currently the only supported input of creating
    a `slate.Tensor` object:

        (1) If the form is a bilinear form, namely a form with two
            :class:`ufl.Argument` objects, then the Slate Tensor will be
            a rank-2 Matrix.
        (2) If the form has one `ufl.Argument` as in the case of a typical
            linear form, then this will create a rank-1 Vector.
        (3) A zero-form will create a rank-0 Scalar.

    These are all under the same type `slate.Tensor`. The attribute `self.rank`
    is used to determine what kind of tensor object is being handled.
    """

    operands = ()
    terminal = True

    def __init__(self, form, diagonal=False):
        """Constructor for the Tensor class."""
        if not isinstance(form, Form):
            if isinstance(form, Function):
                raise TypeError("Use AssembledVector instead of Tensor.")
            raise TypeError("Only UFL forms are acceptable inputs.")

        if self.diagonal:
            assert len(form.arguments()) > 1, "Diagonal option only makes sense on rank-2 tensors."

        r = len(form.arguments()) - diagonal
        if r not in (0, 1, 2):
            raise NotImplementedError("No support for tensors of rank %d." % r)

        # Remove any negative restrictions and replace with zero
        form = map_integrand_dags(RemoveNegativeRestrictions(), form)

        super(Tensor, self).__init__()

        self.form = form
        self.diagonal = diagonal

    @cached_property
    def arg_function_spaces(self):
        """Returns a tuple of function spaces that the tensor
        is defined on.
        """
        return tuple(arg.function_space() for arg in self.arguments())

    def arguments(self):
        """Returns a tuple of arguments associated with the tensor."""
        r = len(self.form.arguments()) - self.diagonal
        return self.form.arguments()[0:r]

    def coefficients(self):
        """Returns a tuple of coefficients associated with the tensor."""
        return self.form.coefficients()

    def slate_coefficients(self):
        """Returns a tuple of coefficients associated with the tensor."""
        return self.coefficients()

    def ufl_domains(self):
        """Returns the integration domains of the integrals associated with
        the tensor.
        """
        return self.form.ufl_domains()

    def subdomain_data(self):
        """Returns a mapping on the tensor:
        ``{domain:{integral_type: subdomain_data}}``.
        """
        return self.form.subdomain_data()

    def _output_string(self, prec=None):
        """Creates a string representation of the tensor."""
        return ["S", "V", "M"][self.rank] + "_%d" % self.id

    def __repr__(self):
        """Slate representation of the tensor object."""
        return ["Scalar", "Vector", "Matrix"][self.rank] + "(%r)" % self.form

    @cached_property
    def _key(self):
        """Returns a key for hash and equality."""
        return (type(self), self.form, self.diagonal)


class TensorOp(TensorBase):
    """An abstract Slate class representing general operations on
    existing Slate tensors.

    :arg operands: an iterable of operands that are :class:`TensorBase`
        objects.
    """

    def __init__(self, *operands):
        """Constructor for the TensorOp class."""
        super(TensorOp, self).__init__()
        self.operands = tuple(operands)

    def coefficients(self):
        """Returns the expected coefficients of the resulting tensor."""
        coeffs = [op.coefficients() for op in self.operands]
        return tuple(OrderedDict.fromkeys(chain(*coeffs)))

    def slate_coefficients(self):
        """Returns the expected coefficients of the resulting tensor."""
        coeffs = [op.slate_coefficients() for op in self.operands]
        return tuple(OrderedDict.fromkeys(chain(*coeffs)))

    def ufl_domains(self):
        """Returns the integration domains of the integrals associated with
        the tensor.
        """
        collected_domains = [op.ufl_domains() for op in self.operands]
        return join_domains(chain(*collected_domains))

    def subdomain_data(self):
        """Returns a mapping on the tensor:
        ``{domain:{integral_type: subdomain_data}}``.
        """
        sd = {}
        for op in self.operands:
            op_sd = op.subdomain_data()[op.ufl_domain()]

            for it_type, domain in op_sd.items():
                if it_type not in sd:
                    sd[it_type] = domain

                else:
                    assert sd[it_type] == domain, (
                        "Domains must agree!"
                    )

        return {self.ufl_domain(): sd}

    @cached_property
    def _key(self):
        """Returns a key for hash and equality."""
        return (type(self), self.operands)


class UnaryOp(TensorOp):
    """An abstract Slate class for representing unary operations on a
    Tensor object.

    :arg A: a :class:`TensorBase` object. This can be a terminal tensor object
        (:class:`Tensor`) or any derived expression resulting from any
        number of linear algebra operations on `Tensor` objects. For
        example, another instance of a `UnaryOp` object is an acceptable
        input, or a `BinaryOp` object.
    """

    def __repr__(self):
        """Slate representation of the resulting tensor."""
        tensor, = self.operands
        return "%s(%r)" % (type(self).__name__, tensor)


class Reciprocal(UnaryOp):
    """An abstract Slate class representing the reciprocal of a vector.
    """

    def __init__(self, A):
        """Constructor for the Inverse class."""
        assert A.rank == 1, "The tensor must be rank 1."

        super(Reciprocal, self).__init__(A)

    @cached_property
    def arg_function_spaces(self):
        """Returns a tuple of function spaces that the tensor
        is defined on.
        """
        tensor, = self.operands
        return tensor.arg_function_spaces

    def arguments(self):
        """Returns the expected arguments of the resulting tensor of
        performing a specific unary operation on a tensor.
        """
        tensor, = self.operands
        return tensor.arguments()

    def _output_string(self, prec=None):
        """Creates a string representation of the inverse of a tensor."""
        tensor, = self.operands
        return "(%s).reciprocal" % tensor


class Inverse(UnaryOp):
    """An abstract Slate class representing the inverse of a tensor.

    .. warning::

       This class will raise an error if the tensor is not square.
    """

    def __init__(self, A):
        """Constructor for the Inverse class."""
        assert A.rank == 2, "The tensor must be rank 2."
        assert A.shape[0] == A.shape[1], (
            "The inverse can only be computed on square tensors."
        )
        self.diagonal = A.diagonal

        if A.shape > (4, 4) and not isinstance(A, Factorization) and not self.diagonal:
            A = Factorization(A, decomposition="PartialPivLU")

        super(Inverse, self).__init__(A)

    @cached_property
    def arg_function_spaces(self):
        """Returns a tuple of function spaces that the tensor
        is defined on.
        """
        tensor, = self.operands
        return tensor.arg_function_spaces[::-1]

    def arguments(self):
        """Returns the expected arguments of the resulting tensor of
        performing a specific unary operation on a tensor.
        """
        tensor, = self.operands
        return tensor.arguments()[::-1]

    def _output_string(self, prec=None):
        """Creates a string representation of the inverse of a tensor."""
        tensor, = self.operands
        return "(%s).inv" % tensor


class Transpose(UnaryOp):
    """An abstract Slate class representing the transpose of a tensor."""

    @cached_property
    def arg_function_spaces(self):
        """Returns a tuple of function spaces that the tensor
        is defined on.
        """
        tensor, = self.operands
        return tensor.arg_function_spaces[::-1]

    def arguments(self):
        """Returns the expected arguments of the resulting tensor of
        performing a specific unary operation on a tensor.
        """
        tensor, = self.operands
        return tensor.arguments()[::-1]

    def _output_string(self, prec=None):
        """Creates a string representation of the transpose of a tensor."""
        tensor, = self.operands
        return "(%s).T" % tensor


class Negative(UnaryOp):
    """Abstract Slate class representing the negation of a tensor object."""

    @cached_property
    def arg_function_spaces(self):
        """Returns a tuple of function spaces that the tensor
        is defined on.
        """
        tensor, = self.operands
        return tensor.arg_function_spaces

    def arguments(self):
        """Returns the expected arguments of the resulting tensor of
        performing a specific unary operation on a tensor.
        """
        tensor, = self.operands
        return tensor.arguments()

    def _output_string(self, prec=None):
        """String representation of a resulting tensor after a unary
        operation is performed.
        """
        if prec is None or self.prec >= prec:
            par = lambda x: x
        else:
            par = lambda x: "(%s)" % x

        tensor, = self.operands
        return par("-%s" % tensor._output_string(prec=self.prec))


class BinaryOp(TensorOp):
    """An abstract Slate class representing binary operations on tensors.
    Such operations take two operands and returns a tensor-valued expression.

    :arg A: a :class:`TensorBase` object. This can be a terminal tensor object
        (:class:`Tensor`) or any derived expression resulting from any
        number of linear algebra operations on `Tensor` objects. For
        example, another instance of a `BinaryOp` object is an acceptable
        input, or a `UnaryOp` object.
    :arg B: a :class:`TensorBase` object.
    """

    def _output_string(self, prec=None):
        """Creates a string representation of the binary operation."""
        ops = {Add: '+',
               Mul: '*',
               Solve: '\\'}
        if prec is None or self.prec >= prec:
            par = lambda x: x
        else:
            par = lambda x: "(%s)" % x
        A, B = self.operands
        operand1 = A._output_string(prec=self.prec)
        operand2 = B._output_string(prec=self.prec)

        result = "%s %s %s" % (operand1, ops[type(self)], operand2)

        return par(result)

    def __repr__(self):
        A, B = self.operands
        return "%s(%r, %r)" % (type(self).__name__, A, B)


class Add(BinaryOp):
    """Abstract Slate class representing matrix-matrix, vector-vector
     or scalar-scalar addition.

    :arg A: a :class:`TensorBase` object.
    :arg B: another :class:`TensorBase` object.
    """

    def __init__(self, A, B):
        """Constructor for the Add class."""
        if A.shape != B.shape:
            raise ValueError("Illegal op on a %s-tensor with a %s-tensor."
                             % (A.shape, B.shape))

        assert all([space_equivalence(fsA, fsB) for fsA, fsB in
                    zip(A.arg_function_spaces, B.arg_function_spaces)]), (
            "Function spaces associated with operands must match."
        )

        super(Add, self).__init__(A, B)

        # Function space check above ensures that the arguments of the
        # operands are identical (in the sense that they are arguments
        # defined on the same function space).
        self._args = A.arguments()

    @cached_property
    def arg_function_spaces(self):
        """Returns a tuple of function spaces that the tensor
        is defined on.
        """
        A, _ = self.operands
        return A.arg_function_spaces

    def arguments(self):
        """Returns a tuple of arguments associated with the tensor."""
        return self._args


class Mul(BinaryOp):
    """Abstract Slate class representing the interior product or two tensors.
    By interior product, we mean an operation that results in a tensor of
    equal or lower rank via performing a contraction on arguments. This
    includes Matrix-Matrix and Matrix-Vector multiplication.

    :arg A: a :class:`TensorBase` object.
    :arg B: another :class:`TensorBase` object.
    """

    def __init__(self, A, B):
        """Constructor for the Mul class."""
        if A.shape[-1] != B.shape[0]:
            raise ValueError("Illegal op on a %s-tensor with a %s-tensor."
                             % (A.shape, B.shape))

        fsA = A.arg_function_spaces[-1]
        fsB = B.arg_function_spaces[0]

        assert space_equivalence(fsA, fsB), (
            "Cannot perform argument contraction over middle indices. "
            "They must be in the same function space."
        )

        super(Mul, self).__init__(A, B)

        # Function space check above ensures that middle arguments can
        # be 'eliminated'.
        self._args = A.arguments()[:-1] + B.arguments()[1:]

    @cached_property
    def arg_function_spaces(self):
        """Returns a tuple of function spaces that the tensor
        is defined on.
        """
        A, B = self.operands
        return A.arg_function_spaces[:-1] + B.arg_function_spaces[1:]

    def arguments(self):
        """Returns the arguments of a tensor resulting
        from multiplying two tensors A and B.
        """
        return self._args


class Solve(BinaryOp):
    """Abstract Slate class describing a local linear system of equations.
    This object is a direct solver, utilizing the application of the inverse
    of matrix in a decomposed form.

    :arg A: The left-hand side operator.
    :arg B: The right-hand side.
    :arg decomposition: A string denoting the type of matrix decomposition
        to used. The factorizations available are detailed in the
        :class:`Factorization` documentation.
    """

    def __new__(cls, A, B, decomposition=None):
        assert A.rank == 2, "Operator must be a matrix."

        # Same rules for performing multiplication on Slate tensors
        # applies here.
        if A.shape[1] != B.shape[0]:
            raise ValueError("Illegal op on a %s-tensor with a %s-tensor."
                             % (A.shape, B.shape))

        fsA = A.arg_function_spaces[::-1][-1]
        fsB = B.arg_function_spaces[0]

        assert space_equivalence(fsA, fsB), (
            "Cannot perform argument contraction over middle indices. "
            "They must be in the same function space."
        )

        # For matrices smaller than 5x5, exact formulae can be used
        # to evaluate the inverse. Otherwise, this class will trigger
        # a factorization method in the code-generation.
        if A.shape < (5, 5):
            return A.inv * B

        return super().__new__(cls)

    def __init__(self, A, B, decomposition=None):
        """Constructor for the Solve class."""

        # LU with partial pivoting is a stable default.
        decomposition = decomposition or "PartialPivLU"

        # Create a matrix factorization
        A_factored = Factorization(A, decomposition=decomposition) if not A.diagonal else A

        super(Solve, self).__init__(A_factored, B)

        self._args = A_factored.arguments()[::-1][:-1] + B.arguments()[1:]
        self._arg_fs = [arg.function_space() for arg in self._args]

    @cached_property
    def arg_function_spaces(self):
        """Returns a tuple of function spaces that the tensor
        is defined on.
        """
        return tuple(self._arg_fs)

    def arguments(self):
        """Returns the arguments of a tensor resulting
        from applying the inverse of A onto B.
        """
        return self._args


class DiagonalTensor(UnaryOp):
    """An abstract Slate class representing the diagonal of a tensor.

    .. warning::

       This class will raise an error if the tensor is not square.
    """
    diagonal = True

    def __init__(self, A):
        """Constructor for the Diagonal class."""
        assert A.rank == 2, "The tensor must be rank 2."
        assert A.shape[0] == A.shape[1], (
            "The diagonal can only be computed on square tensors."
        )

        super(DiagonalTensor, self).__init__(A)

    @cached_property
    def arg_function_spaces(self):
        """Returns a tuple of function spaces that the tensor
        is defined on.
        """
        tensor, = self.operands
        return tuple(arg.function_space() for arg in tensor.arguments())

    def arguments(self):
        """Returns a tuple of arguments associated with the tensor."""
        tensor, = self.operands
        return tensor.arguments()

    def _output_string(self, prec=None):
        """Creates a string representation of the diagonal of a tensor."""
        tensor, = self.operands
        return "(%s).diag" % tensor


def space_equivalence(A, B):
    """Checks that two function spaces are equivalent.

    :arg A: A function space.
    :arg B: Another function space.

    Returns `True` if they have matching meshes, elements, and rank. Otherwise,
    `False` is returned.
    """

    return A.mesh() == B.mesh() and A.ufl_element() == B.ufl_element()


# Establishes levels of precedence for Slate tensors
precedences = [
    [AssembledVector, Block, Factorization, Tensor, DiagonalTensor, Reciprocal],
    [Add],
    [Mul],
    [Solve],
    [UnaryOp],
]

# Here we establish the precedence class attribute for a given
# Slate TensorOp class.
for level, group in enumerate(precedences):
    for tensor in group:
        tensor.prec = level<|MERGE_RESOLUTION|>--- conflicted
+++ resolved
@@ -224,14 +224,6 @@
         to the split global coefficient numbers.
         The split coefficients are defined on the pieces of the originally mixed function spaces.
         """
-<<<<<<< HEAD
-        return tuple((n, tuple(range(len(c.split()))))
-                     if isinstance(c, Function)
-                     or isinstance(c, Constant)
-                     or isinstance(c, Cofunction)
-                     else (n, (0,))
-                     for n, c in enumerate(self.coefficients()))
-=======
         coeff_map = defaultdict(set)
         for c in self.slate_coefficients():
             if isinstance(c, BlockFunction):  # for block assembled vectors
@@ -239,10 +231,9 @@
                 coeff_map[m].update(c.indices[0])
             else:
                 m = self.coefficients().index(c)
-                split_map = tuple(range(len(c.split()))) if isinstance(c, Function) or isinstance(c, Constant) else tuple(range(1))
+                split_map = tuple(range(len(c.split()))) if isinstance(c, Function) or isinstance(c, Constant) or isinstance(c, Cofunction) else tuple(range(1))
                 coeff_map[m].update(split_map)
         return tuple((k, tuple(sorted(v)))for k, v in coeff_map.items())
->>>>>>> 47c34bc0
 
     def ufl_domain(self):
         """This function returns a single domain of integration occuring
