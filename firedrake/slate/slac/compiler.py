--- conflicted
+++ resolved
@@ -33,12 +33,8 @@
 from itertools import chain
 
 from pyop2.utils import get_petsc_dir, as_tuple
-<<<<<<< HEAD
 from pyop2.datatypes import as_cstr, ScalarType
-=======
-from pyop2.datatypes import as_cstr
 from pyop2.mpi import COMM_WORLD
->>>>>>> b6653510
 
 from firedrake_configuration import get_config
 
@@ -181,11 +177,7 @@
     result_sym = ast.Symbol("T%d" % len(declared_temps))
     result_data_sym = ast.Symbol("A%d" % len(declared_temps))
     result_type = "Eigen::Map<%s >" % eigen_matrixbase_type(shape)
-<<<<<<< HEAD
-    result = ast.Decl(cscalar, ast.Symbol(result_data_sym, shape))
-=======
-    result = ast.Decl(SCALAR_TYPE, ast.Symbol(result_data_sym), pointers=[("restrict",)])
->>>>>>> b6653510
+    result = ast.Decl(cscalar, ast.Symbol(result_data_sym), pointers=[("restrict",)])
     result_statement = ast.FlatBlock("%s %s((%s *)%s);\n" % (result_type,
                                                              result_sym,
                                                              cscalar,
