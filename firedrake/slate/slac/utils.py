from collections import OrderedDict

from ufl.corealg.multifunction import MultiFunction

from gem import (Literal, Sum, Product, Indexed, ComponentTensor, IndexSum,
                 Solve, Inverse, Variable, view, Delta, Index, Division)
from gem import indices as make_indices
from gem.node import Memoizer
from gem.node import pre_traversal as traverse_dags

from functools import singledispatch
import firedrake.slate.slate as sl
import loopy as lp
from loopy.transform.callable import merge
from loopy.version import LOOPY_USE_LANGUAGE_VERSION_2018_2  # noqa: F401
from firedrake.parameters import target
from tsfc.loopy import profile_insns
from petsc4py import PETSc


class RemoveRestrictions(MultiFunction):
    """UFL MultiFunction for removing any restrictions on the
    integrals of forms.
    """
    expr = MultiFunction.reuse_if_untouched

    def positive_restricted(self, o):
        return self(o.ufl_operands[0])


def slate_to_gem(expression, options):
    """Convert a slate expression to gem.

    :arg expression: A slate expression.
    :returns: A singleton list of gem expressions and a mapping from
        gem variables to UFL "terminal" forms.
    """

    mapper, var2terminal = slate2gem(expression, options)
    return mapper, var2terminal


@singledispatch
def _slate2gem(expr, self):
    raise AssertionError("Cannot handle terminal type: %s" % type(expr))


@_slate2gem.register(sl.Tensor)
@_slate2gem.register(sl.AssembledVector)
@_slate2gem.register(sl.BlockAssembledVector)
def _slate2gem_tensor(expr, self):
    shape = expr.shape if not len(expr.shape) == 0 else (1, )
    name = f"T{len(self.var2terminal)}"
    assert expr not in self.var2terminal.values()
    var = Variable(name, shape)
    self.var2terminal[var] = expr
    return var


@_slate2gem.register(sl.Block)
def _slate2gem_block(expr, self):
    child, = map(self, expr.children)
    child_shapes = expr.children[0].shapes
    offsets = tuple(sum(shape[:idx]) for shape, (idx, *_)
                    in zip(child_shapes.values(), expr._indices))
    return view(child, *(slice(idx, idx+extent) for idx, extent in zip(offsets, expr.shape)))


@_slate2gem.register(sl.DiagonalTensor)
def _slate2gem_diagonal(expr, self):
    if not self.matfree:
        A, = map(self, expr.children)
        assert A.shape[0] == A.shape[1]
        i, j = (Index(extent=s) for s in A.shape)
        return ComponentTensor(Product(Indexed(A, (i, i)), Delta(i, j)), (i, j))
    else:
        raise NotImplementedError("Diagonals on Slate expressions are \
                                   not implemented in a matrix-free manner yet.")


@_slate2gem.register(sl.Inverse)
def _slate2gem_inverse(expr, self):
    tensor, = expr.children
    if expr.diagonal:
        # optimise inverse on diagonal tensor by translating to
        # matrix which contains the reciprocal values of the diagonal tensor
        A, = map(self, expr.children)
        i, j = (Index(extent=s) for s in A.shape)
        return ComponentTensor(Product(Division(Literal(1), Indexed(A, (i, i))),
                                       Delta(i, j)), (i, j))
    else:
        return Inverse(self(tensor))


@_slate2gem.register(sl.Reciprocal)
def _slate2gem_reciprocal(expr, self):
    child, = map(self, expr.children)
    indices = tuple(make_indices(len(child.shape)))
    return ComponentTensor(Division(Literal(1.), Indexed(child, indices)), indices)


@_slate2gem.register(sl.Solve)
def _slate2gem_solve(expr, self):
    return Solve(*map(self, expr.children))


@_slate2gem.register(sl.Transpose)
def _slate2gem_transpose(expr, self):
    child, = map(self, expr.children)
    indices = tuple(make_indices(len(child.shape)))
    return ComponentTensor(Indexed(child, indices), tuple(indices[::-1]))


@_slate2gem.register(sl.Negative)
def _slate2gem_negative(expr, self):
    child, = map(self, expr.children)
    indices = tuple(make_indices(len(child.shape)))
    return ComponentTensor(Product(Literal(-1),
                           Indexed(child, indices)),
                           indices)


@_slate2gem.register(sl.Add)
def _slate2gem_add(expr, self):
    A, B = map(self, expr.children)
    indices = tuple(make_indices(len(A.shape)))
    return ComponentTensor(Sum(Indexed(A, indices),
                           Indexed(B, indices)),
                           indices)


@_slate2gem.register(sl.Mul)
def _slate2gem_mul(expr, self):
    A, B = map(self, expr.children)
    *i, k = tuple(make_indices(len(A.shape)))
    _, *j = tuple(make_indices(len(B.shape)))
    ABikj = Product(Indexed(A, tuple(i + [k])),
                    Indexed(B, tuple([k] + j)))
    return ComponentTensor(IndexSum(ABikj, (k, )), tuple(i + j))


@_slate2gem.register(sl.Factorization)
def _slate2gem_factorization(expr, self):
    A, = map(self, expr.children)
    return A


def slate2gem(expression, options):
    mapper = Memoizer(_slate2gem)
    mapper.var2terminal = OrderedDict()
    mapper.matfree = options["replace_mul"]
    return mapper(expression), mapper.var2terminal


def depth_first_search(graph, node, visited, schedule):
    """A recursive depth-first search (DFS) algorithm for
    traversing a DAG consisting of Slate expressions.

    :arg graph: A DAG whose nodes (vertices) are Slate expressions
                with edges connected to dependent expressions.
    :arg node: A starting vertex.
    :arg visited: A set keeping track of visited nodes.
    :arg schedule: A list of reverse-postordered nodes. This list is
                   used to produce a topologically sorted list of
                   Slate nodes.
    """
    if node not in visited:
        visited.add(node)

        for n in graph[node]:
            depth_first_search(graph, n, visited, schedule)

        schedule.append(node)


def topological_sort(exprs):
    """Topologically sorts a list of Slate expressions. The
    expression graph is constructed by relating each Slate
    node with a list of dependent Slate nodes.

    :arg exprs: A list of Slate expressions.
    """
    graph = OrderedDict((expr, set(traverse_dags([expr])) - {expr})
                        for expr in exprs)

    schedule = []
    visited = set()
    for n in graph:
        depth_first_search(graph, n, visited, schedule)

    return schedule


def merge_loopy(slate_loopy, output_arg, builder, var2terminal, name):
    """ Merges tsfc loopy kernels and slate loopy kernel into a wrapper kernel."""
    from firedrake.slate.slac.kernel_builder import SlateWrapperBag
    coeffs = builder.collect_coefficients()
    constants = builder.collect_constants()
    builder.bag = SlateWrapperBag(coeffs, constants)

    # In the initialisation the loopy tensors for the terminals are generated
    # Those are the needed again for generating the TSFC calls
    inits, tensor2temp = builder.initialise_terminals(var2terminal, builder.bag.coefficients)
    terminal_tensors = list(filter(lambda x: (x.terminal and not x.assembled), var2terminal.values()))
    calls_and_kernels_and_events = tuple((c, k, e) for terminal in terminal_tensors
                                         for c, k, e in builder.generate_tsfc_calls(terminal, tensor2temp[terminal]))
    if calls_and_kernels_and_events:  # tsfc may not give a kernel back
        tsfc_calls, tsfc_kernels, tsfc_events = zip(*calls_and_kernels_and_events)
    else:
        tsfc_calls = ()
        tsfc_kernels = ()

    args, tmp_args = builder.generate_wrapper_kernel_args(tensor2temp)
    kernel_args = [output_arg] + args
    loopy_args = [output_arg.loopy_arg] + [a.loopy_arg for a in args] + tmp_args

    # Add profiling for inits
    inits, slate_init_event, preamble_init = profile_insns("inits_"+name, inits, PETSc.Log.isActive())

    # Munge instructions
    insns = inits
    insns.extend(tsfc_calls)
    insns.append(builder.slate_call(slate_loopy, tensor2temp.values()))

    # Add profiling for the whole kernel
    insns, slate_wrapper_event, preamble = profile_insns(name, insns, PETSc.Log.isActive())

    # Add a no-op touching all kernel arguments to make sure they are not
    # silently dropped
    noop = lp.CInstruction(
        (), "", read_variables=frozenset({a.name for a in loopy_args}),
        within_inames=frozenset(), within_inames_is_final=True)
    insns.append(noop)

    # Inames come from initialisations + loopyfying kernel args and lhs
    domains = builder.bag.index_creator.domains

    # Generates the loopy wrapper kernel
    preamble = preamble_init+preamble if preamble else []
    slate_wrapper = lp.make_function(domains, insns, loopy_args, name=name,
                                     seq_dependencies=True, target=target,
                                     lang_version=(2018, 2), preambles=preamble)

    # Generate program from kernel, so that one can register kernels
    from pyop2.codegen.loopycompat import _match_caller_callee_argument_dimension_
    from loopy.kernel.function_interface import CallableKernel

    for tsfc_loopy in tsfc_kernels:
        slate_wrapper = merge([slate_wrapper, tsfc_loopy])
<<<<<<< HEAD
        names = tsfc_loopy.callables_table
        # for name in names:
        #     if isinstance(slate_wrapper.callables_table[name], CallableKernel):
        #         slate_wrapper = _match_caller_callee_argument_dimension_(slate_wrapper, name)
    slate_wrapper = merge([slate_wrapper, slate_loopy])
    names = slate_loopy.callables_table
    # for name in names:
    #     if isinstance(slate_wrapper.callables_table[name], CallableKernel):
    #         slate_wrapper = _match_caller_callee_argument_dimension_(slate_wrapper, name)
=======
    slate_wrapper = merge([slate_wrapper, slate_loopy])

    # At this point the individual subkernels are no longer callable, we
    # only want to access the generated code via the wrapper.
    slate_wrapper = slate_wrapper.with_entrypoints({name})

    for tsfc_loopy in tsfc_kernels:
        for name in tsfc_loopy.callables_table:
            if isinstance(slate_wrapper.callables_table[name], CallableKernel):
                slate_wrapper = _match_caller_callee_argument_dimension_(slate_wrapper, name)
    for name in slate_loopy.callables_table:
        if isinstance(slate_wrapper.callables_table[name], CallableKernel):
            slate_wrapper = _match_caller_callee_argument_dimension_(slate_wrapper, name)
>>>>>>> 50cd88a0

    events = tsfc_events + (slate_wrapper_event, slate_init_event) if PETSc.Log.isActive() else ()
    return slate_wrapper, tuple(kernel_args), events<|MERGE_RESOLUTION|>--- conflicted
+++ resolved
@@ -247,17 +247,6 @@
 
     for tsfc_loopy in tsfc_kernels:
         slate_wrapper = merge([slate_wrapper, tsfc_loopy])
-<<<<<<< HEAD
-        names = tsfc_loopy.callables_table
-        # for name in names:
-        #     if isinstance(slate_wrapper.callables_table[name], CallableKernel):
-        #         slate_wrapper = _match_caller_callee_argument_dimension_(slate_wrapper, name)
-    slate_wrapper = merge([slate_wrapper, slate_loopy])
-    names = slate_loopy.callables_table
-    # for name in names:
-    #     if isinstance(slate_wrapper.callables_table[name], CallableKernel):
-    #         slate_wrapper = _match_caller_callee_argument_dimension_(slate_wrapper, name)
-=======
     slate_wrapper = merge([slate_wrapper, slate_loopy])
 
     # At this point the individual subkernels are no longer callable, we
@@ -271,7 +260,6 @@
     for name in slate_loopy.callables_table:
         if isinstance(slate_wrapper.callables_table[name], CallableKernel):
             slate_wrapper = _match_caller_callee_argument_dimension_(slate_wrapper, name)
->>>>>>> 50cd88a0
 
     events = tsfc_events + (slate_wrapper_event, slate_init_event) if PETSc.Log.isActive() else ()
     return slate_wrapper, tuple(kernel_args), events