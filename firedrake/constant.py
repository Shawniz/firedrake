import collections
import numpy as np
import ufl

from tsfc.ufl_utils import TSFCConstantMixin
from pyop2 import op2
from pyop2.exceptions import DataTypeError, DataValueError
from firedrake.petsc import PETSc
from firedrake.utils import ScalarType
from ufl.utils.counted import Counted


import firedrake.utils as utils
from firedrake.adjoint_utils.constant import ConstantMixin



__all__ = ['Constant']


def _create_dat(op2type, value, comm):
    if op2type is op2.Global and comm is None:
        raise ValueError("Attempted to create pyop2 Global with no communicator")

    data = np.array(value, dtype=ScalarType)
    shape = data.shape
    rank = len(shape)
    if rank == 0:
        dat = op2type(1, data, comm=comm)
    else:
        dat = op2type(shape, data, comm=comm)
    return dat, rank, shape


class Constant(ufl.constantvalue.ConstantValue, ConstantMixin, TSFCConstantMixin, Counted):
    """A "constant" coefficient

    A :class:`Constant` takes one value over the whole
    :func:`~.Mesh`. The advantage of using a :class:`Constant` in a
    form rather than a literal value is that the constant will be
    passed as an argument to the generated kernel which avoids the
    need to recompile the kernel if the form is assembled for a
    different value of the constant.

    :arg value: the value of the constant.  May either be a scalar, an
         iterable of values (for a vector-valued constant), or an iterable
         of iterables (or numpy array with 2-dimensional shape) for a
         tensor-valued constant.

    :arg domain: an optional :func:`~.Mesh` on which the constant is defined.

    .. note::

       If you intend to use this :class:`Constant` in a
       :class:`~ufl.form.Form` on its own you need to pass a
       :func:`~.Mesh` as the domain argument.
    """

    def __new__(cls, value, domain=None, name=None, count=None):
        if domain:
            # Avoid circular import
            from firedrake.function import Function
            from firedrake.functionspace import FunctionSpace
            import warnings
            warnings.warn(
                "Giving Constants a domain is no longer supported. Instead please "
                "create a Function in the Real space.", FutureWarning
            )

            dat, rank, shape = _create_dat(op2.Global, value, domain._comm)

            domain = ufl.as_domain(domain)
            cell = domain.ufl_cell()
            if rank == 0:
                element = ufl.FiniteElement("R", cell, 0)
            elif rank == 1:
                element = ufl.VectorElement("R", cell, 0, shape[0])
            else:
                element = ufl.TensorElement("R", cell, 0, shape=shape)

            R = FunctionSpace(domain, element, name="firedrake.Constant")
            return Function(R, val=dat).assign(value)
        else:
            return object.__new__(cls)

    @ConstantMixin._ad_annotate_init
    def __init__(self, value, domain=None, name=None, count=None):
        """"""

        # Init also called in mesh constructor, but constant can be built without mesh
        utils._init()

        self.dat, rank, self._ufl_shape = _create_dat(op2.Constant, value, None)

        self.uid = utils._new_uid()
        self.name = name or 'constant_%d' % self.uid

        super().__init__()
        Counted.__init__(self, count, Counted)

    def __repr__(self):
        return f"Constant({self.dat.data_ro}, {self.count()})"

    def _ufl_signature_data_(self, renumbering):
        return (type(self).__name__, renumbering[self])

    def __hash__(self):
        return hash((type(self), self.count()))

    def __eq__(self, other):
        return type(self) == type(other) and self.count() == other.count()

    @property
    def ufl_shape(self):
        return self._ufl_shape

    def count(self):
        return self._count

    @PETSc.Log.EventDecorator()
    def evaluate(self, x, mapping, component, index_values):
        """Return the evaluation of this :class:`Constant`.

        :arg x: The coordinate to evaluate at (ignored).
        :arg mapping: A mapping (ignored).
        :arg component: The requested component of the constant (may
             be ``None`` or ``()`` to obtain all components).
        :arg index_values: ignored.
        """
        if component in ((), None):
            if self.ufl_shape == ():
                return self.dat.data_ro[0]
            return self.dat.data_ro
        return self.dat.data_ro[component]

    def values(self):
        """Return a (flat) view of the value of the Constant."""
        return self.dat.data_ro.reshape(-1)

    def function_space(self):
        """Return a null function space."""
        return None

    @utils.cached_property
    def subfunctions(self):
        return (self,)

    def split(self):
        import warnings
        warnings.warn("The .split() method is deprecated, please use the .subfunctions property instead", category=FutureWarning)
        return self.subfunctions

    def cell_node_map(self, bcs=None):
        """Return a null cell to node map."""
        if bcs is not None:
            raise RuntimeError("Can't apply boundary conditions to a Constant")
        return None

    def interior_facet_node_map(self, bcs=None):
        """Return a null interior facet to node map."""
        if bcs is not None:
            raise RuntimeError("Can't apply boundary conditions to a Constant")
        return None

    def exterior_facet_node_map(self, bcs=None):
        """Return a null exterior facet to node map."""
        if bcs is not None:
            raise RuntimeError("Can't apply boundary conditions to a Constant")
        return None

    @PETSc.Log.EventDecorator()
    @ConstantMixin._ad_annotate_assign
    def assign(self, value):
        """Set the value of this constant.

        :arg value: A value of the appropriate shape"""
        try:
            self.dat.data = value
            return self
        except (DataTypeError, DataValueError) as e:
            raise ValueError(e)

    def __iadd__(self, o):
        raise NotImplementedError("Augmented assignment to %s not implemented" % str(type(self)))

    def __isub__(self, o):
        raise NotImplementedError("Augmented assignment to %s not implemented" % str(type(self)))

    def __imul__(self, o):
        raise NotImplementedError("Augmented assignment to %s not implemented" % str(type(self)))

    def __idiv__(self, o):
        raise NotImplementedError("Augmented assignment to %s not implemented" % str(type(self)))

    def __str__(self):
        return ufl2unicode(self)


class PytorchParams(Constant):

    """A "constant" coefficient

    A :class:`Constant` takes one value over the whole
    :func:`~.Mesh`. The advantage of using a :class:`Constant` in a
    form rather than a literal value is that the constant will be
    passed as an argument to the generated kernel which avoids the
    need to recompile the kernel if the form is assembled for a
    different value of the constant.

    :arg value: the value of the constant.  May either be a scalar, an
         iterable of values (for a vector-valued constant), or an iterable
         of iterables (or numpy array with 2-dimensional shape) for a
         tensor-valued constant.

    :arg domain: an optional :func:`~.Mesh` on which the constant is defined.

    .. note::

       If you intend to use this :class:`Constant` in a
       :class:`~ufl.form.Form` on its own you need to pass a
       :func:`~.Mesh` as the domain argument.
    """

    def __init__(self, params):
        from firedrake.external_operators.neural_networks.backends import get_backend
        self.backend = get_backend('pytorch').backend

        params = (params,) if not isinstance(params, collections.abc.Sequence) else params

        if not all([isinstance(θ, self.backend.nn.parameter.Parameter) for θ in params]):
            raise TypeError('Expecting parameters of type %s' % str(self.backend.nn.parameter.Parameter))

        self.params = params
        #
        self._hash = None
        cell = None
        domain = None
        e = ufl.FiniteElement("Real", cell, 0)
        fs = ufl.FunctionSpace(domain, e)
        ufl.Coefficient.__init__(self, fs)

    def __add__(self, value):
        if isinstance(value, collections.abc.Sequence) and all([isinstance(θ, self.backend.nn.parameter.Parameter) for θ in value]):
            # Delegate to Pytorch: 1) the `+` operation and 2) the compatibility check on parameters in `value`
            # If parameters in value don't match -> let PyTorch cause the detailed error message
            θ = []
            # Should the addition be annotated here ?
            # Is it the right thing to not make a new object ?
            # At least keeping the same PyTorch object is (I think) the right thing to do since we don't want
            # to do things behind PyTorch's back by making new objects
            for a, b in zip(self.params, value):
                # θi will have a Clone block on its tape: is that desired
                # How should AD policy be here ? Note that if we detach
                # then θi won't have requires_grad=True.
                θi = a.clone()
                θi += b
                θ.append(θi)
            return PytorchParams(θ)

        raise ValueError('Cannot add %s' % value)

    def __mul__(self, value):
        if isinstance(value, collections.abc.Sequence) and all([isinstance(θ, self.backend.nn.parameter.Parameter) for θ in value]):
            # Delegate to Pytorch: 1) the `*` operation and 2) the compatibility check on parameters in `value`
            # If parameters in value don't match -> let PyTorch cause the detailed error message
            θ = []
            # Same comments than for __add__
            for a, b in zip(self.params, value):
                θi = a.clone()
                θi *= b
                θ.append(θi)
            return PytorchParams(θ)

        raise ValueError('Cannot multiply %s' % value)

    def _ufl_compute_hash_(self):
        "Default hash of PytorchParams just hash the repr string."
        return hash(repr(self))

    def __repr__(self):
        return 'PytorchParams(%s)' % ', '.join('θ_%s' % i for i in range(len(self.params)))

    def __str__(self):
<<<<<<< HEAD
        return 'PytorchParams(%s)' % ', '.join('θ_%s {%s}' % (i, np.array(θi.shape)) for i, θi in enumerate(self.params))

    def evaluate(self, x, mapping, component, index_values):
        raise NotImplementedError("Evaluation of %s objects is not implemented" % str(type(self)))

    def values(self):
        raise NotImplementedError("Accessing values of %s objects is not implemented" % str(type(self)))

    def assign(self, value):
        raise NotImplementedError("Assignment of %s objects is not implemented" % str(type(self)))
=======
        return str(self.dat.data_ro)
>>>>>>> 8becbde0
<|MERGE_RESOLUTION|>--- conflicted
+++ resolved
@@ -193,7 +193,7 @@
         raise NotImplementedError("Augmented assignment to %s not implemented" % str(type(self)))
 
     def __str__(self):
-        return ufl2unicode(self)
+        return str(self.dat.data_ro)
 
 
 class PytorchParams(Constant):
@@ -281,7 +281,6 @@
         return 'PytorchParams(%s)' % ', '.join('θ_%s' % i for i in range(len(self.params)))
 
     def __str__(self):
-<<<<<<< HEAD
         return 'PytorchParams(%s)' % ', '.join('θ_%s {%s}' % (i, np.array(θi.shape)) for i, θi in enumerate(self.params))
 
     def evaluate(self, x, mapping, component, index_values):
@@ -291,7 +290,4 @@
         raise NotImplementedError("Accessing values of %s objects is not implemented" % str(type(self)))
 
     def assign(self, value):
-        raise NotImplementedError("Assignment of %s objects is not implemented" % str(type(self)))
-=======
-        return str(self.dat.data_ro)
->>>>>>> 8becbde0
+        raise NotImplementedError("Assignment of %s objects is not implemented" % str(type(self)))