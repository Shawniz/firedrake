--- conflicted
+++ resolved
@@ -686,35 +686,6 @@
             raise ValueError("Unknown integral type '%s'" % integral_type)
 
 
-def add_overlap(dm, overlap_type, depth):
-    """Add overlap to a distributed DM.
-
-    :arg dm: The dm.
-    :arg overlap_type: DistributedMeshOverlapType enum.
-    :arg depth: depth of overlap.
-    :returns: The SF migrating from old to new DM (or None if no
-        migration is required). In the latter case, the overlap was
-        not grown.
-    """
-    if depth < 0:
-        raise ValueError("Overlap depth must be >= 0")
-    if overlap_type == DistributedMeshOverlapType.NONE:
-        if depth > 0:
-            raise ValueError("Can't have NONE overlap with overlap > 0")
-        return None
-    elif overlap_type == DistributedMeshOverlapType.FACET:
-        dmcommon.set_adjacency_callback(dm)
-        sf = dm.distributeOverlap(depth)
-        dmcommon.clear_adjacency_callback(dm)
-        return sf
-    elif overlap_type == DistributedMeshOverlapType.VERTEX:
-        dm.setBasicAdjacency(False, True)
-        sf = dm.distributeOverlap(depth)
-        return sf
-    else:
-        raise ValueError("Unknown overlap type %r" % overlap_type)
-
-
 class MeshTopology(AbstractMeshTopology):
     """A representation of mesh topology implemented on a PETSc DMPlex."""
 
@@ -741,10 +712,6 @@
         if distribute is None:
             distribute = True
         partitioner_type = distribution_parameters.get("partitioner_type")
-<<<<<<< HEAD
-        overlap_type, depth = distribution_parameters.get("overlap_type",
-                                                          (DistributedMeshOverlapType.FACET, 1))
-=======
         overlap_type, overlap = distribution_parameters.get("overlap_type",
                                                             (DistributedMeshOverlapType.FACET, 1))
 
@@ -774,7 +741,6 @@
                 self._grown_halos = True
         else:
             raise ValueError("Unknown overlap type %r" % overlap_type)
->>>>>>> dba549e1
 
         dmcommon.validate_mesh(plex)
         # Currently, we do the distribution manually, so
@@ -838,13 +804,9 @@
             """Finish initialisation."""
             del self._callback
             if self.comm.size > 1:
-<<<<<<< HEAD
-                self._grown_halos = add_overlap(self.topology_dm, overlap_type, depth)
-=======
                 add_overlap()
             if self.sfXB is not None:
                 self.sfXC = sfXB.compose(self.sfBC) if self.sfBC else self.sfXB
->>>>>>> dba549e1
             dmcommon.complete_facet_labels(self.topology_dm)
 
             if reorder:
@@ -1889,9 +1851,8 @@
     :param name: optional name of the mesh object.
     :param dim: optional specification of the geometric dimension
            of the mesh (ignored if not reading from mesh file).
-           If a DMPlex object is supplied, the geometric dimension is
-           deduced from the DMPlex, and must match this parameter if
-           it is provided.
+           If not supplied the geometric dimension is deduced from
+           the topological dimension of entities in the mesh.
     :param reorder: optional flag indicating whether to reorder
            meshes for better cache locality.  If not supplied the
            default value in ``parameters["reorder_meshes"]``
@@ -1964,9 +1925,6 @@
     geometric_dim = kwargs.get("dim", None)
     if isinstance(meshfile, PETSc.DMPlex):
         plex = meshfile
-        plex_gdim = plex.getCoordinateDim()
-        if geometric_dim is not None and geometric_dim != plex_gdim:
-            raise ValueError(f"DMPlex object has geometric dimension of {plex_gdim} which doesn't match {geometric_dim}")
     else:
         basename, ext = os.path.splitext(meshfile)
         if ext.lower() in ['.e', '.exo']:
@@ -1990,40 +1948,7 @@
     # Create mesh topology
     topology = MeshTopology(plex, name=plex.getName(), reorder=reorder,
                             distribution_parameters=distribution_parameters)
-<<<<<<< HEAD
-
-    tcell = topology.ufl_cell()
-    geometric_dim = plex.getCoordinateDim()
-    cell = tcell.reconstruct(geometric_dimension=geometric_dim)
-
-    element = ufl.VectorElement("Lagrange", cell, 1)
-    # Create mesh object
-    mesh = MeshGeometry.__new__(MeshGeometry, element)
-    mesh._topology = topology
-
-    def callback(self):
-        """Finish initialisation."""
-        del self._callback
-        # Finish the initialisation of mesh topology
-        self.topology.init()
-
-        coordinates_fs = functionspace.VectorFunctionSpace(self.topology, "Lagrange", 1,
-                                                           dim=geometric_dim)
-
-        coordinates_data = dmcommon.reordered_coords(plex, coordinates_fs.dm.getDefaultSection(),
-                                                     (self.num_vertices(), geometric_dim))
-
-        coordinates = function.CoordinatelessFunction(coordinates_fs,
-                                                      val=coordinates_data,
-                                                      name="Coordinates")
-
-        self.__init__(coordinates)
-
-    mesh._callback = callback
-    return mesh
-=======
     return make_mesh_from_mesh_topology(topology, name)
->>>>>>> dba549e1
 
 
 @PETSc.Log.EventDecorator("CreateExtMesh")
