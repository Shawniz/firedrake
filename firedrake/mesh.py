--- conflicted
+++ resolved
@@ -1250,20 +1250,6 @@
                         "serial partitioner, but the mesh is distributed."
                     )
             else:
-<<<<<<< HEAD
-                if IntType.itemsize == 8 or plex.isDistributed():
-                    # Default to PTSCOTCH on 64bit ints (Chaco is 32 bit int only).
-                    # Chaco does not work on distributed meshes.
-                    if get_config().get("options", {}).get("with_parmetis", False):
-                        partitioner_type = "parmetis"
-                    else:
-                        partitioner_type = "ptscotch"
-                else:
-                    partitioner_type = "ptscotch"
-            partitioner.setType({"chaco": partitioner.Type.CHACO,
-                                 "ptscotch": partitioner.Type.PTSCOTCH,
-                                 "parmetis": partitioner.Type.PARMETIS}[partitioner_type])
-=======
                 partitioner_type = DEFAULT_PARTITIONER
 
             partitioner.setType({
@@ -1273,7 +1259,6 @@
                 "shell": partitioner.Type.SHELL,
                 "simple": partitioner.Type.SIMPLE
             }[partitioner_type])
->>>>>>> cb77d32a
         else:
             sizes, points = distribute
             partitioner.setType(partitioner.Type.SHELL)
