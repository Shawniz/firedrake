--- conflicted
+++ resolved
@@ -1245,25 +1245,11 @@
 
         cell = self.ufl_cell()
         assert tdim == cell.topological_dimension()
-<<<<<<< HEAD
         # plex.viewFromOptions("-dm_view")
         closure, _ = plex.getTransitiveClosure(0)
         if hasattr(cell, "to_fiat"):
             plex.setName('firedrake_default_topology_fuse')
 
-        if self.submesh_parent is not None:
-            return dmcommon.submesh_create_cell_closure_cell_submesh(plex,
-                                                                     self.submesh_parent.topology_dm,
-                                                                     cell_numbering,
-                                                                     self.submesh_parent._cell_numbering,
-                                                                     self.submesh_parent.cell_closure)
-        elif hasattr(cell, "to_fiat") and cell.cellname() == "tetrahedron":
-            #   TODO find better way of branching here
-            plex.setName('firedrake_default_topology_fuse')
-            topology = cell.to_fiat().topology
-            closureSize = sum([len(ents) for _, ents in topology.items()])
-            return dmcommon.create_cell_closure(plex, cell_numbering, closureSize)
-=======
         if self.submesh_parent is not None and \
                 not (self.submesh_parent.ufl_cell().cellname() == "hexahedron" and cell.cellname() == "quadrilateral"):
             # Codim-1 submesh of a hex mesh (i.e. a quad submesh) can not
@@ -1284,7 +1270,12 @@
                 self.submesh_parent.cell_closure,
                 entity_per_cell,
             )
->>>>>>> 45bbc145
+        elif hasattr(cell, "to_fiat") and cell.cellname() == "tetrahedron":
+            #   TODO find better way of branching here
+            plex.setName('firedrake_default_topology_fuse')
+            topology = cell.to_fiat().topology
+            closureSize = sum([len(ents) for _, ents in topology.items()])
+            return dmcommon.create_cell_closure(plex, cell_numbering, closureSize)
         elif cell.is_simplex():
             topology = FIAT.ufc_cell(cell).get_topology()
             entity_per_cell = np.zeros(len(topology), dtype=IntType)
