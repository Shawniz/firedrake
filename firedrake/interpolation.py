--- conflicted
+++ resolved
@@ -20,14 +20,9 @@
 import finat
 
 import firedrake
-<<<<<<< HEAD
 import firedrake.assemble
 from firedrake import tsfc_interface, utils, functionspaceimpl
 from firedrake.ufl_expr import Argument, action, adjoint
-=======
-from firedrake import tsfc_interface, utils
-from firedrake.adjoint_utils import annotate_interpolate
->>>>>>> 9728463c
 from firedrake.petsc import PETSc
 from firedrake.halo import _get_mtype as get_dat_mpi_type
 from mpi4py import MPI
