--- conflicted
+++ resolved
@@ -25,11 +25,8 @@
 from firedrake.halo import _get_mtype as get_dat_mpi_type
 from mpi4py import MPI
 
-<<<<<<< HEAD
-=======
 from pyadjoint import stop_annotating
 
->>>>>>> fad1e7cc
 __all__ = ("interpolate", "Interpolator", "Interp")
 
 
@@ -71,8 +68,6 @@
         return ufl.Interp._ufl_expr_reconstruct_(self, expr, v=v,
                                                  result_coefficient=result_coefficient,
                                                  interp_data=interp_data or self.interp_data)
-<<<<<<< HEAD
-=======
 
 
 # Current behaviour of interpolation in Firedrake:
@@ -109,7 +104,6 @@
 #   - w_star is a cofunction in W^* (such as an assembled 1-form).
 #   - v_star is a cofunction in V^*.
 #   - Maths: v^* = B^* w^*
->>>>>>> fad1e7cc
 
 
 @PETSc.Log.EventDecorator()
