# Copyright (C) 2011 Anders Logg
# Copyright (C) 2012 Graham Markall, Florian Rathgeber
# Copyright (C) 2013 Imperial College London and others.
#
# This file is part of Firedrake, modified from the corresponding file in DOLFIN
#
# Firedrake is free software: you can redistribute it and/or modify
# it under the terms of the GNU Lesser General Public License as published by
# the Free Software Foundation, either version 3 of the License, or
# (at your option) any later version.
#
# Firedrake is distributed in the hope that it will be useful,
# but WITHOUT ANY WARRANTY; without even the implied warranty of
# MERCHANTABILITY or FITNESS FOR A PARTICULAR PURPOSE. See the
# GNU Lesser General Public License for more details.
#
# You should have received a copy of the GNU Lesser General Public License
# along with DOLFIN. If not, see <http://www.gnu.org/licenses/>.

__all__ = ["solve"]

import ufl

import firedrake.linear_solver as ls
from firedrake.matrix import MatrixBase
import firedrake.variational_solver as vs
from firedrake.function import Function
from firedrake.adjoint_utils import annotate_solve
from firedrake.petsc import PETSc
from firedrake.utils import ScalarType


@PETSc.Log.EventDecorator()
@annotate_solve
def solve(*args, **kwargs):
    r"""Solve linear system Ax = b or variational problem a == L or F == 0.

    The Firedrake solve() function can be used to solve either linear
    systems or variational problems. The following list explains the
    various ways in which the solve() function can be used.

    *1. Solving linear systems*

    A linear system Ax = b may be solved by calling

    .. code-block:: python3

        solve(A, x, b, bcs=bcs, solver_parameters={...})

    where ``A`` is a :class:`.Matrix` and ``x`` and ``b`` are :class:`.Function`\s.
    If present, ``bcs`` should be a list of :class:`.DirichletBC`\s and
    :class:`.EquationBC`\s specifying, respectively, the strong boundary conditions
    to apply and PDEs to solve on the boundaries.
    For the format of ``solver_parameters`` see below.

    Optionally, an argument ``P`` of type :class:`~.MatrixBase` can be passed to
    construct any preconditioner from; if none is supplied ``A`` is used to
    construct the preconditioner.

    .. code-block:: python3

        solve(A, x, b, P=P, bcs=bcs, solver_parameters={...})

    *2. Solving linear variational problems*

    A linear variational problem a(u, v) = L(v) for all v may be
    solved by calling solve(a == L, u, ...), where a is a bilinear
    form, L is a linear form, u is a :class:`.Function` (the
    solution). Optional arguments may be supplied to specify boundary
    conditions or solver parameters. Some examples are given below:

    .. code-block:: python3

        solve(a == L, u)
        solve(a == L, u, bcs=bc)
        solve(a == L, u, bcs=[bc1, bc2])

        solve(a == L, u, bcs=bcs,
              solver_parameters={"ksp_type": "gmres"})

    The linear solver uses PETSc under the hood and accepts all PETSc
    options as solver parameters.  For example, to solve the system
    using direct factorisation use:

    .. code-block:: python3

       solve(a == L, u, bcs=bcs,
             solver_parameters={"ksp_type": "preonly", "pc_type": "lu"})

    *3. Solving nonlinear variational problems*

    A nonlinear variational problem F(u; v) = 0 for all v may be
    solved by calling solve(F == 0, u, ...), where the residual F is a
    linear form (linear in the test function v but possibly nonlinear
    in the unknown u) and u is a :class:`.Function` (the
    solution). Optional arguments may be supplied to specify boundary
    conditions, the Jacobian form or solver parameters. If the
    Jacobian is not supplied, it will be computed by automatic
    differentiation of the residual form. Some examples are given
    below:

    The nonlinear solver uses a PETSc SNES object under the hood. To
    pass options to it, use the same options names as you would for
    pure PETSc code.  See :class:`~.NonlinearVariationalSolver` for more
    details.

    .. code-block:: python3

        solve(F == 0, u)
        solve(F == 0, u, bcs=bc)
        solve(F == 0, u, bcs=[bc1, bc2])

        solve(F == 0, u, bcs, J=J,
              # Use Newton-Krylov iterations to solve the nonlinear
              # system, using direct factorisation to solve the linear system.
              solver_parameters={"snes_type": "newtonls",
                                 "ksp_type" : "preonly",
                                 "pc_type" : "lu"})

    In all three cases, if the operator is singular you can pass a
    :class:`.VectorSpaceBasis` (or :class:`.MixedVectorSpaceBasis`)
    spanning the null space of the operator to the solve call using
    the ``nullspace`` keyword argument.

    If you need to project the transpose nullspace out of the right
    hand side, you can do so by using the ``transpose_nullspace``
    keyword argument.

    In the same fashion you can add the near nullspace using the
    ``near_nullspace`` keyword argument.

    To exclude Dirichlet boundary condition nodes through the use of a
    :class`.RestrictedFunctionSpace`, set the ``restrict`` keyword
    argument to be True.

    To linearise around the initial guess before imposing boundary
    conditions, set the ``pre_apply_bcs`` keyword argument to be False.
    """

    assert len(args) > 0
    # Call variational problem solver if we get an equation
    if isinstance(args[0], ufl.classes.Equation):
        _solve_varproblem(*args, **kwargs)
    else:
        # Solve pre-assembled system
        return _la_solve(*args, **kwargs)


def _solve_varproblem(*args, **kwargs):
    "Solve variational problem a == L or F == 0"

    # Extract arguments
    eq, u, bcs, J, Jp, M, form_compiler_parameters, \
        solver_parameters, nullspace, nullspace_T, \
        near_nullspace, \
        options_prefix, restrict, pre_apply_bcs = _extract_args(*args, **kwargs)

    # Check whether solution is valid
    if not isinstance(u, Function):
        raise TypeError(f"Provided solution is a '{type(u).__name__}', not a Function")

    if form_compiler_parameters is None:
        form_compiler_parameters = {}
    form_compiler_parameters['scalar_type'] = ScalarType

    appctx = kwargs.get("appctx", {})
    if isinstance(eq.lhs, (ufl.Form, MatrixBase)) and isinstance(eq.rhs, ufl.BaseForm):
        # Create linear variational problem
        problem = vs.LinearVariationalProblem(eq.lhs, eq.rhs, u, bcs, Jp,
                                              form_compiler_parameters=form_compiler_parameters,
                                              restrict=restrict)
        create_solver = vs.LinearVariationalSolver
    else:
        # Create nonlinear variational problem
        if eq.rhs != 0:
            raise TypeError("Only '0' support on RHS of nonlinear Equation, not %r" % eq.rhs)
        problem = vs.NonlinearVariationalProblem(eq.lhs, u, bcs, J, Jp,
                                                 form_compiler_parameters=form_compiler_parameters,
                                                 restrict=restrict)
        create_solver = vs.NonlinearVariationalSolver

    # Create solver and call solve
    solver = create_solver(problem, solver_parameters=solver_parameters,
                           nullspace=nullspace,
                           transpose_nullspace=nullspace_T,
                           near_nullspace=near_nullspace,
                           options_prefix=options_prefix,
                           appctx=appctx,
                           pre_apply_bcs=pre_apply_bcs)
    solver.solve()


def _la_solve(A, x, b, **kwargs):
    r"""Solve a linear algebra problem.

    :arg A: the assembled bilinear form, a :class:`.Matrix`.
    :arg x: the :class:`.Function` to write the solution into.
    :arg b: the :class:`.Function` defining the right hand side values.
    :kwarg P: an optional :class:`~.MatrixBase` to construct any
         preconditioner from; if none is supplied ``A`` is
         used to construct the preconditioner.
    :kwarg solver_parameters: optional solver parameters.
    :kwarg nullspace: an optional :class:`.VectorSpaceBasis` (or
         :class:`.MixedVectorSpaceBasis`) spanning the null space of
         the operator.
    :kwarg transpose_nullspace: as for the nullspace, but used to
         make the right hand side consistent.
    :kwarg near_nullspace: as for the nullspace, but used to add
         the near nullspace.
    :kwarg options_prefix: an optional prefix used to distinguish
         PETSc options.  If not provided a unique prefix will be
         created.  Use this option if you want to pass options
         to the solver from the command line in addition to
         through the ``solver_parameters`` dict.

    .. note::

        This function no longer accepts :class:`.DirichletBC`\s or
        :class:`.EquationBC`\s as arguments.
        Any boundary conditions must be applied when assembling the
        bilinear form as:

        .. code-block:: python3

           A = assemble(a, bcs=[bc1])
           solve(A, x, b)

    Example usage:

    .. code-block:: python3

        _la_solve(A, x, b, solver_parameters=parameters_dict)."""

    (P, bcs, solver_parameters, nullspace, nullspace_T, near_nullspace,
     options_prefix, pre_apply_bcs,
     ) = _extract_linear_solver_args(A, x, b, **kwargs)

    if bcs is not None:
        raise RuntimeError("It is no longer possible to apply or change boundary conditions after assembling the matrix `A`; pass any necessary boundary conditions to `assemble` when assembling `A`.")

    appctx = solver_parameters.get("appctx", {})
    solver = ls.LinearSolver(A=A, P=P, solver_parameters=solver_parameters,
                             nullspace=nullspace,
                             transpose_nullspace=nullspace_T,
                             near_nullspace=near_nullspace,
                             options_prefix=options_prefix,
                             appctx=appctx,
                             pre_apply_bcs=pre_apply_bcs)
    solver.solve(x, b)


def _extract_linear_solver_args(*args, **kwargs):
    valid_kwargs = ["P", "bcs", "solver_parameters", "nullspace",
                    "transpose_nullspace", "near_nullspace", "options_prefix",
                    "pre_apply_bcs"]
    if len(args) != 3:
        raise RuntimeError("Missing required arguments, expecting solve(A, x, b, **kwargs)")

    for kwarg in kwargs.keys():
        if kwarg not in valid_kwargs:
            raise RuntimeError("Illegal keyword argument '%s'; valid keywords are %s" %
                               (kwarg, ", ".join("'%s'" % kw for kw in valid_kwargs)))

    P = kwargs.get("P", None)
    bcs = kwargs.get("bcs", None)
    solver_parameters = kwargs.get("solver_parameters", {})
    nullspace = kwargs.get("nullspace", None)
    nullspace_T = kwargs.get("transpose_nullspace", None)
    near_nullspace = kwargs.get("near_nullspace", None)
    options_prefix = kwargs.get("options_prefix", None)
    pre_apply_bcs = kwargs.get("pre_apply_bcs", True)

    return P, bcs, solver_parameters, nullspace, nullspace_T, near_nullspace, options_prefix, pre_apply_bcs


def _extract_args(*args, **kwargs):
    "Extraction of arguments for _solve_varproblem"

    # Check for use of valid kwargs
    valid_kwargs = ["bcs", "J", "Jp", "M",
                    "form_compiler_parameters", "solver_parameters",
                    "nullspace", "transpose_nullspace", "near_nullspace",
                    "options_prefix", "appctx", "restrict", "pre_apply_bcs"]
    for kwarg in kwargs.keys():
        if kwarg not in valid_kwargs:
            raise RuntimeError("Illegal keyword argument '%s'; valid keywords \
                               are %s" % (kwarg, ", ".join("'%s'" % kwarg
                                          for kwarg in valid_kwargs)))

    # Extract equation
    if not len(args) >= 2:
        raise TypeError("Missing arguments, expecting solve(lhs == rhs, u, bcs=bcs), where bcs is optional")
    if len(args) > 3:
        raise TypeError("Too many arguments, expecting solve(lhs == rhs, u, bcs=bcs), where bcs is optional")

    # Most argument checking happens in NonlinearVariationalProblem,
    # since otherwise we have to repeat it here and in the direct
    # constructor.

    # Extract equation
    # If we got here, args[0] must be an Equation (via solve call)
    eq = args[0]

    # Extract solution function
    u = args[1]

    # Extract boundary conditions
    bcs = _extract_bcs(args[2] if len(args) > 2 else kwargs.get("bcs"))

    # Extract Jacobian
    J = kwargs.get("J", None)
    Jp = kwargs.get("Jp", None)

    # Extract functional
    M = kwargs.get("M", None)
    if M is not None and not isinstance(M, ufl.Form):
        raise RuntimeError("Expecting goal functional M to be a UFL Form")

    nullspace = kwargs.get("nullspace", None)
    nullspace_T = kwargs.get("transpose_nullspace", None)
    near_nullspace = kwargs.get("near_nullspace", None)
    # Extract parameters
    form_compiler_parameters = kwargs.get("form_compiler_parameters", {})
    solver_parameters = kwargs.get("solver_parameters", None)
    options_prefix = kwargs.get("options_prefix", None)
    restrict = kwargs.get("restrict", False)
    pre_apply_bcs = kwargs.get("pre_apply_bcs", True)
<<<<<<< HEAD
        solver_parameters = {}
=======
>>>>>>> 88e019a1

    return eq, u, bcs, J, Jp, M, form_compiler_parameters, \
        solver_parameters, nullspace, nullspace_T, near_nullspace, \
        options_prefix, restrict, pre_apply_bcs


def _extract_bcs(bcs):
    "Extract and check argument bcs"
    from firedrake.bcs import BCBase, EquationBC
    if bcs is None:
        return ()
    if isinstance(bcs, (BCBase, EquationBC)):
        return (bcs, )
    else:
        if not isinstance(bcs, (tuple, list)):
            raise TypeError("bcs must be BCBase, EquationBC, tuple, or list, not '%s'." % type(bcs).__name__)
    for bc in bcs:
        if not isinstance(bc, (BCBase, EquationBC)):
            raise TypeError("Provided boundary condition is a '%s', not a BCBase" % type(bc).__name__)
    return bcs<|MERGE_RESOLUTION|>--- conflicted
+++ resolved
@@ -325,10 +325,8 @@
     options_prefix = kwargs.get("options_prefix", None)
     restrict = kwargs.get("restrict", False)
     pre_apply_bcs = kwargs.get("pre_apply_bcs", True)
-<<<<<<< HEAD
+    if solver_parameters is None:
         solver_parameters = {}
-=======
->>>>>>> 88e019a1
 
     return eq, u, bcs, J, Jp, M, form_compiler_parameters, \
         solver_parameters, nullspace, nullspace_T, near_nullspace, \
