--- conflicted
+++ resolved
@@ -13,11 +13,7 @@
 from firedrake.utils import ScalarType, IntType, as_ctypes
 
 from firedrake import functionspaceimpl
-<<<<<<< HEAD
 from firedrake.cofunction import Cofunction
-from firedrake.logging import warning
-=======
->>>>>>> origin/master
 from firedrake import utils
 from firedrake import vector
 from firedrake.adjoint import FunctionMixin
