--- conflicted
+++ resolved
@@ -374,15 +374,6 @@
         return vector.Vector(self)
 
     @PETSc.Log.EventDecorator()
-<<<<<<< HEAD
-    def interpolate(self, expression, subset=None):
-        r"""Interpolate an expression onto this :class:`Function`.
-
-        :param expression: a UFL expression to interpolate
-        :returns: this :class:`Function` object"""
-        from firedrake import interpolation
-        return interpolation.interpolate(expression, self, subset=subset)
-=======
     def interpolate(
         self,
         expression,
@@ -424,7 +415,6 @@
             default_missing_val=default_missing_val,
             ad_block_tag=ad_block_tag,
         )
->>>>>>> a42f7fdd
 
     def zero(self, subset=None):
         """Set all values to zero.
