--- conflicted
+++ resolved
@@ -48,17 +48,15 @@
         Matrix type used in the assembly of the PETSc matrix: 'aij', 'baij', 'dense' or 'nest',
         or 'matfree' for matrix-free."""
 
-<<<<<<< HEAD
     def arguments(self):
         if self.a:
             return self.a.arguments()
         else:
             return self._arguments
-=======
+
     def __del__(self):
         if hasattr(self, "_comm"):
             decref(self._comm)
->>>>>>> e85b7f19
 
     @property
     def has_bcs(self):
