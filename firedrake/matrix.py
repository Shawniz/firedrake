--- conflicted
+++ resolved
@@ -153,28 +153,16 @@
 
     """
 
-<<<<<<< HEAD
     # TODO need to think about the interface now we're not passing a sparsity but
     # a zeroed matrix
-    def __init__(self, a, bcs, mat_type, pyop3_mat, *, options_prefix=None):
-        # sets self._a, self._bcs, and self._mat_type
-        MatrixBase.__init__(self, a, bcs, mat_type)
+    def __init__(self, a, bcs, mat_type, pyop3_mat, *, options_prefix=None, fc_params=None):
+        MatrixBase.__init__(self, a, bcs, mat_type, fc_params=fc_params)
         self.M = pyop3_mat
         self.petscmat = self.M.buffer.mat
-        self.petscmat.setOptionsPrefix(options_prefix)
-
-        # TODO can sniff from pyop3_mat
-=======
-    def __init__(self, a, bcs, mat_type, *args, **kwargs):
-        # sets self.a, self.bcs, self.mat_type, and self.fc_params
-        fc_params = kwargs.pop("fc_params", None)
-        MatrixBase.__init__(self, a, bcs, mat_type, fc_params=fc_params)
-        options_prefix = kwargs.pop("options_prefix", None)
-        self.M = op2.Mat(*args, mat_type=mat_type, **kwargs)
-        self.petscmat = self.M.handle
         if options_prefix is not None:
             self.petscmat.setOptionsPrefix(options_prefix)
->>>>>>> 0aa2955f
+
+        # TODO can sniff from pyop3_mat
         self.mat_type = mat_type
 
     def assemble(self):
