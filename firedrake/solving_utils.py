from itertools import chain

import numpy
import ufl

from pyop2 import op2
from firedrake import dmhooks
from firedrake.function import Function
from firedrake.cofunction import Cofunction
from firedrake.matrix import MatrixBase
from firedrake.exceptions import ConvergenceError
from firedrake.petsc import PETSc, DEFAULT_KSP_PARAMETERS
from firedrake.formmanipulation import ExtractSubBlock
from firedrake.utils import cached_property
from firedrake.logging import warning
from firedrake.ufl_expr import replace


def _make_reasons(reasons):
    return {getattr(reasons, r): r
            for r in dir(reasons) if not r.startswith('_')}


KSPReasons = _make_reasons(PETSc.KSP.ConvergedReason())
SNESReasons = _make_reasons(PETSc.SNES.ConvergedReason())


def set_defaults(solver_parameters, arguments, *, ksp_defaults=None, snes_defaults=None):
    """Set defaults for solver parameters.

    :arg solver_parameters: dict of user solver parameters to override/extend defaults
    :arg arguments: arguments for the bilinear form (need to know if we have a Real block).
    :arg ksp_defaults: Default KSP parameters.
    :arg snes_defaults: Default SNES parameters."""
    if ksp_defaults is None:
        ksp_defaults = {}
    if snes_defaults is None:
        snes_defaults = {}
    if solver_parameters:
        # User configured something, try and set sensible direct solve
        # defaults for missing bits.
        parameters = solver_parameters.copy()
        for k, v in snes_defaults.items():
            parameters.setdefault(k, v)
        keys = frozenset(parameters.keys())
        ksp_defaults = ksp_defaults.copy()
        skip = set()
        if "pc_type" in keys:
            # Might reasonably expect to get petsc defaults
            skip.update({"pc_factor_mat_solver_type", "ksp_type"})
        if parameters.get("mat_type") in {"matfree", "nest"}:
            # Non-LU defaults.
            ksp_defaults["ksp_type"] = "gmres"
            ksp_defaults["pc_type"] = "jacobi"
        for k, v in ksp_defaults.items():
            if k not in skip:
                parameters.setdefault(k, v)
        return parameters

    # OK, we're in full defaults mode now.
    parameters = dict(chain.from_iterable(
        d.items() for d in (ksp_defaults, snes_defaults)))

    if any(V.ufl_element().family() == "Real"
           for a in arguments for V in a.function_space()):
        test, trial = arguments
        if test.function_space() != trial.function_space():
            # Don't know what to do here. How did it happen?
            raise ValueError("Can't generate defaults for non-square problems with real blocks")

        fields = []
        reals = []
        for i, V_ in enumerate(test.function_space()):
            if V_.ufl_element().family() == "Real":
                reals.append(i)
            else:
                fields.append(i)
        if len(fields) == 0:
            # Just reals, GMRES
            opts = {"ksp_type": "gmres",
                    "pc_type": "none"}
            parameters.update(opts)
        else:
            warning("Real block detected, generating Schur complement elimination PC")
            # Full Schur complement eliminating onto Real blocks.
            opts = {"mat_type": "matfree",
                    "ksp_type": "fgmres",
                    "pc_type": "fieldsplit",
                    "pc_fieldsplit_type": "schur",
                    "pc_fieldsplit_schur_fact_type": "full",
                    "pc_fieldsplit_0_fields": ",".join(map(str, fields)),
                    "pc_fieldsplit_1_fields": ",".join(map(str, reals)),
                    "fieldsplit_0": {
                        "ksp_type": "preonly",
                        "pc_type": "python",
                        "pc_python_type": "firedrake.AssembledPC",
                        "assembled": DEFAULT_KSP_PARAMETERS,
                    },
                    "fieldsplit_1": {
                        "ksp_type": "gmres",
                        "pc_type": "none",
                    }}
            parameters.update(opts)
        return parameters
    else:
        # We can assemble an AIJ matrix, factor it with a sparse
        # direct method.
        return parameters


def check_snes_convergence(snes):
    r = snes.getConvergedReason()
    try:
        reason = SNESReasons[r]
        inner = False
    except KeyError:
        r = snes.getKSP().getConvergedReason()
        try:
            inner = True
            reason = KSPReasons[r]
        except KeyError:
            reason = "unknown reason (petsc4py enum incomplete?), try with -snes_converged_reason and -ksp_converged_reason"
    if r < 0:
        if inner:
            msg = "Inner linear solve failed to converge after %d iterations with reason: %s" % \
                  (snes.getKSP().getIterationNumber(), reason)
        else:
            msg = reason
        raise ConvergenceError(r"""Nonlinear solve failed to converge after %d nonlinear iterations.
Reason:
   %s""" % (snes.getIterationNumber(), msg))


class _SNESContext(object):
    r"""
    Context holding information for SNES callbacks.

    :arg problem: a :class:`NonlinearVariationalProblem`.
    :arg mat_type: Indicates whether the Jacobian is assembled
        monolithically ('aij'), as a block sparse matrix ('nest') or
        matrix-free (as :class:`~.ImplicitMatrix`, 'matfree').
    :arg pmat_type: Indicates whether the preconditioner (if present) is assembled
        monolithically ('aij'), as a block sparse matrix ('nest') or
        matrix-free (as :class:`~.ImplicitMatrix`, 'matfree').
    :arg appctx: Any extra information used in the assembler.  For the
        matrix-free case this will contain the Newton state in
        ``"state"``.
    :arg pre_jacobian_callback: User-defined function called immediately
        before Jacobian assembly
    :arg post_jacobian_callback: User-defined function called immediately
        after Jacobian assembly
    :arg pre_function_callback: User-defined function called immediately
        before residual assembly
    :arg post_function_callback: User-defined function called immediately
        after residual assembly
    :arg options_prefix: The options prefix of the SNES.
    :arg transfer_manager: Object that can transfer functions between
        levels, typically a :class:`~.TransferManager`
    :arg pre_apply_bcs: If `False`, the problem is linearised
        around the initial guess before imposing the boundary conditions.

    The idea here is that the SNES holds a shell DM which contains
    this object as "user context".  When the SNES calls back to the
    user form_function code, we pull the DM out of the SNES and then
    get the context (which is one of these objects) to find the
    Firedrake level information.
    """
    @PETSc.Log.EventDecorator()
    def __init__(self, problem, mat_type, pmat_type, appctx=None,
                 pre_jacobian_callback=None, pre_function_callback=None,
                 post_jacobian_callback=None, post_function_callback=None,
                 options_prefix=None,
                 transfer_manager=None,
                 pre_apply_bcs=True):
        from firedrake.assemble import get_assembler

        if pmat_type is None:
            pmat_type = mat_type
        self.mat_type = mat_type
        self.pmat_type = pmat_type
        self.options_prefix = options_prefix
        self.pre_apply_bcs = pre_apply_bcs

        matfree = mat_type == 'matfree'
        pmatfree = pmat_type == 'matfree'

        self._problem = problem
        self._pre_jacobian_callback = pre_jacobian_callback
        self._pre_function_callback = pre_function_callback
        self._post_jacobian_callback = post_jacobian_callback
        self._post_function_callback = post_function_callback

        self.fcp = problem.form_compiler_parameters
        # Function to hold current guess
        self._x = problem.u_restrict

        if appctx is None:
            appctx = {}
        # A split context will already get the full state.
        # TODO, a better way of doing this.
        # Now we don't have a temporary state inside the snes
        # context we could just require the user to pass in the
        # full state on the outside.
        appctx.setdefault("state", self._x)
        appctx.setdefault("form_compiler_parameters", self.fcp)

        self.appctx = appctx
        self.matfree = matfree
        self.pmatfree = pmatfree
        self.F = problem.F
        self.J = problem.J

        # For Jp to equal J, bc.Jp must equal bc.J for all EquationBC objects.
        Jp_eq_J = problem.Jp is None and all(bc.Jp_eq_J for bc in problem.bcs)

        if mat_type != pmat_type or not Jp_eq_J:
            # Need separate pmat if either Jp is different or we want
            # a different pmat type to the mat type.
            if problem.Jp is None:
                self.Jp = self.J
            else:
                self.Jp = problem.Jp
        else:
            # pmat_type == mat_type and Jp_eq_J
            self.Jp = None

        self.bcs_F = tuple(bc.extract_form('F') for bc in problem.bcs)
        self.bcs_J = tuple(bc.extract_form('J') for bc in problem.bcs)
        self.bcs_Jp = tuple(bc.extract_form('Jp') for bc in problem.bcs)

        self._bc_residual = None
        if not pre_apply_bcs and len(self.bcs_F) > 0:
            # Delayed lifting of DirichletBCs
            self._bc_residual = Function(self._x.function_space())
            if problem.is_linear:
                # Drop existing lifting term from the residual
<<<<<<< HEAD
                self.F = replace(self.F, {self._x: ufl.zero(self._x.ufl_shape)})
=======
                assert isinstance(self.F, ufl.BaseForm)
                self.F = ufl.replace(self.F, {self._x: ufl.zero(self._x.ufl_shape)})
>>>>>>> 88e019a1

            self.F -= problem.compute_bc_lifting(self.J, self._bc_residual)

        self._assemble_residual = get_assembler(self.F, bcs=self.bcs_F,
                                                form_compiler_parameters=self.fcp,
                                                zero_bc_nodes=pre_apply_bcs,
                                                ).assemble

        self._jacobian_assembled = False
        self._splits = {}
        self._coarse = None
        self._fine = None

        self._nullspace = None
        self._nullspace_T = None
        self._near_nullspace = None
        self._transfer_manager = transfer_manager

    @property
    def transfer_manager(self):
        """This allows the transfer manager to be set from options, e.g.

        solver_parameters = {"ksp_type": "cg",
                             "pc_type": "mg",
                             "mg_transfer_manager": __name__ + ".manager"}

        The value for "mg_transfer_manager" can either be a specific instantiated
        object, or a function or class name. In the latter case it will be invoked
        with no arguments to instantiate the object.

        If "snes_type": "fas" is used, the relevant option is "fas_transfer_manager",
        with the same semantics.
        """
        if self._transfer_manager is None:
            opts = PETSc.Options()
            prefix = self.options_prefix or ""
            if opts.hasName(prefix + "mg_transfer_manager"):
                managername = opts[prefix + "mg_transfer_manager"]
            elif opts.hasName(prefix + "fas_transfer_manager"):
                managername = opts[prefix + "fas_transfer_manager"]
            else:
                managername = None

            if managername is None:
                from firedrake import TransferManager
                transfer = TransferManager(use_averaging=True)
            else:
                (modname, objname) = managername.rsplit('.', 1)
                mod = __import__(modname)
                obj = getattr(mod, objname)
                if isinstance(obj, type):
                    transfer = obj()
                else:
                    transfer = obj

            self._transfer_manager = transfer
        return self._transfer_manager

    @transfer_manager.setter
    def transfer_manager(self, manager):
        if self._transfer_manager is not None:
            raise ValueError("Must set transfer manager before first use.")
        self._transfer_manager = manager

    def set_function(self, snes):
        r"""Set the residual evaluation function"""
        with self._F.dat.vec_wo as v:
            snes.setFunction(self.form_function, v)

    def set_jacobian(self, snes):
        snes.setJacobian(self.form_jacobian, J=self._jac.petscmat,
                         P=self._pjac.petscmat)

    def set_nullspace(self, nullspace, ises=None, transpose=False, near=False):
        if nullspace is None:
            return
        nullspace._apply(self._jac, transpose=transpose, near=near)
        if self.Jp is not None:
            nullspace._apply(self._pjac, transpose=transpose, near=near)
        if ises is not None:
            nullspace._apply(ises, transpose=transpose, near=near)

    @PETSc.Log.EventDecorator()
    def split(self, fields):
        from firedrake import replace, as_vector, split, zero
        from firedrake import NonlinearVariationalProblem as NLVP
        from firedrake.bcs import DirichletBC, EquationBC
        fields = tuple(tuple(f) for f in fields)
        splits = self._splits.get(fields)
        if splits is not None:
            return splits

        splits = []
        problem = self._problem
        splitter = ExtractSubBlock()
        for field in fields:
            F = splitter.split(problem.F, argument_indices=(field, ))
            J = splitter.split(problem.J, argument_indices=(field, field))
            us = problem.u_restrict.subfunctions
            V = J.arguments()[-1].function_space()
            # Exposition:
            # We are going to make a new solution Function on the sub
            # mixed space defined by the relevant fields.
            # But the form may refer to the rest of the solution
            # anyway.
            # So we pull it apart and will make a new function on the
            # subspace that shares data.
            pieces = [us[i].dat for i in field]
            if len(pieces) == 1:
                val, = pieces
                subu = Function(V, val=val)
                subsplit = (subu, )
            else:
                val = op2.MixedDat(pieces)
                subu = Function(V, val=val)
                # Split it apart to shove in the form.
                subsplit = split(subu)
            vec = []
            for i, ui in enumerate(us):
                if i in field:
                    # If this is a field we're keeping, get it from
                    # the new function. Otherwise just point to the
                    # old data.
<<<<<<< HEAD
                    ui = subsplit[field.index(i)]
                vec.extend(ui[idx] for idx in numpy.ndindex(ui.ufl_shape))
=======
                    u = subsplit[field.index(i)]
                if u.ufl_shape == ():
                    vec.append(u)
                else:
                    vec.extend(u[idx] for idx in numpy.ndindex(u.ufl_shape))
>>>>>>> 88e019a1

            # So now we have a new representation for the solution
            # vector in the old problem. For the fields we're going
            # to solve for, it points to a new Function (which wraps
            # the original pieces). For the rest, it points to the
            # pieces from the original Function.
            # IOW, we've reinterpreted our original mixed solution
            # function as being made up of some spaces we're still
            # solving for, and some spaces that have just become
            # coefficients in the new form.
            u = as_vector(vec)
            J = replace(J, {problem.u_restrict: u})
            if problem.is_linear and isinstance(J, MatrixBase):
                # The BC lifting term is action(MatrixBase, u).
                # We cannot replace u with the split solution, as action expects a Function.
                # We drop the existing lifting term from the residual
                # and compute a fully decoupled lifting term with the split J.
                F = replace(F, {problem.u_restrict: zero(problem.u_restrict.ufl_shape)})
                F += problem.compute_bc_lifting(J, subu)
            else:
                F = replace(F, {problem.u_restrict: u})
            if problem.Jp is not None:
                Jp = splitter.split(problem.Jp, argument_indices=(field, field))
                Jp = replace(Jp, {problem.u_restrict: u})
            else:
                Jp = None
            bcs = []
            for bc in problem.bcs:
                if isinstance(bc, DirichletBC):
                    bc_temp = bc.reconstruct(field=field, V=V, g=bc.function_arg, sub_domain=bc.sub_domain)
                elif isinstance(bc, EquationBC):
                    bc_temp = bc.reconstruct(V, subu, u, field, problem.is_linear)
                if bc_temp is not None:
                    bcs.append(bc_temp)
            new_problem = NLVP(F, subu, bcs=bcs, J=J, Jp=Jp, is_linear=problem.is_linear,
                               form_compiler_parameters=problem.form_compiler_parameters)
            new_problem._constant_jacobian = problem._constant_jacobian
            splits.append(type(self)(new_problem, mat_type=self.mat_type, pmat_type=self.pmat_type,
                                     appctx=self.appctx,
                                     transfer_manager=self.transfer_manager,
                                     pre_apply_bcs=self.pre_apply_bcs))
<<<<<<< HEAD
        return self._splits.setdefault(fields, splits)
=======
        return self._splits.setdefault(tuple(fields), splits)
>>>>>>> 88e019a1

    @staticmethod
    def form_function(snes, X, F):
        r"""Form the residual for this problem

        :arg snes: a PETSc SNES object
        :arg X: the current guess (a Vec)
        :arg F: the residual at X (a Vec)
        """
        dm = snes.getDM()
        ctx = dmhooks.get_appctx(dm)
        # X may not be the same vector as the vec behind self._x, so
        # copy guess in from X.
        with ctx._x.dat.vec_wo as v:
            X.copy(v)

        if ctx._pre_function_callback is not None:
            ctx._pre_function_callback(X)

        if not ctx.pre_apply_bcs:
            # Compute DirichletBC residual
            for bc in ctx.bcs_F:
                bc.apply(ctx._bc_residual, u=ctx._x)

        ctx._assemble_residual(tensor=ctx._F, current_state=ctx._x)

        if ctx._post_function_callback is not None:
            with ctx._F.dat.vec as F_:
                ctx._post_function_callback(X, F_)

        # F may not be the same vector as self._F, so copy
        # residual out to F.
        with ctx._F.dat.vec_ro as v:
            v.copy(F)

    @staticmethod
    def form_jacobian(snes, X, J, P):
        r"""Form the Jacobian for this problem

        :arg snes: a PETSc SNES object
        :arg X: the current guess (a Vec)
        :arg J: the Jacobian (a Mat)
        :arg P: the preconditioner matrix (a Mat)
        """
        dm = snes.getDM()
        ctx = dmhooks.get_appctx(dm)
        problem = ctx._problem

        assert J.handle == ctx._jac.petscmat.handle
        if problem._constant_jacobian and ctx._jacobian_assembled:
            # Don't need to do any work with a constant jacobian
            # that's already assembled
            return
        ctx._jacobian_assembled = True

        # X may not be the same vector as the vec behind self._x, so
        # copy guess in from X.
        with ctx._x.dat.vec_wo as v:
            X.copy(v)

        if ctx._pre_jacobian_callback is not None:
            ctx._pre_jacobian_callback(X)
        ctx._assemble_jac(ctx._jac)

        if ctx._post_jacobian_callback is not None:
            ctx._post_jacobian_callback(X, J)

        if ctx.Jp is not None:
            assert P.handle == ctx._pjac.petscmat.handle
            ctx._assemble_pjac(ctx._pjac)

        ises = problem.J.arguments()[0].function_space()._ises
        ctx.set_nullspace(ctx._nullspace, ises, transpose=False, near=False)
        ctx.set_nullspace(ctx._nullspace_T, ises, transpose=True, near=False)
        ctx.set_nullspace(ctx._near_nullspace, ises, transpose=False, near=True)

    @staticmethod
    def compute_operators(ksp, J, P):
        r"""Form the Jacobian for this problem

        :arg ksp: a PETSc KSP object
        :arg J: the Jacobian (a Mat)
        :arg P: the preconditioner matrix (a Mat)
        """
        dm = ksp.getDM()
        ctx = dmhooks.get_appctx(dm)
        problem = ctx._problem
        assert J.handle == ctx._jac.petscmat.handle
        if problem._constant_jacobian and ctx._jacobian_assembled:
            # Don't need to do any work with a constant jacobian
            # that's already assembled
            return
        ctx._jacobian_assembled = True

        fine = ctx._fine
        if fine is not None:
            manager = dmhooks.get_transfer_manager(fine._x.function_space().dm)
            manager.inject(fine._x, ctx._x)
            if ctx.pre_apply_bcs:
                for bc in problem.dirichlet_bcs():
                    bc.apply(ctx._x)

        ctx._assemble_jac(ctx._jac)
        if ctx.Jp is not None:
            assert P.handle == ctx._pjac.petscmat.handle
            ctx._assemble_pjac(ctx._pjac)

    @cached_property
    def _assembler_jac(self):
        from firedrake.assemble import get_assembler
        return get_assembler(self.J, bcs=self.bcs_J, form_compiler_parameters=self.fcp, mat_type=self.mat_type, options_prefix=self.options_prefix, appctx=self.appctx)

    @cached_property
    def _jac(self):
        return self._assembler_jac.allocate()

    @cached_property
    def _assemble_jac(self):
        return self._assembler_jac.assemble

    @cached_property
    def is_mixed(self):
        return self._jac.block_shape != (1, 1)

    @cached_property
    def _assembler_pjac(self):
        from firedrake.assemble import get_assembler
        if self.mat_type != self.pmat_type or self._problem.Jp is not None:
            return get_assembler(self.Jp, bcs=self.bcs_Jp, form_compiler_parameters=self.fcp, mat_type=self.pmat_type, options_prefix=self.options_prefix, appctx=self.appctx)
        else:
            return self._assembler_jac

    @cached_property
    def _pjac(self):
        if self.mat_type != self.pmat_type or self._problem.Jp is not None:
            return self._assembler_pjac.allocate()
        else:
            return self._jac

    @cached_property
    def _assemble_pjac(self):
        return self._assembler_pjac.assemble

    @cached_property
    def _F(self):
        return Cofunction(self.F.arguments()[0].function_space().dual())<|MERGE_RESOLUTION|>--- conflicted
+++ resolved
@@ -234,12 +234,7 @@
             self._bc_residual = Function(self._x.function_space())
             if problem.is_linear:
                 # Drop existing lifting term from the residual
-<<<<<<< HEAD
                 self.F = replace(self.F, {self._x: ufl.zero(self._x.ufl_shape)})
-=======
-                assert isinstance(self.F, ufl.BaseForm)
-                self.F = ufl.replace(self.F, {self._x: ufl.zero(self._x.ufl_shape)})
->>>>>>> 88e019a1
 
             self.F -= problem.compute_bc_lifting(self.J, self._bc_residual)
 
@@ -363,16 +358,8 @@
                     # If this is a field we're keeping, get it from
                     # the new function. Otherwise just point to the
                     # old data.
-<<<<<<< HEAD
                     ui = subsplit[field.index(i)]
                 vec.extend(ui[idx] for idx in numpy.ndindex(ui.ufl_shape))
-=======
-                    u = subsplit[field.index(i)]
-                if u.ufl_shape == ():
-                    vec.append(u)
-                else:
-                    vec.extend(u[idx] for idx in numpy.ndindex(u.ufl_shape))
->>>>>>> 88e019a1
 
             # So now we have a new representation for the solution
             # vector in the old problem. For the fields we're going
@@ -414,11 +401,7 @@
                                      appctx=self.appctx,
                                      transfer_manager=self.transfer_manager,
                                      pre_apply_bcs=self.pre_apply_bcs))
-<<<<<<< HEAD
         return self._splits.setdefault(fields, splits)
-=======
-        return self._splits.setdefault(tuple(fields), splits)
->>>>>>> 88e019a1
 
     @staticmethod
     def form_function(snes, X, F):
