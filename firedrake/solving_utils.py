--- conflicted
+++ resolved
@@ -20,27 +20,7 @@
 SNESReasons = _make_reasons(PETSc.SNES.ConvergedReason())
 
 
-<<<<<<< HEAD
-if get_config()["options"]["petsc_int_type"] == "int32":
-    DEFAULT_KSP_PARAMETERS = {"mat_type": "aij",
-                              "ksp_type": "preonly",
-                              "ksp_rtol": 1e-7,
-                              "pc_type": "lu",
-                              "pc_factor_mat_solver_type": "mumps",
-                              "mat_mumps_icntl_14": 200}
-else:
-    DEFAULT_KSP_PARAMETERS = {"mat_type": "aij",
-                              "ksp_type": "preonly",
-                              "ksp_rtol": 1e-7,
-                              "pc_type": "lu",
-                              "pc_factor_mat_solver_type": "mumps",
-                              "mat_mumps_icntl_14": 200}
-
-
-def set_defaults(solver_parameters, arguments, *, ksp_defaults={}, snes_defaults={}):
-=======
 def set_defaults(solver_parameters, arguments, *, ksp_defaults=None, snes_defaults=None):
->>>>>>> cb77d32a
     """Set defaults for solver parameters.
 
     :arg solver_parameters: dict of user solver parameters to override/extend defaults
