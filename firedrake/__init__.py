--- conflicted
+++ resolved
@@ -103,11 +103,8 @@
 from firedrake.version import __version__ as ver, __version_info__, check  # noqa: F401
 from firedrake.ensemble import *
 from firedrake.randomfunctiongen import *
-<<<<<<< HEAD
 from firedrake.external_operators import *
-=======
 from firedrake.progress_bar import ProgressBar  # noqa: F401
->>>>>>> 47c34bc0
 
 from firedrake.logging import *
 # Set default log level
