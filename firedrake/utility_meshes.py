--- conflicted
+++ resolved
@@ -723,14 +723,9 @@
     cells = np.column_stack((np.arange(0, ncells, dtype=np.int32),
                              np.roll(np.arange(0, ncells, dtype=np.int32), -1)))
 
-<<<<<<< HEAD
-    plex = mesh._from_cell_list(1, cells, vertices, comm)
-    m = mesh.Mesh(plex, reorder=False, distribution_parameters=distribution_parameters)
-=======
     plex = mesh._from_cell_list(1, cells, vertices, comm,
                                 mesh._generate_default_mesh_topology_name(name))
     m = mesh.Mesh(plex, dim=2, reorder=False, distribution_parameters=distribution_parameters, name=name)
->>>>>>> dba549e1
     if degree > 1:
         new_coords = function.Function(functionspace.VectorFunctionSpace(m, "CG", degree))
         new_coords.interpolate(ufl.SpatialCoordinate(m))
@@ -792,11 +787,7 @@
             t = np.max(np.abs(x)) / norm
             x[:] *= t
 
-<<<<<<< HEAD
-    m = mesh.Mesh(plex, reorder=reorder, distribution_parameters=distribution_parameters)
-=======
     m = mesh.Mesh(plex, dim=2, reorder=reorder, distribution_parameters=distribution_parameters, name=name)
->>>>>>> dba549e1
     return m
 
 
@@ -1162,11 +1153,7 @@
     coords = plex.getCoordinatesLocal().array.reshape(-1, 3)
     scale = (radius / np.linalg.norm(coords, axis=1)).reshape(-1, 1)
     coords *= scale
-<<<<<<< HEAD
-    m = mesh.Mesh(plex, reorder=reorder, distribution_parameters=distribution_parameters)
-=======
     m = mesh.Mesh(plex, dim=3, reorder=reorder, distribution_parameters=distribution_parameters, name=name)
->>>>>>> dba549e1
     if degree > 1:
         new_coords = function.Function(functionspace.VectorFunctionSpace(m, "CG", degree))
         new_coords.interpolate(ufl.SpatialCoordinate(m))
@@ -1263,11 +1250,7 @@
     plex.setName(mesh._generate_default_mesh_topology_name(name))
 
     # build the initial mesh
-<<<<<<< HEAD
-    m = mesh.Mesh(plex, reorder=reorder, distribution_parameters=distribution_parameters)
-=======
     m = mesh.Mesh(plex, dim=3, reorder=reorder, distribution_parameters=distribution_parameters, name=name)
->>>>>>> dba549e1
     if degree > 1:
         # use it to build a higher-order mesh
         m = mesh.Mesh(interpolate(ufl.SpatialCoordinate(m), VectorFunctionSpace(m, "CG", degree)), name=name)
@@ -1498,11 +1481,7 @@
     plex = mesh._from_cell_list(2, cells, coords, comm,
                                 mesh._generate_default_mesh_topology_name(name))
 
-<<<<<<< HEAD
-    m = mesh.Mesh(plex, reorder=reorder, distribution_parameters=distribution_parameters)
-=======
     m = mesh.Mesh(plex, dim=3, reorder=reorder, distribution_parameters=distribution_parameters, name=name)
->>>>>>> dba549e1
 
     if degree > 1:
         new_coords = function.Function(functionspace.VectorFunctionSpace(m, "Q", degree))
@@ -1573,14 +1552,9 @@
         # two cells per cell above...
         cells = cells[:, [0, 1, 3, 1, 2, 3]].reshape(-1, 3)
 
-<<<<<<< HEAD
-    plex = mesh._from_cell_list(2, cells, vertices, comm)
-    m = mesh.Mesh(plex, reorder=reorder, distribution_parameters=distribution_parameters)
-=======
     plex = mesh._from_cell_list(2, cells, vertices, comm,
                                 mesh._generate_default_mesh_topology_name(name))
     m = mesh.Mesh(plex, dim=3, reorder=reorder, distribution_parameters=distribution_parameters, name=name)
->>>>>>> dba549e1
     return m
 
 
@@ -1712,11 +1686,7 @@
                 plex.setLabelValue(dmcommon.FACE_SETS_LABEL, face, 2)
     plex.removeLabel("boundary_faces")
 
-<<<<<<< HEAD
-    m = mesh.Mesh(plex, reorder=reorder, distribution_parameters=distribution_parameters)
-=======
     m = mesh.Mesh(plex, dim=3, reorder=reorder, distribution_parameters=distribution_parameters, name=name)
->>>>>>> dba549e1
     return m
 
 
