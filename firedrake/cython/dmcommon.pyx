# cython: language_level=3

# Utility functions common to all DMs used in Firedrake
import functools
import cython
import numpy as np
import firedrake
from firedrake.petsc import PETSc
from mpi4py import MPI
from firedrake.utils import IntType, ScalarType
from libc.string cimport memset
from libc.stdlib cimport qsort
from tsfc.finatinterface import as_fiat_cell

cimport numpy as np
cimport mpi4py.MPI as MPI
cimport petsc4py.PETSc as PETSc

np.import_array()

include "petschdr.pxi"

FACE_SETS_LABEL = "Face Sets"
CELL_SETS_LABEL = "Cell Sets"


def get_topological_dimension(PETSc.DM dm):
    """
    Get the topological dimension of a DMPlex or DMSwarm.  Assumes that
    a DMSwarm represents a mesh of vertices (tdim 0).

    :arg dm: A DMPlex or DMSwarm.

    :returns: For a DMPlex ``dm.getDimension()``, for a DMSwarm ``0``.
    """
    if isinstance(dm, PETSc.DMPlex):
        return dm.getDimension()
    elif isinstance(dm, PETSc.DMSwarm):
        return 0
    else:
        raise ValueError("dm must be a DMPlex or DMSwarm")


cdef inline void get_height_stratum(PETSc.PetscDM dm, PetscInt stratum, PetscInt *start, PetscInt *end):
    """
    Get the bounds [start, end) for all points at a certain height in
    the topology of a DM.

    :arg dm: The input ``PETSc.PetscDM`` - must be DMPlex or DMSwarm.
    :arg stratum: The height to get
    :arg start: Output parameter for the first point at the requested
        height
    :arg end: Output parameter for one beyond the last point at the
        requested height

    For DMPlex calls
    ``CHKERR(DMPlexGetHeightStratum(dm, stratum, start, end))``.

    For DMSwarm sets ``start[0] = 0`` then calls
    ``CHKERR(DMSwarmGetLocalSize(dm, end))`` if ``stratum`` is 0 otherwise
    sets ``end[0] = 0`` since a DMSwarm is assumed to consist only of
    vertices.
    """
    cdef:
        PetscBool isplex, isswarm

    CHKERR(PetscObjectTypeCompare(<PETSc.PetscObject>dm, PETSc.DM.Type.PLEX.encode(), &isplex))
    CHKERR(PetscObjectTypeCompare(<PETSc.PetscObject>dm, PETSc.DM.Type.SWARM.encode(), &isswarm))
    if isswarm:
        start[0] = 0
        if stratum == 0:
            CHKERR(DMSwarmGetLocalSize(dm, end))
        else:
            end[0] = 0
    elif isplex:
        CHKERR(DMPlexGetHeightStratum(dm, stratum, start, end))
    else:
        raise ValueError("dm must be a DMPlex or DMSwarm")


cdef inline void get_depth_stratum(PETSc.PetscDM dm, PetscInt stratum, PetscInt *start, PetscInt *end):
    """
    Get the bounds [start, end) for all points at a certain depth in
    the topology of a DM.

    :arg dm: The input ``PETSc.PetscDM`` - must be DMPlex or DMSwarm.
    :arg stratum: The depth to get
    :arg start: Output parameter for the first point at the requested
        depth
    :arg end: Output parameter for one beyond the last point at the
        requested depth

    For DMPlex calls
    ``CHKERR(DMPlexGetDepthStratum(dm, stratum, start, end))``.

    For DMSwarm sets ``start[0] = 0`` then calls
    ``CHKERR(DMSwarmGetLocalSize(dm, end))`` if ``stratum`` is 0 otherwise
    sets ``end[0] = 0`` since a DMSwarm is assumed to consist only of
    vertices.
    """
    cdef:
        PetscBool isplex, isswarm

    CHKERR(PetscObjectTypeCompare(<PETSc.PetscObject>dm, PETSc.DM.Type.PLEX.encode(), &isplex))
    CHKERR(PetscObjectTypeCompare(<PETSc.PetscObject>dm, PETSc.DM.Type.SWARM.encode(), &isswarm))
    if isswarm:
        start[0] = 0
        if stratum == 0:
            CHKERR(DMSwarmGetLocalSize(dm, end))
        else:
            end[0] = 0
    elif isplex:
        CHKERR(DMPlexGetDepthStratum(dm, stratum, start, end))
    else:
        raise ValueError("dm must be a DMPlex or DMSwarm")


cdef inline void get_transitive_closure(PETSc.PetscDM dm, PetscInt p, PetscBool useCone, PetscInt *nclosure, PetscInt **closure):
    """
    Get the points on the transitive closure of the in-edges or
    out-edges for the point ``p`` in the topology DAG.


    :arg dm: The input ``PETSc.PetscDM`` - must be DMPlex or DMSwarm.
    :arg p: A point which lies in the interval of all mesh entities.
    :arg useCone: ``PETSC_TRUE`` for in-edges, otherwise use out-edges.
    :arg nclosure: The number of points in the closure, so points[] is
        of size 2*nclosure.
    :arg closure: The points and point orientations, interleaved as pairs
        ``[p0, o0, p1, o1, ...]``. If ``closure`` is ``NULL`` on input,
        internal storage will be returned, otherwise the provided array
        is used.

    For DMPlex calls
    ``CHKERR(DMPlexGetTransitiveClosure(dm, p, useCone, nclosure, closure))``

    For DMSwarm sets ``nclosure[0] = 1``, allocates if needed, then sets
    ``closure[0][0] = p`` and ``closure[0][1] = 0`` (orientation is
    unimportant for a mesh of disconnected vertices).

    ..note:: If ``closure`` is ``NULL`` on input, be sure to call
             `restore_transitive_closure` to deallocate memory!
    """
    cdef:
        PetscBool isplex, isswarm

    CHKERR(PetscObjectTypeCompare(<PETSc.PetscObject>dm, PETSc.DM.Type.PLEX.encode(), &isplex))
    CHKERR(PetscObjectTypeCompare(<PETSc.PetscObject>dm, PETSc.DM.Type.SWARM.encode(), &isswarm))
    if isswarm:
        if closure[0] == NULL:
            CHKERR(PetscMalloc1(2, closure))
        if nclosure != NULL:
            # though not documented in DMPlexGetTransitiveClosure,
            # *nclosure can be NULL on input
            nclosure[0] = 1
        closure[0][0] = p
        closure[0][1] = 0
    elif isplex:
        CHKERR(DMPlexGetTransitiveClosure(dm, p, useCone, nclosure, closure))
    else:
        raise ValueError("dm must be a DMPlex or DMSwarm")


cdef inline void restore_transitive_closure(PETSc.PetscDM dm, PetscInt p, PetscBool useCone, PetscInt *nclosure, PetscInt **closure):
    """
    Restore the transitive closure accessed with get_transitive_closure

    :arg dm: The input ``PETSc.PetscDM`` - must be DMPlex or DMSwarm.
    :arg p: A point which lies in the interval of all mesh entities.
    :arg useCone: ``PETSC_TRUE`` for in-edges, otherwise use out-edges.
    :arg nclosure: The number of points in the closure, so points[] is
        of size 2*nclosure. Zero after calling this.
    :arg closure: The points and point orientations, interleaved as pairs
        ``[p0, o0, p1, o1, ...]``. Deallocated after calling this.

    For DMPlex calls
    ``CHKERR(DMPlexRestoreTransitiveClosure(dm, p, useCone, nclosure, closure))``

    For DMSwarm restores memory if allocated in get_transitive_closure.
    """
    cdef:
        PetscBool isplex, isswarm

    CHKERR(PetscObjectTypeCompare(<PETSc.PetscObject>dm, PETSc.DM.Type.PLEX.encode(), &isplex))
    CHKERR(PetscObjectTypeCompare(<PETSc.PetscObject>dm, PETSc.DM.Type.SWARM.encode(), &isswarm))
    if isswarm:
        CHKERR(PetscFree(closure[0]))
        if nclosure != NULL:
            # though not documented in DMPlexGetTransitiveClosure,
            # *nclosure can be NULL on input
            nclosure[0] = 0
    elif isplex:
        CHKERR(DMPlexRestoreTransitiveClosure(dm, p, useCone, nclosure, closure))
    else:
        raise ValueError("dm must be a DMPlex or DMSwarm")

cdef inline void get_chart(PETSc.PetscDM dm, PetscInt *pStart, PetscInt *pEnd):
    """
    Get the bounds [pStart, pEnd) for all mesh points.

    :arg dm: The input ``PETSc.PetscDM`` - must be DMPlex or DMSwarm.
    :arg pStart: Output parameter for the first point in the mesh.
    :arg pEnd: Output parameter for one beyond the last point at the
        requested depth

    For DMPlex calls
    ``CHKERR(DMPlexGetChart(dm, pStart, pEnd))``.

    For DMSwarm sets ``pStart[0] = 0`` then calls
    ``CHKERR(DMSwarmGetLocalSize(dm, pEnd))`` to get the upper bound.

    """
    cdef:
        PetscBool isplex, isswarm

    CHKERR(PetscObjectTypeCompare(<PETSc.PetscObject>dm, PETSc.DM.Type.PLEX.encode(), &isplex))
    CHKERR(PetscObjectTypeCompare(<PETSc.PetscObject>dm, PETSc.DM.Type.SWARM.encode(), &isswarm))
    if isswarm:
        pStart[0] = 0
        CHKERR(DMSwarmGetLocalSize(dm, pEnd))
    elif isplex:
        CHKERR(DMPlexGetChart(dm, pStart, pEnd))
    else:
        raise ValueError("dm must be a DMPlex or DMSwarm")


def count_labelled_points(PETSc.DM dm, name,
                          PetscInt start, PetscInt end):
    """Return the number of points in the chart [start, end)
    that are marked by the given label.

    .. note::

       This destroys any index on the label.

    :arg dm: The DM containing the label
    :arg name: The label name.
    :arg start: The smallest point to consider.
    :arg end: One past the largest point to consider."""
    cdef PetscInt pStart, pEnd, p, n
    cdef PetscBool has_point
    cdef DMLabel label
    get_chart(dm.dm, &pStart, &pEnd)
    CHKERR(DMGetLabel(dm.dm, name.encode(), &label))
    CHKERR(DMLabelCreateIndex(label, pStart, pEnd))
    n = 0
    for p in range(start, end):
        CHKERR(DMLabelHasPoint(label, p, &has_point))
        if has_point:
            n += 1
    CHKERR(DMLabelDestroyIndex(label))
    return n

@cython.boundscheck(False)
@cython.wraparound(False)
def facet_numbering(PETSc.DM plex, kind,
                    np.ndarray[PetscInt, ndim=1, mode="c"] facets,
                    PETSc.Section cell_numbering,
                    np.ndarray[PetscInt, ndim=2, mode="c"] cell_closures):
    """Compute the parent cell(s) and the local facet number within
    each parent cell for each given facet.

    :arg plex: The DMPlex object encapsulating the mesh topology
    :arg kind: String indicating the facet kind (interior or exterior)
    :arg facets: Array of input facets
    :arg cell_numbering: Section describing the global cell numbering
    :arg cell_closures: 2D array of ordered cell closures
    """
    cdef:
        PetscInt f, fStart, fEnd, fi, cell
        PetscInt nfacets, nclosure, ncells, cells_per_facet
        const PetscInt *cells = NULL
        np.ndarray[PetscInt, ndim=2, mode="c"] facet_cells
        np.ndarray[PetscInt, ndim=2, mode="c"] facet_local_num

    get_height_stratum(plex.dm, 1, &fStart, &fEnd)
    nfacets = facets.shape[0]
    nclosure = cell_closures.shape[1]

    assert kind in ["interior", "exterior"]
    if kind == "interior":
        cells_per_facet = 2
    else:
        cells_per_facet = 1
    facet_local_num = np.empty((nfacets, cells_per_facet), dtype=IntType)
    facet_cells = np.empty((nfacets, cells_per_facet), dtype=IntType)

    # First determine the parent cell(s) for each facet
    for f in range(nfacets):
        CHKERR(DMPlexGetSupport(plex.dm, facets[f], &cells))
        CHKERR(DMPlexGetSupportSize(plex.dm, facets[f], &ncells))
        CHKERR(PetscSectionGetOffset(cell_numbering.sec, cells[0], &cell))
        facet_cells[f,0] = cell
        if cells_per_facet > 1:
            if ncells > 1:
                CHKERR(PetscSectionGetOffset(cell_numbering.sec,
                                             cells[1], &cell))
                facet_cells[f,1] = cell
            else:
                facet_cells[f,1] = -1

    # Run through the sorted closure to get the
    # local facet number within each parent cell
    for f in range(nfacets):
        # First cell
        cell = facet_cells[f,0]
        fi = 0
        for c in range(nclosure):
            if cell_closures[cell, c] == facets[f]:
                facet_local_num[f,0] = fi
            if fStart <= cell_closures[cell, c] < fEnd:
                fi += 1

        # Second cell
        if facet_cells.shape[1] > 1:
            cell = facet_cells[f,1]
            if cell >= 0:
                fi = 0
                for c in range(nclosure):
                    if cell_closures[cell, c] == facets[f]:
                        facet_local_num[f,1] = fi
                    if fStart <= cell_closures[cell, c] < fEnd:
                        fi += 1
            else:
                facet_local_num[f,1] = -1
    return facet_local_num, facet_cells


cdef inline PetscInt _reorder_plex_cone(PETSc.DM dm,
                                        PetscInt p,
                                        PetscInt *plex_cone_old,
                                        PetscInt *plex_cone_new):
    """Reorder DMPlex cones for tensor product cells of intervals.

    :arg dm: The DMPlex object
    :arg p: The plex point
    :arg plex_cone_old: The original DMPlex cone
    :arg plex_cone_new: The reorderd cone (output)

    This function defines fixed rules to reorder DMPlex cones that facilitates
    comparison with the associated FIAT cones.
    The reordered DMPlex cones are later used to construct cell_closure and to
    compute orientations.
    """
    if dm.getCellType(p) == PETSc.DM.PolytopeType.POINT:
        raise RuntimeError(f"POINT has no cone")
    elif dm.getCellType(p) == PETSc.DM.PolytopeType.SEGMENT:
        raise NotImplementedError(f"Not implemented for {dm.getCellType(p)}")
    elif dm.getCellType(p) == PETSc.DM.PolytopeType.TRIANGLE:
        raise NotImplementedError(f"Not implemented for {dm.getCellType(p)}")
    elif dm.getCellType(p) == PETSc.DM.PolytopeType.TETRAHEDRON:
        raise NotImplementedError(f"Not implemented for {dm.getCellType(p)}")
    elif dm.getCellType(p) == PETSc.DM.PolytopeType.QUADRILATERAL:
        # UFCQuadrilateral:       +---3---+
        #                         |       |
        #                         0       1
        #                         |       |
        #                         +---2---+
        #
        # PETSc.DM.PolytopeType.  +---3---+
        # QUADRILATERAL:          |       |
        #                         0       2
        #                         |       |
        #                         +---1---+
        plex_cone_new[0] = plex_cone_old[0]
        plex_cone_new[1] = plex_cone_old[2]
        plex_cone_new[2] = plex_cone_old[1]
        plex_cone_new[3] = plex_cone_old[3]
    elif dm.getCellType(p) == PETSc.DM.PolytopeType.HEXAHEDRON:
        # UFCHexahedron:            +-------+     +-------+
        #                          /.       |    /   5   /|
        #                         + .   3   |   +-------+ |
        #                         |0.       |   |       |1|
        #                         | . . . . +   |   2   | +
        #                         |.   4   /    |       |/
        #                         +-------+     +-------+
        #
        # PETSc.DM.PolytopeType.    +-------+     +-------+
        # HEXAHEDRON:              /.       |    /   1   /|
        #                         + .   3   |   +-------+ |
        #                         |5.       |   |       |4|
        #                         | . . . . +   |   2   | +
        #                         |.   0   /    |       |/
        #                         +-------+     +-------+
        plex_cone_new[0] = plex_cone_old[5]
        plex_cone_new[1] = plex_cone_old[4]
        plex_cone_new[2] = plex_cone_old[2]
        plex_cone_new[3] = plex_cone_old[3]
        plex_cone_new[4] = plex_cone_old[0]
        plex_cone_new[5] = plex_cone_old[1]
    else:
        raise NotImplementedError(f"Not implemented for {dm.getCellType(p)}")


cdef inline PetscInt _reorder_plex_closure(PETSc.DM dm,
                                           PetscInt p,
                                           PetscInt *plex_closure,
                                           PetscInt *fiat_closure):
    """Reorder DMPlex closure for FIAT closure.

    :arg dm: The DMPlex object
    :arg p: The plex point
    :arg plex_closure: The original DMPlex closure
    :arg fiat_closure: The reorderd closure (output)

    This function defines fixed rules to reorder DMPlex closures
    for FIAT closures.
    Constructing cell_closure using _reorder_plex_closure() and
    reordering plex_cone using _reorder_plex_cone(), we make it
    sure that the cell orientation is always 0 in entity_orientations().
    Indeed the same FIAT closure can be obtained merely using
    _reorder_plex_cone() and ensuring that the cell orientation is 0.
    """
    if dm.getCellType(p) == PETSc.DM.PolytopeType.POINT:
        raise RuntimeError(f"POINT has no cone")
    elif dm.getCellType(p) == PETSc.DM.PolytopeType.SEGMENT:
        raise NotImplementedError(f"Not implemented for {dm.getCellType(p)}")
    elif dm.getCellType(p) == PETSc.DM.PolytopeType.TRIANGLE:
        raise NotImplementedError(f"Not implemented for {dm.getCellType(p)}")
    elif dm.getCellType(p) == PETSc.DM.PolytopeType.TETRAHEDRON:
        raise NotImplementedError(f"Not implemented for {dm.getCellType(p)}")
    elif dm.getCellType(p) == PETSc.DM.PolytopeType.QUADRILATERAL:
        raise NotImplementedError(f"Not implemented for {dm.getCellType(p)}")
    elif dm.getCellType(p) == PETSc.DM.PolytopeType.HEXAHEDRON:
        # UFCHexahedron:            3--19---7     3--19---7
        #                         13.       |   13  25  15|
        # cell = 26               1 9  23  11   1--17---5 11
        #                         |20       |   |       |21
        #                         8 2...18..6   8  22  10 6
        #                         |12  24  14   |       |14
        #                         0---16--4     0--16---4
        #
        # PETSc.DM.PolytopeType.   26--13--25    26--13---25
        # HEXAHEDRON:             14.       |   14   2  12|
        #                        23 17  4  18  23--11--24 18
        # cell = 0                |6.       |   |       |5|
        #                        16 20..8..21  16   3  15 21
        #                         |7   1   9    |       |9
        #                        19---10--22   19--10--22
        #
        # To check, run the following with "-dm_view ascii::ascii_info_detail":
        #
        # >>> mesh = UnitCubeMesh(1, 1, 1, hexahedral=True)
        # >>> fiat_cell = as_fiat_cell(mesh.ufl_cell())
        # >>> print(fiat_cell.vertices)
        # >>> print(fiat_cell.topology)
        # >>> mesh.topology_dm.viewFromOptions("-dm_view")
        # >>> closure, _ = mesh.topology_dm.getTransitiveClosure(0)
        # >>> print(closure)
        fiat_closure[0] = plex_closure[2 * 19]
        fiat_closure[1] = plex_closure[2 * 23]
        fiat_closure[2] = plex_closure[2 * 20]
        fiat_closure[3] = plex_closure[2 * 26]
        fiat_closure[4] = plex_closure[2 * 22]
        fiat_closure[5] = plex_closure[2 * 24]
        fiat_closure[6] = plex_closure[2 * 21]
        fiat_closure[7] = plex_closure[2 * 25]
        fiat_closure[8] = plex_closure[2 * 16]
        fiat_closure[9] = plex_closure[2 * 17]
        fiat_closure[10] = plex_closure[2 * 15]
        fiat_closure[11] = plex_closure[2 * 18]
        fiat_closure[12] = plex_closure[2 * 7]
        fiat_closure[13] = plex_closure[2 * 14]
        fiat_closure[14] = plex_closure[2 * 9]
        fiat_closure[15] = plex_closure[2 * 12]
        fiat_closure[16] = plex_closure[2 * 10]
        fiat_closure[17] = plex_closure[2 * 11]
        fiat_closure[18] = plex_closure[2 * 8]
        fiat_closure[19] = plex_closure[2 * 13]
        fiat_closure[20] = plex_closure[2 * 6]
        fiat_closure[21] = plex_closure[2 * 5]
        fiat_closure[22] = plex_closure[2 * 3]
        fiat_closure[23] = plex_closure[2 * 4]
        fiat_closure[24] = plex_closure[2 * 1]
        fiat_closure[25] = plex_closure[2 * 2]
        fiat_closure[26] = plex_closure[2 * 0]
    else:
        raise NotImplementedError(f"Not implemented for {dm.getCellType(p)}")


@cython.boundscheck(False)
@cython.wraparound(False)
def create_cell_closure(PETSc.DM dm,
                        PETSc.Section cell_numbering,
                        _closureSize):
    """Create a map from FIAT local entity numbers to DMPlex point numbers for each cell.

    :arg dm: The DM object encapsulating the mesh topology
    :arg cell_numbering: Section describing the global cell numbering
    :arg _closureSize: Number of entities in the cell
    """
    cdef:
        PetscInt c, cStart, cEnd, cell, i
        PetscInt closureSize = _closureSize, closureSize1
        PetscInt *closure = NULL
        PetscInt *fiat_closure = NULL
        np.ndarray[PetscInt, ndim=2, mode="c"] cell_closure

    get_height_stratum(dm.dm, 0, &cStart, &cEnd)
    if cEnd == cStart:
        return np.empty((cEnd - cStart, closureSize), dtype=IntType)
    for c in range(cStart, cEnd):
        get_transitive_closure(dm.dm, c, PETSC_TRUE, &closureSize1, &closure)
        if closureSize1 != closureSize:
            raise RuntimeError(f"point 0 and point {c} have different cell types")
        restore_transitive_closure(dm.dm, c, PETSC_TRUE, &closureSize1, &closure)
    cell_closure = np.empty((cEnd - cStart, closureSize), dtype=IntType)
    CHKERR(PetscMalloc1(closureSize, &fiat_closure))
    for c in range(cStart, cEnd):
        CHKERR(PetscSectionGetOffset(cell_numbering.sec, c, &cell))
        get_transitive_closure(dm.dm, c, PETSC_TRUE, &closureSize1, &closure)
        _reorder_plex_closure(dm, c, closure, fiat_closure)
        restore_transitive_closure(dm.dm, c, PETSC_TRUE, &closureSize1, &closure)
        for i in range(closureSize):
            cell_closure[cell, i] = fiat_closure[i]
    CHKERR(PetscFree(fiat_closure))
    return cell_closure


@cython.boundscheck(False)
@cython.wraparound(False)
def closure_ordering(PETSc.DM dm,
                     PETSc.Section vertex_numbering,
                     PETSc.Section cell_numbering,
                     np.ndarray[PetscInt, ndim=1, mode="c"] entity_per_cell):
    """Apply Fenics local numbering to a cell closure.

    :arg dm: The DM object encapsulating the mesh topology
    :arg vertex_numbering: Section describing the universal vertex numbering
    :arg cell_numbering: Section describing the global cell numbering
    :arg entity_per_cell: List of the number of entity points in each dimension

    Vertices    := Ordered according to global/universal
                   vertex numbering
    Edges/faces := Ordered according to lexicographical
                   ordering of non-incident vertices
    """
    cdef:
        PetscInt c, cStart, cEnd, v, vStart, vEnd
        PetscInt f, fStart, fEnd, e, eStart, eEnd
        PetscInt dim, vi, ci, fi, v_per_cell, f_per_cell, cell
        PetscInt offset, cell_offset, nfaces, nfacets
        PetscInt nclosure, nfacet_closure, nface_vertices
        PetscInt *vertices = NULL
        PetscInt *v_global = NULL
        PetscInt *closure = NULL
        PetscInt *facets = NULL
        PetscInt *faces = NULL
        PetscInt *face_indices = NULL
        const PetscInt *face_vertices = NULL
        PetscInt *facet_vertices = NULL
        np.ndarray[PetscInt, ndim=2, mode="c"] cell_closure

    dim = get_topological_dimension(dm)
    get_height_stratum(dm.dm, 0, &cStart, &cEnd)
    get_height_stratum(dm.dm, 1, &fStart, &fEnd)
    get_depth_stratum(dm.dm, 1, &eStart, &eEnd)
    get_depth_stratum(dm.dm, 0, &vStart, &vEnd)

    v_per_cell = entity_per_cell[0]
    if len(entity_per_cell) > 1:
        f_per_cell = entity_per_cell[1]
    else:
        f_per_cell = 0

    cell_offset = sum(entity_per_cell) - 1

    CHKERR(PetscMalloc1(v_per_cell, &vertices))
    CHKERR(PetscMalloc1(v_per_cell, &v_global))
    CHKERR(PetscMalloc1(v_per_cell, &facets))
    if v_per_cell > 0:
        CHKERR(PetscMalloc1(v_per_cell-1, &facet_vertices))
    if len(entity_per_cell) > 1:
        CHKERR(PetscMalloc1(f_per_cell, &faces))
        CHKERR(PetscMalloc1(f_per_cell, &face_indices))
    cell_closure = np.empty((cEnd - cStart, sum(entity_per_cell)), dtype=IntType)

    for c in range(cStart, cEnd):
        CHKERR(PetscSectionGetOffset(cell_numbering.sec, c, &cell))
        get_transitive_closure(dm.dm, c, PETSC_TRUE, &nclosure, &closure)

        # Find vertices and translate universal numbers
        vi = 0
        for ci in range(nclosure):
            if vStart <= closure[2*ci] < vEnd:
                vertices[vi] = closure[2*ci]
                CHKERR(PetscSectionGetOffset(vertex_numbering.sec,
                                             closure[2*ci], &v))
                # Correct -ve offsets for non-owned entities
                if v >= 0:
                    v_global[vi] = v
                else:
                    v_global[vi] = -(v+1)
                vi += 1

        # Sort vertices by universal number
        CHKERR(PetscSortIntWithArray(v_per_cell,v_global,vertices))
        for vi in range(v_per_cell):
            if dim == 1:
                # Correct 1D edge numbering
                cell_closure[cell, vi] = vertices[v_per_cell-vi-1]
            else:
                cell_closure[cell, vi] = vertices[vi]
        offset = v_per_cell

        # Find all edges (dim=1) (only relevant for `DMPlex`)
        if dim > 2:
            assert isinstance(dm, PETSc.DMPlex)
            nfaces = 0
            for ci in range(nclosure):
                if eStart <= closure[2*ci] < eEnd:
                    faces[nfaces] = closure[2*ci]

                    CHKERR(DMPlexGetConeSize(dm.dm, closure[2*ci],
                                             &nface_vertices))
                    CHKERR(DMPlexGetCone(dm.dm, closure[2*ci],
                                         &face_vertices))

                    # Edges in 3D are tricky because we need a
                    # lexicographical sort with two keys (the local
                    # numbers of the two non-incident vertices).

                    # Find non-incident vertices
                    fi = 0
                    face_indices[nfaces] = 0
                    for v in range(v_per_cell):
                        incident = 0
                        for vi in range(nface_vertices):
                            if cell_closure[cell,v] == face_vertices[vi]:
                                incident = 1
                                break
                        if incident == 0:
                            face_indices[nfaces] += v * 10**(1-fi)
                            fi += 1
                    nfaces += 1

            # Sort by local numbers of non-incident vertices
            CHKERR(PetscSortIntWithArray(f_per_cell,
                                         face_indices, faces))
            for fi in range(nfaces):
                cell_closure[cell, offset+fi] = faces[fi]
            offset += nfaces

        # Calling get_transitive_closure() again invalidates the
        # current work array, so we need to get the facets and cell
        # out before getting the facet closures.

        # Find all facets (co-dim=1)
        nfacets = 0
        for ci in range(nclosure):
            if fStart <= closure[2*ci] < fEnd:
                facets[nfacets] = closure[2*ci]
                nfacets += 1

        # The cell itself is always the first entry in the Plex closure
        cell_closure[cell, cell_offset] = closure[0]

        # Now we can deal with facets (only relevant for `DMPlex`)
        if dim > 1:
            for f in range(nfacets):
                # Derive facet vertices from facet_closure
                get_transitive_closure(dm.dm, facets[f],
                                       PETSC_TRUE,
                                       &nfacet_closure,
                                       &closure)
                vi = 0
                for fi in range(nfacet_closure):
                    if vStart <= closure[2*fi] < vEnd:
                        facet_vertices[vi] = closure[2*fi]
                        vi += 1

                # Find non-incident vertices
                for v in range(v_per_cell):
                    incident = 0
                    for vi in range(v_per_cell-1):
                        if cell_closure[cell,v] == facet_vertices[vi]:
                            incident = 1
                            break
                    # Only one non-incident vertex per facet, so
                    # local facet no. = non-incident vertex no.
                    if incident == 0:
                        cell_closure[cell,offset+v] = facets[f]
                        break

            offset += nfacets

    if closure != NULL:
        restore_transitive_closure(dm.dm, 0, PETSC_TRUE, &nclosure, &closure)

    CHKERR(PetscFree(vertices))
    CHKERR(PetscFree(v_global))
    CHKERR(PetscFree(facets))
    CHKERR(PetscFree(facet_vertices))
    CHKERR(PetscFree(faces))
    CHKERR(PetscFree(face_indices))

    return cell_closure


@cython.boundscheck(False)
@cython.wraparound(False)
@cython.cdivision(True)
def quadrilateral_closure_ordering(PETSc.DM plex,
                                   PETSc.Section vertex_numbering,
                                   PETSc.Section cell_numbering,
                                   np.ndarray[PetscInt, ndim=1, mode="c"] cell_orientations):
    """Cellwise orders mesh entities according to the given cell orientations.

    :arg plex: The DMPlex object encapsulating the mesh topology
    :arg vertex_numbering: Section describing the universal vertex numbering
    :arg cell_numbering: Section describing the cell numbering
    :arg cell_orientations: Specifies the starting vertex for each cell,
                            and the order of traversal (CCW or CW).
    """
    cdef:
        PetscInt c, cStart, cEnd, cell
        PetscInt fStart, fEnd, vStart, vEnd
        PetscInt entity_per_cell, ncells
        PetscInt nclosure, p, vi, v, fi, i
        PetscInt start_v, off
        PetscInt *closure = NULL
        PetscInt c_vertices[4]
        PetscInt c_facets[4]
        PetscInt g_vertices[4]
        PetscInt vertices[4]
        PetscInt facets[4]
        const PetscInt *cell_cone = NULL
        int reverse
        np.ndarray[PetscInt, ndim=2, mode="c"] cell_closure

    get_height_stratum(plex.dm, 0, &cStart, &cEnd)
    get_height_stratum(plex.dm, 1, &fStart, &fEnd)
    get_depth_stratum(plex.dm, 0, &vStart, &vEnd)

    ncells = cEnd - cStart
    entity_per_cell = 4 + 4 + 1

    cell_closure = np.empty((ncells, entity_per_cell), dtype=IntType)
    for c in range(cStart, cEnd):
        CHKERR(PetscSectionGetOffset(cell_numbering.sec, c, &cell))
        get_transitive_closure(plex.dm, c, PETSC_TRUE, &nclosure, &closure)

        # First extract the facets (edges) and the vertices
        # from the transitive closure into c_facets and c_vertices.
        # Here we assume that DMPlex gives entities in the order:
        #
        #   8--3--7
        #   |     |
        #   4  0  2
        #   |     |
        #   5--1--6
        #
        # where the starting vertex and order of traversal is arbitrary.
        # (We fix that later.)
        #
        # For the vertices, we also retrieve the global numbers into g_vertices.
        vi = 0
        fi = 0
        for p in range(nclosure):
            if vStart <= closure[2*p] < vEnd:
                CHKERR(PetscSectionGetOffset(vertex_numbering.sec, closure[2*p], &v))
                c_vertices[vi] = closure[2*p]
                g_vertices[vi] = cabs(v)
                vi += 1
            elif fStart <= closure[2*p] < fEnd:
                c_facets[fi] = closure[2*p]
                fi += 1

        # The first vertex is given by the entry in cell_orientations.
        start_v = cell_orientations[cell]

        # Based on the cell orientation, we reorder the vertices and facets
        # (edges) from 'c_vertices' and 'c_facets' into 'vertices' and 'facets'.
        off = 0
        while off < 4 and g_vertices[off] != start_v:
            off += 1
        assert off < 4

        # The second vertex is chosen so that the first facet appering in
        # the cone of c (cell_cone[0] in the below) would match up with
        # the first facet or the second facet of the FInAT cell.
        # The plex-intrinsic quadrilateral cell in general can be oriented
        # in 8 different ways relative to the FInAT reference cell, but
        # embedding this constraint in the construction of cell_closure
        # reduces the total number of possible orientations by a factor of
        # 2, letting the remaining 4 orientations naturally represented by
        # the tensor product of the orientations (= (0, 1)) of the two
        # intervals that compose the tensor-product quadrilateral cell of FInAT.
        #
        # Our using cell_one(c)[0] here ensures that cells in the halo are
        # consistently oriented across MPI processes, and allows us to
        # order global DoFs in the plex-intrinsic way that is meaningful
        # during the save/load cycles.
        CHKERR(DMPlexGetCone(plex.dm, c, &cell_cone))
        if cell_cone[0] == c_facets[off] or cell_cone[0] == c_facets[(off + 2) % 4]:
            for i in range(off, 4):
                vertices[i - off] = c_vertices[i]
                facets[i - off] = c_facets[i]
            for i in range(0, off):
                vertices[i + (4-off)] = c_vertices[i]
                facets[i + (4-off)] = c_facets[i]
        else:
            for i in range(off, -1, -1):
                vertices[off - i] = c_vertices[i]
            for i in range(3, off, -1):
                vertices[off+1 + (3-i)] = c_vertices[i]
            for i in range(off-1, -1, -1):
                facets[off-1 - i] = c_facets[i]
            for i in range(3, off-1, -1):
                facets[off + (3-i)] = c_facets[i]

        # At this point the cell "has" the right starting vertex
        # and order of traversal. If the starting vertex is one with an X,
        # and arrows on the edges show the order of traversal:
        #
        #   o--<--o
        #   |     |
        #   v     ^
        #   |     |
        #   o-->--X
        #
        # then outer product elements assume edge directions like this:
        #
        #   o--<--o
        #   |     |
        #   ^     ^
        #   |     |
        #   o--<--X
        #
        # ... and a vertex ordering like this:
        #
        #   3-----1
        #   |     |
        #   |     |
        #   |     |
        #   2-----0
        #
        # ... and a facet (edge) ordering like this:
        #
        #   o--3--o
        #   |     |
        #   1     0
        #   |     |
        #   o--2--o
        #
        # So let us permute.
        cell_closure[cell, 0] = vertices[0]
        cell_closure[cell, 1] = vertices[1]
        cell_closure[cell, 2] = vertices[3]
        cell_closure[cell, 3] = vertices[2]
        cell_closure[cell, 4 + 0] = facets[0]
        cell_closure[cell, 4 + 1] = facets[2]
        cell_closure[cell, 4 + 2] = facets[3]
        cell_closure[cell, 4 + 3] = facets[1]
        cell_closure[cell, 8] = c

    if closure != NULL:
        restore_transitive_closure(plex.dm, 0, PETSC_TRUE, &nclosure, &closure)

    return cell_closure


cdef inline PetscInt _compute_orientation_simplex(PetscInt *fiat_cone,
                                                  PetscInt *plex_cone,
                                                  PetscInt coneSize):
    """Compute orientation of a simplex cell/facet etc.

    Example:
    Compute orientaion of an edge (interval) of a triange

    cell_closure[cell, :] = [32, 31, 33, 41, 44, 47, 53]
    fiat_cone = [32, 33]  # DMPlex cone of the interval of interest
    plex_cone = [33, 32]  # DMPlex cone of the interval of interest
    coneSize = 2

    UFCTriangle

     2
     | \
     4   3
     | 6   \
     0--5---1

    physical triangle mapped onto UFCTriangle

    33
     | \
    44  41
     |53   \
    32--47--31

    Conceptually, the following happens:

    inds = []
    for e in fiat_cone:
        if e in plex_cone:
            inds.append(plex_cone.index(e))
            plex_cone.remove(e)

    -> inds = [1, 0]
    o = 1! * inds[0] + 0! * inds[1] = 1
    """
    cdef:
        PetscInt k, n, e, q, o = 0, coneSize1 = coneSize
        PetscInt *cone1 = NULL
        PetscInt *inds = NULL

    CHKERR(PetscMalloc1(coneSize, &cone1))
    CHKERR(PetscMalloc1(coneSize, &inds))
    for k in range(coneSize1):
        cone1[k] = plex_cone[k]
    n = 0
    for e in range(coneSize):
        q = fiat_cone[e]
        for k in range(coneSize1):
            if q == cone1[k]:
                inds[n] = k
                n += 1
                break
        else:
            raise ValueError(f"Point {q} is in fiat_cone, but not in plex_cone")
        while k < coneSize1 - 1:
            cone1[k] = cone1[k + 1]
            k += 1
        coneSize1 -= 1
    assert n == coneSize
    for k in range(n):
        o += np.math.factorial(n - 1 - k) * inds[k]
    CHKERR(PetscFree(cone1))
    CHKERR(PetscFree(inds))
    return o


cdef inline PetscInt _compute_orientation_interval_tensor_product(PetscInt *fiat_cone,
                                                                  PetscInt *plex_cone,
                                                                  PetscInt *plex_cone_copy,
                                                                  PetscInt dim):
    """Compute orientation of tensor product entity of intervals.

    :arg fiat_cone: The FIAT cone
    :arg plex_cone: The plex cone (reordered)
    :arg plex_cone_copy: A work array
    :arg dim: The dimension
    :returns: The orientation
    """
    cdef:
        PetscInt i, j, k, eo = 0, io = 0, dim1

    # eo (extrinsic orientation): swap axes
    # io (intrinsic orientation): reflect component intervals
    # o (total orientation): (2 ** dim) * eo + io
    #
    # Example:
    #
    # UFCQuadrilateral:
    #
    #  eo\io    0      1      2      3
    #
    #         1---3  0---2  3---1  2---0
    #    0    |   |  |   |  |   |  |   |
    #         0---2  1---3  2---0  3---1
    #
    #         2---3  3---2  0---1  1---0
    #    1    |   |  |   |  |   |  |   |
    #         0---1  1---0  2---3  3---2
    #
    dim1 = dim
    for i in range(2 * dim):
        plex_cone_copy[i] = plex_cone[i]
    for i in range(dim):
        for j in range(dim1):
            if plex_cone_copy[2 * j] == fiat_cone[2 * i] or plex_cone_copy[2 * j + 1] == fiat_cone[2 * i]:
                if plex_cone_copy[2 * j] == fiat_cone[2 * i] and plex_cone_copy[2 * j + 1] == fiat_cone[2 * i + 1]:
                    # io += (2**(dim - 1 - i)) * 0
                    pass
                elif plex_cone_copy[2 * j + 1] == fiat_cone[2 * i] and plex_cone_copy[2 * j] == fiat_cone[2 * i + 1]:
                    io += (2**(dim - 1 - i)) * 1
                else:
                    raise RuntimeError("Found inconsistent fiat_cone and plex_cone")
                eo += np.math.factorial(dim - 1 - i) * j
                for k in range(j, dim1 - 1):
                    plex_cone_copy[2 * k] = plex_cone_copy[2 * k + 2]
                    plex_cone_copy[2 * k + 1] = plex_cone_copy[2 * k + 3]
                dim1 -= 1
                break
        else:
            raise RuntimeError("Found inconsistent fiat_cone and plex_cone")
    assert dim1 == 0
    return (2**dim) * eo + io


cdef inline PetscInt _compute_orientation(PETSc.DM dm,
                                          np.ndarray[PetscInt, ndim=2, mode="c"] cell_closure,
                                          PetscInt cell,
                                          PetscInt e,
                                          PetscInt *fiat_cone,
                                          PetscInt *plex_cone,
                                          PetscInt *plex_cone_copy,
                                          PetscInt *entity_cone_map,
                                          PetscInt *entity_cone_map_offset):
    """Compute orientation of a given entity on a given cell.

    :arg dm: The DMPlex object
    :arg cell_closure: The cell_closure array that defines a map
        from FIAT entities to plex points for each cell
    :arg cell: The cell (Firedrake numbering)
    :arg e: The entity (FIAT numbering)
    :arg fiat_cone: The work array to store a FIAT cone
    :arg plex_cone: The work array to store a plex cone
    :arg plex_cone_copy: A work array
    :arg entity_cone_map: The concatenated array of entity cones in FIAT local entity numbers
    :arg entity_cone_map_offset: The map from FIAT local entity numbers to offsets into entity_cone_map

    Dispatches on PETSc.DM.PolytopeType.
    """
    cdef:
        PetscInt p, coneSize, offset, i, dim, o
        PetscInt *cone = NULL

    p = cell_closure[cell, e]
    if dm.getCellType(p) == PETSc.DM.PolytopeType.POINT:
        return 0
    CHKERR(DMPlexGetConeSize(dm.dm, p, &coneSize))
    CHKERR(DMPlexGetCone(dm.dm, p, &cone))
    if (entity_cone_map_offset[e + 1] - entity_cone_map_offset[e]) != coneSize:
        raise RuntimeError("FIAT entity cone size != plex point cone size")
    offset = entity_cone_map_offset[e]
    for i in range(coneSize):
        fiat_cone[i] = cell_closure[cell, entity_cone_map[offset + i]]
    if dm.getCellType(p) == PETSc.DM.PolytopeType.SEGMENT or \
       dm.getCellType(p) == PETSc.DM.PolytopeType.TRIANGLE or \
       dm.getCellType(p) == PETSc.DM.PolytopeType.TETRAHEDRON:
        # UFCInterval      <- PETSc.DM.PolytopeType.SEGMENT
        # UFCTriangle      <- PETSc.DM.PolytopeType.TRIANGLE
        # UFCTetrahedron   <- PETSc.DM.PolytopeType.TETRAHEDRON
        return _compute_orientation_simplex(fiat_cone, cone, coneSize)
    elif dm.getCellType(p) == PETSc.DM.PolytopeType.QUADRILATERAL:
        # UFCQuadrilateral <- PETSc.DM.PolytopeType.QUADRILATERAL
        dim = 2
        _reorder_plex_cone(dm, p, cone, plex_cone)
        return _compute_orientation_interval_tensor_product(fiat_cone, plex_cone, plex_cone_copy, dim)
    elif dm.getCellType(p) == PETSc.DM.PolytopeType.HEXAHEDRON:
        # UFCHexahedron    <- PETSc.DM.PolytopeType.HEXAHEDRON
        dim = 3
        _reorder_plex_cone(dm, p, cone, plex_cone)
        return _compute_orientation_interval_tensor_product(fiat_cone, plex_cone, plex_cone_copy, dim)
    else:
        raise ValueError(f"Unknown cell type: {dm.getCellType(p)}")


@cython.boundscheck(False)
@cython.wraparound(False)
@cython.cdivision(True)
def entity_orientations(mesh,
                        np.ndarray[PetscInt, ndim=2, mode="c"] cell_closure):
    """Compute entity orientations.

    :arg mesh: The `MeshTopology` object encapsulating the mesh topology
    :arg cell_closure: The two-dimensional array, each row of which contains
        the closure of the associated cell
    :returns: A 2D array of the same shape as cell_closure, each row of which
        contains orientations of the entities in the closure of the associated cell

    See ``AbstractMeshTopology.entity_orientations`` for details on the
    returned array.

    See `get_cell_nodes` for the usage of the returned array.
    """
    cdef:
        PETSc.DM dm
        PetscInt numCells, numEntities, cell, e, maxConeSize
        PetscInt *fiat_cone = NULL
        PetscInt *plex_cone = NULL
        PetscInt *plex_cone_copy = NULL
        PetscInt *entity_cone_map = NULL
        PetscInt *entity_cone_map_offset = NULL
        np.ndarray[PetscInt, ndim=2, mode="c"] entity_orientations

    if type(mesh) is not firedrake.mesh.MeshTopology:
        raise TypeError(f"Unexpected mesh type: {type(mesh)}")

    # Make entity-cone map for the FIAT cell.
    def make_entity_cone_lists(fiat_cell):
        _dim = fiat_cell.get_dimension()
        _connectivity = fiat_cell.connectivity
        _list = []
        _offset_list = [0 for _ in _connectivity[(0, 0)]]  # vertices have no cones
        _offset = 0
        _n = 0  # num. of entities up to dimension = _d
        for _d in range(_dim):
            _n1 = len(_offset_list)
            for _conn in _connectivity[(_d + 1, _d)]:
                _list += [_c + _n for _c in _conn]  # These are indices into cell_closure[some_cell]
                _offset_list.append(_offset)
                _offset += len(_conn)
            _n = _n1
        _offset_list.append(_offset)
        return _list, _offset_list

    fiat_cell = as_fiat_cell(mesh.ufl_cell())
    entity_cone_list, entity_cone_list_offset = make_entity_cone_lists(fiat_cell)
    CHKERR(PetscMalloc1(len(entity_cone_list), &entity_cone_map))
    CHKERR(PetscMalloc1(len(entity_cone_list_offset), &entity_cone_map_offset))
    for i in range(len(entity_cone_list)):
        entity_cone_map[i] = entity_cone_list[i]
    for i in range(len(entity_cone_list_offset)):
        entity_cone_map_offset[i] = entity_cone_list_offset[i]
    #
    dm = mesh.topology_dm
    dim = dm.getDimension()
    numCells = cell_closure.shape[0]
    numEntities = cell_closure.shape[1]
    entity_orientations = np.zeros_like(cell_closure)
    # Define work arrays to avoid repeated mallocs/frees.
    CHKERR(DMPlexGetMaxSizes(dm.dm, &maxConeSize, NULL))
    CHKERR(PetscMalloc1(maxConeSize, &fiat_cone))  # work array
    CHKERR(PetscMalloc1(maxConeSize, &plex_cone))  # work array
    CHKERR(PetscMalloc1(maxConeSize, &plex_cone_copy))  # work array
    for cell in range(numCells):
        for e in range(numEntities):
            entity_orientations[cell, e] = _compute_orientation(dm, cell_closure, cell, e,
                                                                fiat_cone,
                                                                plex_cone,
                                                                plex_cone_copy,
                                                                entity_cone_map,
                                                                entity_cone_map_offset)
    CHKERR(PetscFree(fiat_cone))
    CHKERR(PetscFree(plex_cone))
    CHKERR(PetscFree(plex_cone_copy))
    CHKERR(PetscFree(entity_cone_map))
    CHKERR(PetscFree(entity_cone_map_offset))
    return entity_orientations


@cython.boundscheck(False)
@cython.wraparound(False)
def create_section(mesh, nodes_per_entity, on_base=False, block_size=1):
    """Create the section describing a global numbering.

    :arg mesh: The mesh.
    :arg nodes_per_entity: Number of nodes on each
        type of topological entity of the mesh.  Or, if the mesh is
        extruded, the number of nodes on, and on top of, each
        topological entity in the base mesh.
    :arg on_base: If True, assume extruded space is actually Foo x Real.
    :arg block_size: The integer by which nodes_per_entity is uniformly multiplied
        to get the true data layout.

    :returns: A PETSc Section providing the number of dofs, and offset
        of each dof, on each mesh point.
    """
    # We don't use DMPlexCreateSection because we only ever put one
    # field in each section.
    cdef:
        PETSc.DM dm
        PETSc.Section section
        PETSc.IS renumbering
        PetscInt i, p, layers, pStart, pEnd
        PetscInt dimension, ndof
        np.ndarray[PetscInt, ndim=2, mode="c"] nodes
        np.ndarray[PetscInt, ndim=2, mode="c"] layer_extents
        bint variable, extruded, on_base_

    dm = mesh.topology_dm

    if isinstance(dm, PETSc.DMSwarm) and on_base:
        raise NotImplementedError("Vertex Only Meshes cannot be extruded.")

    variable = mesh.variable_layers
    extruded = mesh.cell_set._extruded
    extruded_periodic = mesh.cell_set._extruded_periodic
    on_base_ = on_base
    nodes_per_entity = np.asarray(nodes_per_entity, dtype=IntType)
    if variable:
        layer_extents = mesh.layer_extents
    elif extruded:
        if on_base:
            nodes_per_entity = sum(nodes_per_entity[:, i] for i in range(2))
        else:
            if extruded_periodic:
                nodes_per_entity = sum(nodes_per_entity[:, i]*(mesh.layers - 1) for i in range(2))
            else:
                nodes_per_entity = sum(nodes_per_entity[:, i]*(mesh.layers - i) for i in range(2))

    section = PETSc.Section().create(comm=mesh._comm)

    get_chart(dm.dm, &pStart, &pEnd)
    section.setChart(pStart, pEnd)
    if isinstance(dm, PETSc.DMPlex):
        # Renumbering only implemented for DMPlex
        renumbering = mesh._plex_renumbering
        CHKERR(PetscSectionSetPermutation(section.sec, renumbering.iset))
    dimension = get_topological_dimension(dm)

    nodes = nodes_per_entity.reshape(dimension + 1, -1)

    for i in range(dimension + 1):
        get_depth_stratum(dm.dm, i, &pStart, &pEnd)
        if not variable:
            ndof = nodes[i, 0]
        for p in range(pStart, pEnd):
            if variable:
                if on_base_:
                    ndof = nodes[i, 1]
                else:
                    layers = layer_extents[p, 1] - layer_extents[p, 0]
                    ndof = layers*nodes[i, 0] + (layers - 1)*nodes[i, 1]
            CHKERR(PetscSectionSetDof(section.sec, p, block_size * ndof))
    section.setUp()
    return section


@cython.boundscheck(False)
@cython.wraparound(False)
def get_cell_nodes(mesh,
                   PETSc.Section global_numbering,
                   entity_dofs,
                   entity_permutations,
                   np.ndarray[PetscInt, ndim=1, mode="c"] offset):
    """
    Builds the DoF mapping.

    :arg mesh: The mesh
    :arg global_numbering: Section describing the global DoF numbering
    :arg entity_dofs: FInAT element entity dofs for the cell
    :arg entity_permutations: FInAT element entity permutations for the cell
    :arg offset: offsets for each entity dof walking up a column.

    Preconditions: This function assumes that cell_closures contains mesh
    entities ordered by dimension, i.e. vertices first, then edges, faces, and
    finally the cell. For quadrilateral meshes, edges corresponding to
    dimension (0, 1) in the FInAT element must precede edges corresponding to
    dimension (1, 0) in the FInAT element.
    """
    cdef:
        PETSc.DM dm
        PETSc.Section cell_numbering
        PetscInt nclosure, c, cStart, cEnd, cell, entity, i
        PetscInt dofs_per_cell, ndofs, off, j, k, orient
        PetscInt entity_permutations_size, num_orientations_size, perm_offset
        int *ceil_ndofs = NULL
        int *flat_index = NULL
        int *entity_permutations_c = NULL
        int *num_orientations_c = NULL
        np.ndarray[PetscInt, ndim=2, mode="c"] cell_nodes
        np.ndarray[PetscInt, ndim=2, mode="c"] layer_extents
        np.ndarray[PetscInt, ndim=2, mode="c"] cell_closures
        np.ndarray[PetscInt, ndim=2, mode="c"] entity_orientations
        bint is_swarm, variable, extruded_periodic_1_layer

    dm = mesh.topology_dm
    is_swarm = isinstance(dm, PETSc.DMSwarm)
    variable = mesh.variable_layers
    cell_closures = mesh.cell_closure
    entity_orientations = mesh.entity_orientations
    if not is_swarm and entity_orientations is None:
        raise ValueError("entity_orientations can only be None for swarm meshes")
    if variable:
        layer_extents = mesh.layer_extents
        if offset is None:
            raise ValueError("Offset cannot be None with variable layer extents")
    # Special case: DoFs on the top layer are identified as those on the bottom layer.
    extruded_periodic_1_layer = isinstance(mesh, firedrake.mesh.ExtrudedMeshTopology) and \
                                mesh.extruded_periodic and \
                                mesh.layers == 1 + 1
    nclosure = cell_closures.shape[1]
    # Extract ordering from FInAT element entity DoFs
    ndofs_list = []
    flat_index_list = []
    for dim in sorted(entity_dofs.keys()):
        for entity_num in xrange(len(entity_dofs[dim])):
            dofs = entity_dofs[dim][entity_num]
            ndofs_list.append(len(dofs))
            flat_index_list.extend(dofs)
    # Coerce lists into C arrays
    assert nclosure == len(ndofs_list)
    dofs_per_cell = len(flat_index_list)
    CHKERR(PetscMalloc1(nclosure, &ceil_ndofs))
    CHKERR(PetscMalloc1(dofs_per_cell, &flat_index))
    for i in range(nclosure):
        ceil_ndofs[i] = ndofs_list[i]
    for i in range(dofs_per_cell):
        flat_index[i] = flat_index_list[i]
    # Preprocess entity_permutations
    if entity_permutations is not None:
        entity_permutations_list = []
        num_orientations_list = []
        for dim in sorted(entity_dofs.keys()):
            for entity_num in xrange(len(entity_dofs[dim])):
                perm = entity_permutations[dim][entity_num]
                # Remember number of possible orientations for this entity
                num_orientations_list.append(len(perm))
                # Assert orientations are [0, 1, 2, ..., n-1]
                assert sorted(perm) == list(range(len(perm)))
                for orient in sorted(perm):
                    # Concatenate all permutation arrays
                    entity_permutations_list.extend(perm[orient])
        entity_permutations_size = len(entity_permutations_list)
        num_orientations_size = len(num_orientations_list)
        CHKERR(PetscMalloc1(entity_permutations_size, &entity_permutations_c))
        CHKERR(PetscMalloc1(num_orientations_size, &num_orientations_c))
        for i in range(entity_permutations_size):
            entity_permutations_c[i] = entity_permutations_list[i]
        for i in range(num_orientations_size):
            num_orientations_c[i] = num_orientations_list[i]
    # Fill cell nodes
    get_height_stratum(dm.dm, 0, &cStart, &cEnd)
    cell_nodes = np.empty((cEnd - cStart, dofs_per_cell), dtype=IntType)
    cell_numbering = mesh._cell_numbering
    for c in range(cStart, cEnd):
        CHKERR(PetscSectionGetOffset(cell_numbering.sec, c, &cell))
        k = 0
        perm_offset = 0
        for i in range(nclosure):
            entity = cell_closures[cell, i]
            orient = 0 if is_swarm else entity_orientations[cell, i]
            CHKERR(PetscSectionGetDof(global_numbering.sec, entity, &ndofs))
            if ndofs > 0:
                CHKERR(PetscSectionGetOffset(global_numbering.sec, entity, &off))
                # The cell we're looking at the entity through is
                # higher than the lowest cell the column touches, so
                # we need to offset by the difference from the bottom.
                if variable:
                    off += offset[flat_index[k]]*(layer_extents[c, 0] - layer_extents[entity, 0])
                if entity_permutations is not None:
                    if extruded_periodic_1_layer:
                        for j in range(ceil_ndofs[i]):
                            cell_nodes[cell, flat_index[k]] = off + entity_permutations_c[perm_offset + ceil_ndofs[i] * orient + j] % offset[flat_index[k]]
                            k += 1
                    else:
                        for j in range(ceil_ndofs[i]):
                            cell_nodes[cell, flat_index[k]] = off + entity_permutations_c[perm_offset + ceil_ndofs[i] * orient + j]
                            k += 1
                    perm_offset += ceil_ndofs[i] * num_orientations_c[i]
                else:
                    # FInAT element must eventually add entity_permutations() method
                    if extruded_periodic_1_layer:
                        for j in range(ceil_ndofs[i]):
                            cell_nodes[cell, flat_index[k]] = off + j % offset[flat_index[k]]
                            k += 1
                    else:
                        for j in range(ceil_ndofs[i]):
                            cell_nodes[cell, flat_index[k]] = off + j
                            k += 1
    CHKERR(PetscFree(ceil_ndofs))
    CHKERR(PetscFree(flat_index))
    if entity_permutations is not None:
        CHKERR(PetscFree(entity_permutations_c))
        CHKERR(PetscFree(num_orientations_c))
    return cell_nodes


@cython.boundscheck(False)
@cython.wraparound(False)
def get_facet_nodes(mesh, np.ndarray[PetscInt, ndim=2, mode="c"] cell_nodes, label,
                    np.ndarray[PetscInt, ndim=1, mode="c"] offset):
    """Build to DoF mapping from facets.

    :arg mesh: The mesh.
    :arg cell_nodes: numpy array mapping from cells to function space nodes.
    :arg label: which set of facets to ask for (interior_facets or exterior_facets).
    :arg offset: optional offset (extruded only).
    :returns: numpy array mapping from facets to nodes in the closure
        of the support of that facet.
    """
    cdef:
        PETSc.DM dm
        PETSc.Section cell_numbering
        DMLabel clabel = NULL
        np.ndarray[PetscInt, ndim=2, mode="c"] facet_nodes
        np.ndarray[PetscInt, ndim=2, mode="c"] layer_extents
        PetscInt f, p, i, j, pStart, pEnd, fStart, fEnd, point
        PetscInt supportSize, facet, cell, ndof, dof
        const PetscInt *renumbering
        const PetscInt *support
        PetscBool flg
        bint variable, add_offset

    if label not in {"interior_facets", "exterior_facets"}:
        raise ValueError("Unsupported facet label '%s'", label)

    dm = mesh.topology_dm
    variable = mesh.variable_layers

    if variable and offset is None:
        raise ValueError("Offset cannot be None with variable layer extents")

    get_height_stratum(dm.dm, 1, &fStart, &fEnd)

    ndof = cell_nodes.shape[1]

    get_chart(dm.dm, &pStart, &pEnd)
    nfacet = count_labelled_points(dm, label, fStart, fEnd)
    shape = {"interior_facets": (nfacet, ndof*2),
             "exterior_facets": (nfacet, ndof)}[label]

    facet_nodes = np.full(shape, -1, dtype=IntType)

    CHKERR(DMGetLabel(dm.dm, label.encode(), &clabel))
    CHKERR(DMLabelCreateIndex(clabel, pStart, pEnd))

    CHKERR(ISGetIndices((<PETSc.IS?>mesh._plex_renumbering).iset, &renumbering))
    cell_numbering = mesh._cell_numbering

    facet = 0

    if variable:
        layer_extents = mesh.layer_extents
    for p in range(pStart, pEnd):
        point = renumbering[p]
        if fStart <= point < fEnd:
            CHKERR(DMLabelHasPoint(clabel, point, &flg))
            if not flg:
                # Not a facet we want.
                continue

            CHKERR(DMPlexGetSupportSize(dm.dm, point, &supportSize))
            CHKERR(DMPlexGetSupport(dm.dm, point, &support))
            for i in range(supportSize):
                CHKERR(PetscSectionGetOffset(cell_numbering.sec, support[i], &cell))
                for j in range(ndof):
                    dof = cell_nodes[cell, j]
                    if variable:
                        # This facet iterates from higher than the
                        # cell numbering of the cell, so we need
                        # to add on the difference.
                        dof += offset[j]*(layer_extents[point, 2] - layer_extents[support[i], 0])
                    facet_nodes[facet, ndof*i + j] = dof
            facet += 1

    CHKERR(DMLabelDestroyIndex(clabel))
    CHKERR(ISRestoreIndices((<PETSc.IS?>mesh._plex_renumbering).iset, &renumbering))
    return facet_nodes


@cython.boundscheck(False)
@cython.wraparound(False)
def facet_closure_nodes(V, sub_domain):
    """Extract nodes in the closure of facets with a given marker.

    This works fine for interior as well as exterior facets.

    :arg V: the function space
    :arg sub_domain: a tuple of mesh markers selecting the facets, or
        the magic string "on_boundary" indicating the entire boundary.
    :returns: a numpy array of unique nodes in the closure of facets
        with the given marker.
    """
    cdef:
        PETSc.Section sec = V.dm.getSection()
        PETSc.DM dm = V.mesh().topology_dm
        PetscInt nnodes, p, i, dof, offset, n, j, d
        np.ndarray[PetscInt, ndim=1, mode="c"] points
        np.ndarray[PetscInt, ndim=1, mode="c"] nodes
    if sub_domain == "on_boundary":
        label = "exterior_facets"
        sub_domain = (1, )
    else:
        label = FACE_SETS_LABEL
        if V.mesh().variable_layers:
            # We can't use the generic code in this case because we
            # need to manually take closure of facets on each external
            # face (rather than using the label completion and section
            # information).
            # The reason for this is that (for example) a stack of
            # vertices may extend higher than the faces
            #
            #            Y---.
            #            |   |
            #    .---x---x---.
            #    |   | O |
            #    .---x---x
            #    |   |
            #    .---Y
            #
            # BCs on the facet marked with 'O' should produce 4 values
            # for a P1 field (marked X). But if we just include
            # everything from the sections we'd get 6: additionally we
            # see the points marked Y.
            from firedrake.cython import extrusion_numbering as extnum
            return extnum.facet_closure_nodes(V, sub_domain)

    if not dm.hasLabel(label) or all(dm.getStratumSize(label, marker)
                                     for marker in sub_domain) == 0:
        return np.empty(0, dtype=IntType)

    nnodes = 0
    for marker in sub_domain:
        n = dm.getStratumSize(label, marker)
        if n == 0:
            continue
        points = dm.getStratumIS(label, marker).indices
        for i in range(n):
            p = points[i]
            CHKERR(PetscSectionGetDof(sec.sec, p, &dof))
            nnodes += dof

    nodes = np.empty(nnodes, dtype=IntType)
    j = 0
    for marker in sub_domain:
        n = dm.getStratumSize(label, marker)
        if n == 0:
            continue
        points = dm.getStratumIS(label, marker).indices
        for i in range(n):
            p = points[i]
            CHKERR(PetscSectionGetDof(sec.sec, p, &dof))
            CHKERR(PetscSectionGetOffset(sec.sec, p, &offset))
            for d in range(dof):
                nodes[j] = offset + d
                j += 1
    assert j == nnodes
    return np.unique(nodes)


@cython.boundscheck(False)
@cython.wraparound(False)
def label_facets(PETSc.DM plex, label_boundary=True):
    """Add labels to facets in the the plex

    Facets on the boundary are marked with "exterior_facets" while all
    others are marked with "interior_facets".

    :arg label_boundary: if False, don't label the boundary faces
         (they must have already been labelled)."""
    cdef:
        PetscInt fStart, fEnd, facet, pStart, pEnd
        char *ext_label = <char *>"exterior_facets"
        char *int_label = <char *>"interior_facets"
        DMLabel lbl_ext, lbl_int
        PetscBool has_point

    get_height_stratum(plex.dm, 1, &fStart, &fEnd)
    get_chart(plex.dm, &pStart, &pEnd)
    plex.createLabel(ext_label)
    CHKERR(DMGetLabel(plex.dm, ext_label, &lbl_ext))

    # Mark boundaries as exterior_facets
    if label_boundary:
        plex.markBoundaryFaces(ext_label)
    plex.createLabel(int_label)
    CHKERR(DMGetLabel(plex.dm, int_label, &lbl_int))

    CHKERR(DMLabelCreateIndex(lbl_ext, pStart, pEnd))
    for facet in range(fStart, fEnd):
        CHKERR(DMLabelHasPoint(lbl_ext, facet, &has_point))
        # Not marked, must be interior
        if not has_point:
            CHKERR(DMLabelSetValue(lbl_int, facet, 1))
    CHKERR(DMLabelDestroyIndex(lbl_ext))


def complete_facet_labels(PETSc.DM dm):
    """Transfer label values from the facet labels to everything in
    the closure of the facets."""
    cdef PETSc.DMLabel label

    for name in [FACE_SETS_LABEL, "exterior_facets", "interior_facets"]:
        if dm.hasLabel(name):
            label = dm.getLabel(name)
            CHKERR( DMPlexLabelComplete(dm.dm, label.dmlabel) )


@cython.boundscheck(False)
@cython.wraparound(False)
def cell_facet_labeling(PETSc.DM plex,
                        PETSc.Section cell_numbering,
                        np.ndarray[PetscInt, ndim=2, mode="c"] cell_closures):
    """Computes a labeling for the facet numbers on a particular cell
    (interior and exterior facet labels with subdomain markers). The
    i-th local facet is represented as:

    cell_facets[c, i]

    If `cell_facets[c, i, 0]` is ``0``, then the local facet
    ``i`` is an exterior facet, otherwise if the result is ``1``
    it is interior. `cell_facets[c, i, 1]` returns the subdomain marker
    for the local facet.

    :arg plex: The DMPlex object representing the mesh topology.
    :arg cell_numbering: PETSc.Section describing the global cell numbering
    :arg cell_closures: 2D array of ordered cell closures.
    """
    cdef:
        PetscInt c, cstart, cend, fi, cell, nfacet, p, nclosure
        PetscInt f, fstart, fend, point, marker, pstart, pend
        PetscBool is_exterior
        const PetscInt *facets
        DMLabel exterior = NULL, subdomain = NULL
        np.ndarray[np.int8_t, ndim=3, mode="c"] cell_facets

    from firedrake.slate.slac.compiler import cell_to_facets_dtype
    nclosure = cell_closures.shape[1]
    get_height_stratum(plex.dm, 0, &cstart, &cend)
    # FIXME: wrong for mixed element meshes
    nfacet = plex.getConeSize(cstart)
    get_height_stratum(plex.dm, 1, &fstart, &fend)
    cell_facets = np.full((cend - cstart, nfacet, 2), -1, dtype=cell_to_facets_dtype)

    get_chart(plex.dm, &pstart, &pend)
    CHKERR(DMGetLabel(plex.dm, "exterior_facets".encode(), &exterior))
    CHKERR(DMGetLabel(plex.dm, FACE_SETS_LABEL.encode(), &subdomain))
    CHKERR(DMLabelCreateIndex(exterior, pstart, pend))

    for c in range(cstart, cend):
        CHKERR(PetscSectionGetOffset(cell_numbering.sec, c, &cell))
        fi = 0
        for p in range(nclosure):
            point = cell_closures[cell, p]
            # This is a facet point
            if fstart <= point < fend:
                # Get exterior label
                DMLabelHasPoint(exterior, point, &is_exterior)
                cell_facets[cell, fi, 0] = <np.int8_t>(not is_exterior)
                if subdomain != NULL:
                    # Get subdomain marker
                    CHKERR(DMLabelGetValue(subdomain, point, &marker))
                    cell_facets[cell, fi, 1] = <np.int8_t>marker
                else:
                    cell_facets[cell, fi, 1] = -1

                fi += 1

    CHKERR(DMLabelDestroyIndex(exterior))
    return cell_facets


@cython.boundscheck(False)
@cython.wraparound(False)
def reordered_coords(PETSc.DM dm, PETSc.Section global_numbering, shape):
    """Return coordinates for the dm, reordered according to the
    global numbering permutation for the coordinate function space.

    Shape is a tuple of (mesh.num_vertices(), geometric_dim)."""
    cdef:
        PetscInt v, vStart, vEnd, offset
        PetscInt i, dim = shape[1]
        np.ndarray[PetscScalar, ndim=2, mode="c"] dm_coords, coords

<<<<<<< HEAD
    if type(dm) is PETSc.DMPlex:
        dm_coords = dm.getCoordinatesLocal().array.reshape(shape)
        coords = np.empty_like(dm_coords)
    elif type(dm) is PETSc.DMSwarm:
=======
    get_depth_stratum(dm.dm, 0, &vStart, &vEnd)

    if isinstance(dm, PETSc.DMPlex):
        dm_sec = dm.getCoordinateSection()
        dm_coords = dm.getCoordinatesLocal().array.reshape(shape)
        coords = np.empty_like(dm_coords)
        for v in range(vStart, vEnd):
            CHKERR(PetscSectionGetOffset(global_numbering.sec, v, &offset))
            CHKERR(PetscSectionGetOffset(dm_sec.sec, v, &dm_offset))
            dm_offset = dm_offset//dim
            for i in range(dim):
                coords[offset, i] = dm_coords[dm_offset, i]
    elif isinstance(dm, PETSc.DMSwarm):
>>>>>>> fad1e7cc
        # NOTE DMSwarm coords field isn't copied so make sure
        # dm.restoreField is called too!
        # NOTE DMSwarm coords field DMSwarmPIC_coor always stored as real
        dm_coords = dm.getField("DMSwarmPIC_coor").reshape(shape).astype(ScalarType)
        coords = np.empty_like(dm_coords)
    else:
        raise ValueError("Only DMPlex and DMSwarm are supported.")

    get_depth_stratum(dm.dm, 0, &vStart, &vEnd)

    for v in range(vStart, vEnd):
        CHKERR(PetscSectionGetOffset(global_numbering.sec, v, &offset))
        for i in range(dim):
            coords[offset, i] = dm_coords[v - vStart, i]

    if type(dm) is PETSc.DMSwarm:
        dm.restoreField("DMSwarmPIC_coor")

    return coords

@cython.boundscheck(False)
@cython.wraparound(False)
def mark_entity_classes(PETSc.DM dm):
    """Mark all points in a given DM according to the PyOP2 entity
    classes:

    core   : owned and not in send halo
    owned  : owned and in send halo
    ghost  : in halo

    by inspecting the `pointSF` graph.

    :arg dm: The DM object encapsulating the mesh topology
    """
    cdef:
        PetscInt pStart, pEnd, cStart, cEnd
        PetscInt c, ci, p
        PetscInt nleaves
        PetscInt *closure = NULL
        PetscInt nclosure
        const PetscInt *ilocal = NULL
        PetscBool non_exec
        const PetscSFNode *iremote = NULL
        PETSc.SF point_sf = None
        PetscBool is_ghost, is_owned
        DMLabel lbl_core, lbl_owned, lbl_ghost

    get_chart(dm.dm, &pStart, &pEnd)
    get_height_stratum(dm.dm, 0, &cStart, &cEnd)

    dm.createLabel("pyop2_core")
    dm.createLabel("pyop2_owned")
    dm.createLabel("pyop2_ghost")

    CHKERR(DMGetLabel(dm.dm, b"pyop2_core", &lbl_core))
    CHKERR(DMGetLabel(dm.dm, b"pyop2_owned", &lbl_owned))
    CHKERR(DMGetLabel(dm.dm, b"pyop2_ghost", &lbl_ghost))

    if dm.comm.size > 1:
        # Mark ghosts from point overlap SF
        point_sf = dm.getPointSF()
        CHKERR(PetscSFGetGraph(point_sf.sf, NULL, &nleaves, &ilocal, NULL))
        for p in range(nleaves):
            # If ilocal is NULL but we have leaves then ilocal is contiguous
            # (0, 1, 2...)
            if ilocal:
                CHKERR(DMLabelSetValue(lbl_ghost, ilocal[p], 1))
            else:
                CHKERR(DMLabelSetValue(lbl_ghost, p, 1))
    else:
        # If sequential mark all points as core
        for p in range(pStart, pEnd):
            CHKERR(DMLabelSetValue(lbl_core, p, 1))
        return

    CHKERR(DMLabelCreateIndex(lbl_ghost, pStart, pEnd))
    # If any entity in closure(cell) is in the halo, then all those
    # entities in closure(cell) that are not in the halo are owned,
    # but not core.
    for c in range(cStart, cEnd):
        get_transitive_closure(dm.dm, c, PETSC_TRUE, &nclosure, &closure)
        is_owned = PETSC_FALSE
        for ci in range(nclosure):
            p = closure[2*ci]
            CHKERR(DMLabelHasPoint(lbl_ghost, p, &is_ghost))
            if is_ghost:
                is_owned = PETSC_TRUE
                break
        if is_owned:
            for ci in range(nclosure):
                p = closure[2*ci]
                CHKERR(DMLabelHasPoint(lbl_ghost, p, &is_ghost))
                if not is_ghost:
                    CHKERR(DMLabelSetValue(lbl_owned, p, 1))
    if closure != NULL:
        restore_transitive_closure(dm.dm, 0, PETSC_TRUE, &nclosure, &closure)
    # Mark all remaining points as core
    CHKERR(DMLabelCreateIndex(lbl_owned, pStart, pEnd))
    for p in range(pStart, pEnd):
        CHKERR(DMLabelHasPoint(lbl_owned, p, &is_owned))
        CHKERR(DMLabelHasPoint(lbl_ghost, p, &is_ghost))
        if not is_ghost and not is_owned:
            CHKERR(DMLabelSetValue(lbl_core, p, 1))
    CHKERR(DMLabelDestroyIndex(lbl_owned))
    CHKERR(DMLabelDestroyIndex(lbl_ghost))


@cython.boundscheck(False)
@cython.wraparound(False)
def mark_entity_classes_using_cell_dm(PETSc.DM swarm):
    """
    Mark all points in a given Particle in Cell (PIC) DMSwarm according to the
    PyOP2 entity classes (core, owned, ghost) using the markers of the parent
    DMPlex or DMSwarm cells (i.e. the cells within which the swarm points are
    located).
    """
    cdef:
        PETSc.DM plex=None
        PETSc.IS core_is=None
        PETSc.IS owned_is=None
        PETSc.IS ghost_is=None
        DMLabel swarm_label_core, swarm_label_owned, swarm_label_ghost
        PetscInt label_idx, label
        np.ndarray[PetscInt, ndim=1, mode="c"] swarm_plex_cells
        np.ndarray[PetscInt, ndim=1, mode="c"] swarm_parent_cell_labels


    swarm.createLabel("pyop2_core")
    swarm.createLabel("pyop2_owned")
    swarm.createLabel("pyop2_ghost")
    CHKERR(DMGetLabel(swarm.dm, b"pyop2_core", &swarm_label_core))
    CHKERR(DMGetLabel(swarm.dm, b"pyop2_owned", &swarm_label_owned))
    CHKERR(DMGetLabel(swarm.dm, b"pyop2_ghost", &swarm_label_ghost))

    plex = swarm.getCellDM()

    # Retrieve the indices into the parent DM at which each label is defined.
    # The label value of 1 is set in mark_entity_classes.
    core_is = plex.getStratumIS(b"pyop2_core", 1)
    owned_is = plex.getStratumIS(b"pyop2_owned", 1)
    ghost_is = plex.getStratumIS(b"pyop2_ghost", 1)
    # The index numbers correspond to the numbering of the cell. NOTE: We have
    # to put null checks here because petsc4py will not return empty indices
    # when the iset is null, instead it will crash.
    if core_is.iset == NULL:
        core_idxs = np.array([], dtype=IntType)
        max_core_idx = -1
    else:
        core_idxs = core_is.getIndices()
        max_core_idx = core_idxs.max()
    if owned_is.iset == NULL:
        owned_idxs = np.array([], dtype=IntType)
        max_owned_idx = -1
    else:
        owned_idxs = owned_is.getIndices()
        max_owned_idx = owned_idxs.max()
    if ghost_is.iset == NULL:
        ghost_idxs = np.array([], dtype=IntType)
        max_ghost_idx = -1
    else:
        ghost_idxs = ghost_is.getIndices()
        max_ghost_idx = ghost_idxs.max()

    # We can now make a list of all labels - this includes all topological
    # entities: cells, facets, edges, vertices. Each has a unique index.
    max_idx = max(max_core_idx, max_owned_idx, max_ghost_idx)
    labels = np.zeros(max_idx + 1, dtype=IntType)
    labels[core_idxs] = 1
    labels[owned_idxs] = 2
    labels[ghost_idxs] = 3

    # We know the parent DM cell index for each of our swarm points. We can
    # therefore filter the list of all labels to find the corresponding label
    # of each swarm point.
    swarm_plex_cells = swarm.getField("DMSwarm_cellid")
    swarm.restoreField("DMSwarm_cellid")
    swarm_parent_cell_labels = labels[swarm_plex_cells]
    assert len(swarm_parent_cell_labels) == len(swarm_plex_cells)
    for label_idx, label in enumerate(swarm_parent_cell_labels):
        # We set the label using label index since this index is shared across
        # all DMSwarm fields: label index n into a given field (such as
        # DMSwarmPIC_coor) always corresponds to the same point in the swarm.
        if label == 1:
            CHKERR(DMLabelSetValue(swarm_label_core, label_idx, 1))
        elif label == 2:
            CHKERR(DMLabelSetValue(swarm_label_owned, label_idx, 1))
        elif label == 3:
            CHKERR(DMLabelSetValue(swarm_label_ghost, label_idx, 1))
        else:
            raise RuntimeError("Unknown label value")
    return


@cython.boundscheck(False)
@cython.wraparound(False)
def get_entity_classes(PETSc.DM dm):
    """Builds PyOP2 entity class offsets for all entity levels.

    :arg dm: The DM object encapsulating the mesh topology
    """
    cdef:
        np.ndarray[PetscInt, ndim=2, mode="c"] entity_class_sizes
        np.ndarray[PetscInt, mode="c"] eStart, eEnd
        PetscInt depth, d, i, ci, class_size, start, end
        const PetscInt *indices = NULL
        PETSc.IS class_is

    depth = get_topological_dimension(dm) + 1

    entity_class_sizes = np.zeros((depth, 3), dtype=IntType)
    eStart = np.zeros(depth, dtype=IntType)
    eEnd = np.zeros(depth, dtype=IntType)
    for d in range(depth):
        get_depth_stratum(dm.dm, d, &start, &end)
        eStart[d] = start
        eEnd[d] = end

    for i, op2class in enumerate([b"pyop2_core",
                                  b"pyop2_owned",
                                  b"pyop2_ghost"]):
        class_is = dm.getStratumIS(op2class, 1)
        class_size = dm.getStratumSize(op2class, 1)
        if class_size > 0:
            CHKERR(ISGetIndices(class_is.iset, &indices))
            for ci in range(class_size):
                for d in range(depth):
                    if eStart[d] <= indices[ci] < eEnd[d]:
                        entity_class_sizes[d, i] += 1
                        break
            CHKERR(ISRestoreIndices(class_is.iset, &indices))

    # PyOP2 entity class indices are additive
    for d in range(depth):
        for i in range(1, 3):
            entity_class_sizes[d, i] += entity_class_sizes[d, i-1]
    return entity_class_sizes


@cython.boundscheck(False)
@cython.wraparound(False)
def get_cell_markers(PETSc.DM dm, PETSc.Section cell_numbering,
                     subdomain_id):
    """Get the cells marked by a given subdomain_id.

    :arg dm: The DM for the mesh topology
    :arg cell_numbering: Section mapping dm cell points to firedrake cell indices.
    :arg subdomain_id: The subdomain_id to look for.

    :raises ValueError: if the subdomain_id is not valid.
    :returns: A numpy array (possibly empty) of the cell ids.
    """
    cdef:
        PetscInt i, j, n, offset, c, cStart, cEnd, ncells
        np.ndarray[PetscInt, ndim=1, mode="c"] cells
        np.ndarray[PetscInt, ndim=1, mode="c"] indices

    if not dm.hasLabel(CELL_SETS_LABEL):
        return np.empty(0, dtype=IntType)
    vals = dm.getLabelIdIS(CELL_SETS_LABEL).indices
    comm = dm.comm.tompi4py()

    def merge_ids(x, y, datatype):
        return x.union(y)

    op = MPI.Op.Create(merge_ids, commute=True)

    all_ids = np.asarray(sorted(comm.allreduce(set(vals), op=op)),
                         dtype=IntType)
    op.Free()
    if subdomain_id not in all_ids:
        raise ValueError("Invalid subdomain_id %d not in %s" % (subdomain_id, vals))

    if subdomain_id not in vals:
        return np.empty(0, dtype=IntType)

    n = dm.getStratumSize(CELL_SETS_LABEL, subdomain_id)
    if n == 0:
        return np.empty(0, dtype=IntType)
    indices = dm.getStratumIS(CELL_SETS_LABEL, subdomain_id).indices
    ncells = 0
    get_height_stratum(dm.dm, 0, &cStart, &cEnd)
    for i in range(n):
        c = indices[i]
        if cStart <= c < cEnd:
            ncells += 1
    if ncells == 0:
        return np.empty(0, dtype=IntType)
    cells = np.empty(ncells, dtype=IntType)
    j = 0
    for i in range(n):
        c = indices[i]
        if cStart <= c < cEnd:
            CHKERR(PetscSectionGetOffset(cell_numbering.sec, c, &offset))
            cells[j] = offset
            j += 1
    return cells


@cython.boundscheck(False)
@cython.wraparound(False)
def get_facet_ordering(PETSc.DM plex, PETSc.Section facet_numbering):
    """Builds a list of all facets ordered according to the given numbering.

    :arg plex: The DMPlex object encapsulating the mesh topology
    :arg facet_numbering: A Section describing the global facet numbering
    """
    cdef:
        PetscInt fi, fStart, fEnd, offset
        np.ndarray[PetscInt, ndim=1, mode="c"] facets

    size = facet_numbering.getStorageSize()
    facets = np.empty(size, dtype=IntType)
    get_height_stratum(plex.dm, 1, &fStart, &fEnd)
    for fi in range(fStart, fEnd):
        CHKERR(PetscSectionGetOffset(facet_numbering.sec, fi, &offset))
        facets[offset] = fi
    return facets


@cython.boundscheck(False)
@cython.wraparound(False)
def get_facets_by_class(PETSc.DM plex, label,
                        np.ndarray[PetscInt, ndim=1, mode="c"] ordering):
    """Builds a list of all facets ordered according to PyOP2 entity
    classes and computes the respective class offsets.

    :arg plex: The DMPlex object encapsulating the mesh topology
    :arg ordering: An array giving the global traversal order of facets
    :arg label: Label string that marks the facets to order
    """
    cdef:
        PetscInt dim, fi, ci, nfacets, nclass, lbl_val, o, f, fStart, fEnd
        PetscInt pStart, pEnd, i, n
        PetscInt *indices = NULL
        PETSc.IS class_is = None
        PetscBool has_point, is_class
        DMLabel lbl_facets, lbl_class
        np.ndarray[PetscInt, ndim=1, mode="c"] facets

    dim = get_topological_dimension(plex)
    get_height_stratum(plex.dm, 1, &fStart, &fEnd)
    get_chart(plex.dm, &pStart, &pEnd)
    nfacets = count_labelled_points(plex, label, fStart, fEnd)
    facets = np.empty(nfacets, dtype=IntType)
    facet_classes = [0, 0, 0]
    fi = 0

    CHKERR(DMGetLabel(plex.dm, label.encode(), &lbl_facets))
    CHKERR(DMLabelCreateIndex(lbl_facets, pStart, pEnd))
    for i, op2class in enumerate([b"pyop2_core",
                                  b"pyop2_owned",
                                  b"pyop2_ghost"]):
        CHKERR(DMGetLabel(plex.dm, op2class, &lbl_class))
        CHKERR(DMLabelCreateIndex(lbl_class, pStart, pEnd))
        nclass = plex.getStratumSize(op2class, 1)
        if nclass > 0:
            for o in range(ordering.shape[0]):
                f = ordering[o]
                CHKERR(DMLabelHasPoint(lbl_facets, f, &has_point))
                CHKERR(DMLabelHasPoint(lbl_class, f, &is_class))
                if has_point and is_class:
                    facets[fi] = f
                    fi += 1
        facet_classes[i] = fi
        CHKERR(DMLabelDestroyIndex(lbl_class))
    CHKERR(DMLabelDestroyIndex(lbl_facets))
    return facets, facet_classes


@cython.boundscheck(False)
@cython.wraparound(False)
def validate_mesh(PETSc.DM dm):
    """Perform some validation of the input mesh.

    :arg dm: The DM object encapsulating the mesh topology."""
    cdef:
        PetscInt  pStart, pEnd, cStart, cEnd, p, c, ci
        PetscInt  nclosure, nseen
        PetscInt *closure = NULL
        PetscBT   seen = NULL
        PetscBool flag

    from mpi4py import MPI

    get_chart(dm.dm, &pStart, &pEnd)
    get_height_stratum(dm.dm, 0, &cStart, &cEnd)

    CHKERR(PetscBTCreate(pEnd - pStart, &seen))
    nseen = 0
    # Walk the cells, counting the number of points we can traverse in
    # the closure.
    for c in range(cStart, cEnd):
        get_transitive_closure(dm.dm, c, PETSC_TRUE, &nclosure, &closure)
        for ci in range(nclosure):
            p = closure[2*ci]
            if not PetscBTLookup(seen, p):
                nseen += 1
                PetscBTSet(seen, p)

    if closure != NULL:
        restore_transitive_closure(dm.dm, 0, PETSC_TRUE, &nclosure, &closure)
    CHKERR(PetscBTDestroy(&seen))

    # Check validity on all processes
    valid = dm.comm.tompi4py().allreduce(nseen == pEnd - pStart, op=MPI.LAND)
    if not valid:
        raise ValueError("Provided mesh has some entities not reachable by traversing cells (maybe rogue vertices?)")


@cython.boundscheck(False)
@cython.wraparound(False)
def plex_renumbering(PETSc.DM plex,
                     np.ndarray entity_classes,
                     np.ndarray[PetscInt, ndim=1, mode="c"] reordering=None):
    """
    Build a global node renumbering as a permutation of Plex points.

    :arg plex: The DMPlex object encapsulating the mesh topology
    :arg entity_classes: Array of entity class offsets for
         each dimension.
    :arg reordering: A reordering from reordered to original plex
         points used to provide the traversal order of the cells
         (i.e. the inverse of the ordering obtained from
         DMPlexGetOrdering).  Optional, if not provided (or ``None``),
         no reordering is applied and the plex is traversed in
         original order.

    The node permutation is derived from a depth-first traversal of
    the Plex graph over each entity class in turn. The returned IS
    is the Plex -> PyOP2 permutation.
    """
    cdef:
        PetscInt dim, cStart, cEnd, nfacets, nclosure, c, ci, l, p, f
        PetscInt pStart, pEnd, cell
        np.ndarray[PetscInt, ndim=1, mode="c"] lidx, ncells
        PetscInt *facets = NULL
        PetscInt *closure = NULL
        PetscInt *perm = NULL
        PETSc.IS facet_is = None
        PETSc.IS perm_is = None
        PetscBT seen = NULL
        PetscBool has_point
        DMLabel labels[3]
        bint reorder = reordering is not None

    dim = get_topological_dimension(plex)
    get_chart(plex.dm, &pStart, &pEnd)
    get_height_stratum(plex.dm, 0, &cStart, &cEnd)
    CHKERR(PetscMalloc1(pEnd - pStart, &perm))
    CHKERR(PetscBTCreate(pEnd - pStart, &seen))
    ncells = np.zeros(3, dtype=IntType)

    # Get label pointers and label-specific array indices
    CHKERR(DMGetLabel(plex.dm, b"pyop2_core", &labels[0]))
    CHKERR(DMGetLabel(plex.dm, b"pyop2_owned", &labels[1]))
    CHKERR(DMGetLabel(plex.dm, b"pyop2_ghost", &labels[2]))
    for l in range(3):
        CHKERR(DMLabelCreateIndex(labels[l], pStart, pEnd))
    entity_classes = entity_classes.astype(IntType)
    lidx = np.zeros(3, dtype=IntType)
    lidx[1] = sum(entity_classes[:, 0])
    lidx[2] = sum(entity_classes[:, 1])

    for c in range(pStart, pEnd):
        if reorder:
            cell = reordering[c]
        else:
            cell = c

        # We always re-order cell-wise so that we inherit any cache
        # coherency from the reordering provided by the Plex
        if cStart <= cell < cEnd:

            # Get  cell closure
            get_transitive_closure(plex.dm, cell, PETSC_TRUE, &nclosure, &closure)
            for ci in range(nclosure):
                p = closure[2*ci]
                if not PetscBTLookup(seen, p):
                    for l in range(3):
                        CHKERR(DMLabelHasPoint(labels[l], p, &has_point))
                        if has_point:
                            PetscBTSet(seen, p)
                            perm[lidx[l]] = p
                            lidx[l] += 1
                            break

    if closure != NULL:
        restore_transitive_closure(plex.dm, 0, PETSC_TRUE, &nclosure, &closure)
    for c in range(3):
        CHKERR(DMLabelDestroyIndex(labels[c]))

    CHKERR(PetscBTDestroy(&seen))
    perm_is = PETSc.IS().create(comm=plex.comm)
    perm_is.setType("general")
    CHKERR(ISGeneralSetIndices(perm_is.iset, pEnd - pStart,
                               perm, PETSC_OWN_POINTER))
    return perm_is

@cython.boundscheck(False)
@cython.wraparound(False)
def get_cell_remote_ranks(PETSc.DM plex):
    """Returns an array assigning the rank of the owner to each
    locally visible cell. Locally owned cells have -1 assigned to them.

    :arg plex: The DMPlex object encapsulating the mesh topology
    """
    cdef:
        PetscInt cStart, cEnd, ncells, i
        PETSc.SF sf
        PetscInt nroots, nleaves
        const PetscInt *ilocal = NULL
        const PetscSFNode *iremote = NULL
        np.ndarray[PetscInt, ndim=1, mode="c"] result

    get_height_stratum(plex.dm, 0, &cStart, &cEnd)
    ncells = cEnd - cStart

    result = np.full(ncells, -1, dtype=IntType)
    if plex.comm.size > 1:
        sf = plex.getPointSF()
        CHKERR(PetscSFGetGraph(sf.sf, &nroots, &nleaves, &ilocal, &iremote))

        for i in range(nleaves):
            if cStart <= ilocal[i] < cEnd:
                result[ilocal[i] - cStart] = iremote[i].rank

    return result

cdef inline PetscInt cneg(PetscInt i):
    """complementary inverse"""
    return -(i + 1)

cdef inline PetscInt cabs(PetscInt i):
    """complementary absolute value"""
    if i >= 0:
        return i
    else:
        return cneg(i)

cdef inline void get_edge_global_vertices(PETSc.DM plex,
                                          PETSc.Section vertex_numbering,
                                          PetscInt facet,
                                          PetscInt *global_v):
    """Returns the global numbers of the vertices of an edge.

    :arg plex: The DMPlex object encapsulating the mesh topology
    :arg vertex_numbering: Section describing the universal vertex numbering
    :arg facet: The edge
    :arg global_v: Return buffer, must have capacity for 2 values
    """
    cdef:
        PetscInt nvertices, ndofs
        const PetscInt *vs = NULL

    CHKERR(DMPlexGetConeSize(plex.dm, facet, &nvertices))
    assert nvertices == 2

    CHKERR(DMPlexGetCone(plex.dm, facet, &vs))

    CHKERR(PetscSectionGetDof(vertex_numbering.sec, vs[0], &ndofs))
    assert cabs(ndofs) == 1
    CHKERR(PetscSectionGetDof(vertex_numbering.sec, vs[1], &ndofs))
    assert cabs(ndofs) == 1

    CHKERR(PetscSectionGetOffset(vertex_numbering.sec, vs[0], &global_v[0]))
    CHKERR(PetscSectionGetOffset(vertex_numbering.sec, vs[1], &global_v[1]))

    global_v[0] = cabs(global_v[0])
    global_v[1] = cabs(global_v[1])

cdef inline np.int8_t get_global_edge_orientation(PETSc.DM plex,
                                                  PETSc.Section vertex_numbering,
                                                  PetscInt facet):
    """Returns the local plex direction (ordering in plex cone) relative to
    the global edge direction (from smaller to greater global vertex number).

    :arg plex: The DMPlex object encapsulating the mesh topology
    :arg vertex_numbering: Section describing the universal vertex numbering
    :arg facet: The edge
    """
    cdef PetscInt v[2]
    get_edge_global_vertices(plex, vertex_numbering, facet, v)
    return v[0] > v[1]

cdef struct CommFacet:
    PetscInt remote_rank
    PetscInt global_u, global_v
    PetscInt local_facet

cdef int CommFacet_cmp(void *x_, void *y_) nogil:
    """Three-way comparison C function for CommFacet structs."""
    cdef:
        CommFacet *x = <CommFacet *>x_
        CommFacet *y = <CommFacet *>y_

    if x.remote_rank < y.remote_rank:
        return -1
    elif x.remote_rank > y.remote_rank:
        return 1

    if x.global_u < y.global_u:
        return -1
    elif x.global_u > y.global_u:
        return 1

    if x.global_v < y.global_v:
        return -1
    elif x.global_v > y.global_v:
        return 1

    return 0

@cython.boundscheck(False)
@cython.wraparound(False)
cdef inline void get_communication_lists(
    PETSc.DM plex, PETSc.Section vertex_numbering,
    np.ndarray[PetscInt, ndim=1, mode="c"] cell_ranks,
    # Output parameters:
    PetscInt *nranks, PetscInt **ranks, PetscInt **offsets,
    PetscInt **facets, PetscInt **facet2index):

    """Creates communication lists for shared facet information exchange.

    :arg plex: The DMPlex object encapsulating the mesh topology
    :arg vertex_numbering: Section describing the universal vertex numbering
    :arg cell_ranks: MPI rank of the owner of each (visible) non-owned cell,
                     or -1 for (locally) owned cell.

    :arg nranks: Number of neighbouring MPI nodes (return value)
    :arg ranks: MPI ranks of neigbours (return value)
    :arg offsets: Offset for each neighbour in the data buffer (return value)
    :arg facets: Array of local plex facet numbers of shared facets
                 (return value)
    :arg facet2index: Maps local facet numbers to indices in the communication
                      buffer, inverse of 'facets' (return value)
    """
    cdef:
        int comm_size = plex.comm.size
        PetscInt cStart, cEnd
        PetscInt nfacets, fStart, fEnd, f
        PetscInt i, k, support_size
        const PetscInt *support = NULL
        PetscInt local_count, remote
        PetscInt v[2]
        PetscInt *facet_ranks = NULL
        PetscInt *nfacets_per_rank = NULL

        CommFacet *cfacets = NULL

    get_height_stratum(plex.dm, 0, &cStart, &cEnd)
    get_height_stratum(plex.dm, 1, &fStart, &fEnd)
    nfacets = fEnd - fStart

    CHKERR(PetscMalloc1(nfacets, &facet_ranks))
    memset(facet_ranks, -1, nfacets * sizeof(PetscInt))

    # Determines which facets are shared, and which MPI process
    # they are shared with.
    for f in range(fStart, fEnd):
        CHKERR(DMPlexGetSupportSize(plex.dm, f, &support_size))
        CHKERR(DMPlexGetSupport(plex.dm, f, &support))

        local_count = 0
        remote = -1
        for i in range(support_size):
            if cell_ranks[support[i] - cStart] >= 0:
                remote = cell_ranks[support[i] - cStart]
            else:
                local_count += 1

        if local_count == 1:
            facet_ranks[f - fStart] = remote

    # Counts how many facets are shared with each MPI node
    CHKERR(PetscMalloc1(comm_size, &nfacets_per_rank))
    memset(nfacets_per_rank, 0, comm_size * sizeof(PetscInt))

    for i in range(nfacets):
        if facet_ranks[i] != -1:
            nfacets_per_rank[facet_ranks[i]] += 1

    # Counts how many MPI nodes shall this node communicate with
    nranks[0] = 0
    for i in range(comm_size):
        if nfacets_per_rank[i] != 0:
            nranks[0] += 1

    # Creates list of neighbours, and their offsets
    # in the communication buffer.
    #
    # Information about facets shared with rank 'i'
    # should be between offsets[i] (inclusive) and
    # offset[i+1] (exclusive) in the buffer.
    CHKERR(PetscMalloc1(nranks[0], ranks))
    CHKERR(PetscMalloc1(nranks[0]+1, offsets))

    offsets[0][0] = 0
    k = 0
    for i in range(comm_size):
        if nfacets_per_rank[i] != 0:
            ranks[0][k] = i
            offsets[0][k+1] = offsets[0][k] + nfacets_per_rank[i]
            k += 1

    CHKERR(PetscFree(nfacets_per_rank))

    # Sort the facets based on
    # 1. Remote rank - so they occupy the right section of the buffer.
    # 2. Global vertex numbers - so the same order is used on both sides.
    CHKERR(PetscMalloc1(offsets[0][nranks[0]], &cfacets))

    k = 0
    for f in range(fStart, fEnd):
        if facet_ranks[f - fStart] != -1:
            cfacets[k].remote_rank = facet_ranks[f - fStart]
            get_edge_global_vertices(plex, vertex_numbering, f, v)
            if v[0] < v[1]:
                cfacets[k].global_u = v[0]
                cfacets[k].global_v = v[1]
            else:
                cfacets[k].global_u = v[1]
                cfacets[k].global_v = v[0]
            cfacets[k].local_facet = f
            k += 1
    CHKERR(PetscFree(facet_ranks))
    qsort(cfacets, offsets[0][nranks[0]], sizeof(CommFacet), &CommFacet_cmp)

    # For debugging purposes:
    #
    # for i in range(offsets[0][nranks[0]]):
    #     print "(%d/%d): %d = (%d, %d) -> %d" % (_MPI.comm.rank,
    #                                             _MPI.comm.size,
    #                                             cfacets[i].local_facet,
    #                                             cfacets[i].global_u,
    #                                             cfacets[i].global_v,
    #                                             cfacets[i].remote_rank)

    CHKERR(PetscMalloc1(offsets[0][nranks[0]], facets))
    CHKERR(PetscMalloc1(nfacets, facet2index))
    memset(facet2index[0], -1, nfacets * sizeof(PetscInt))

    for i in range(offsets[0][nranks[0]]):
        facets[0][i] = cfacets[i].local_facet
        facet2index[0][facets[0][i] - fStart] = i
    CHKERR(PetscFree(cfacets))

    # For debugging purposes:
    #
    # for i in range(nfacets):
    #     if facet2index[0][i] != -1:
    #         print "(%d/%d): [%d] = %d" % (_MPI.comm.rank,
    #                                       _MPI.comm.size,
    #                                       facet2index[0][i],
    #                                       fStart + i)

@cython.profile(False)
cdef inline void plex_get_restricted_support(PETSc.DM plex,
                                             PetscInt *cell_ranks,
                                             PetscInt f,
                                             # Output parameters:
                                             PetscInt *size,
                                             PetscInt *outbuf):
    """Returns the owned cells incident to a given facet.

    :arg plex: The DMPlex object encapsulating the mesh topology
    :arg cell_ranks: MPI rank of the owner of each (visible) non-owned cell,
                     or -1 for (locally) owned cell.
    :arg f: Facet, whose owned support is the result
    :arg size: Length of the result
    :arg outbuf: Preallocated output buffer
    """
    cdef:
        PetscInt cStart, cEnd, c
        PetscInt support_size
        const PetscInt *support = NULL
        PetscInt i, k

    get_height_stratum(plex.dm, 0, &cStart, &cEnd)

    CHKERR(DMPlexGetSupportSize(plex.dm, f, &support_size))
    CHKERR(DMPlexGetSupport(plex.dm, f, &support))

    k = 0
    for i in range(support_size):
        if cell_ranks[support[i] - cStart] < 0:
            outbuf[k] = support[i]
            k += 1
    size[0] = k

@cython.cdivision(True)
cdef inline PetscInt traverse_cell_string(PETSc.DM plex,
                                          PetscInt first_facet,
                                          PetscInt cell,
                                          PetscInt *cell_ranks,
                                          np.int8_t *orientations):
    """Takes a start facet, and a direction (which of the, possibly two, cells
    it is adjacent to) and propagates that facet's orientation as far as
    possible by orienting the "opposite" facet in the cell then moving to the
    next cell.

    :arg plex: The DMPlex object encapsulating the mesh topology
    :arg first_facet: Facet to start traversal with
    :arg cell: One of the cells incident to 'first_facet', determines
               the direction of traversal.
    :arg cell_ranks: MPI rank of the owner of each (visible) non-owned cell,
                     or -1 for (locally) owned cell.
    :arg orientations: Facet orientations relative to the plex.
                       -1: orientation not set
                        0: orientation is same as in (local) plex
                       +1: orientation is the opposite of that in plex
                       THIS ARRAY IS UPDATED BY THIS FUNCTION.

    Returns the plex number of the facet visited last, or -1 if
    'first_facet' is part of a closed loop.

    Facets not incident to an owned cell are ignored.

    Facet orientations are aligned to match the orientation, which was
    assigned to orientations[first_facet - fStart].
    """
    cdef:
        PetscInt fStart, fEnd
        PetscInt from_facet = first_facet
        PetscInt to_facet
        PetscInt c = cell
        np.int8_t plex_orientation

        PetscInt local_from, local_to

        PetscInt cone_size, support_size
        const PetscInt *cone = NULL
        const PetscInt *cone_orient = NULL
        PetscInt support[2]
        PetscInt i, ncells_adj

    get_height_stratum(plex.dm, 1, &fStart, &fEnd)

    # Retrieve orientation of first facet
    plex_orientation = orientations[first_facet - fStart]

    while True:
        CHKERR(DMPlexGetConeSize(plex.dm, c, &cone_size))
        assert cone_size == 4

        CHKERR(DMPlexGetCone(plex.dm, c, &cone))
        local_from = 0
        while cone[local_from] != from_facet and local_from < cone_size:
            local_from += 1
        assert local_from < cone_size

        local_to = (local_from + 2) % 4
        to_facet = cone[local_to]

        CHKERR(DMPlexGetConeOrientation(plex.dm, c, &cone_orient))
        plex_orientation ^= (cone_orient[local_from] < 0) ^ True ^ (cone_orient[local_to] < 0)

        # Store orientation of next facet
        orientations[to_facet - fStart] = plex_orientation

        if to_facet == first_facet:
            # Closed loop
            return -1

        plex_get_restricted_support(plex, cell_ranks, to_facet, &support_size, support)

        ncells_adj = 0
        for i in range(support_size):
            if support[i] != c:
                ncells_adj += 1

        if ncells_adj == 0:
            # Reached boundary of local domain
            return to_facet
        elif ncells_adj == 1:
            # Continue with next cell
            for i in range(support_size):
                if support[i] != c:
                    from_facet = to_facet
                    c = support[i]
                    break
        else:
            assert ncells_adj > 1
            raise RuntimeError("Facet belongs to more than two quadrilaterals!")

    # We must not reach this point here.
    raise RuntimeError("This should never happen!")

@cython.boundscheck(False)
@cython.wraparound(False)
cdef locally_orient_quadrilateral_plex(PETSc.DM plex,
                                       PETSc.Section vertex_numbering,
                                       PetscInt *cell_ranks,
                                       PetscInt *facet2index,
                                       PetscInt nfacets_shared,
                                       np.int8_t *orientations):
    """Locally orient the facets (edges) of a quadrilateral plex, and
    derive the dependency information of shared facets.

    :arg plex: The DMPlex object encapsulating the mesh topology
    :arg vertex_numbering: Section describing the universal vertex numbering
    :arg cell_ranks: MPI rank of the owner of each (visible) non-owned cell,
                     or -1 for (locally) owned cell.
    :arg facet2index: Maps plex facet numbers to their index in the buffer
                      of shared facets.
    :arg nfacets_shared: Number of facets shared with other MPI nodes.
    :arg orientations: Facet orientations relative to the plex.
                       -1: orientation not set
                        0: orientation is same as in (local) plex
                       +1: orientation is the opposite of that in plex
                       THIS ARRAY IS UPDATED BY THIS FUNCTION.

    Returns an array of size 'nfacets_shared', which tells for each shared
    facet which other shared facet needs update, if any, when a shared facet
    is flipped.
     * Equal to 'nfacets_shared': no other facet requires update.
     * Non-negative value: index of shared facet,
                           which must have the same global orientation.
     * Negative value 'i': cneg(i) is the index of the shared facet,
                           which must have opposite global orientation.
    """
    cdef:
        PetscInt nfacets, fStart, fEnd, f
        PetscInt size
        PetscInt support[2]
        PetscInt start_facet, end_facet
        np.int8_t twist
        PetscInt i, j
        np.ndarray[PetscInt, ndim=1, mode="c"] result

    get_height_stratum(plex.dm, 1, &fStart, &fEnd)
    nfacets = fEnd - fStart

    result = np.empty(nfacets_shared, dtype=IntType)

    # Here we walk over all the known facets, if it is not oriented already.
    for f in range(fStart, fEnd):
        if orientations[f - fStart] < 0:
            orientations[f - fStart] = 0

            plex_get_restricted_support(plex, cell_ranks, f, &size, support)
            assert 0 <= size <= 2
            if size == 0:
                # Facet is interior to some other MPI process, ignored
                continue

            # Propagate the orientation of this facet as far as possible
            end_facet = traverse_cell_string(plex, f, support[0],
                                             cell_ranks, orientations)
            if end_facet == -1:
                # Closed loop
                if orientations[f - fStart]:
                    # Moebius strip found
                    #
                    # So we came round a loop and found that the last cell we
                    # hit claims that the end_facet must be flipped then there
                    # must be a twist in the loop, because the first facet
                    # (which is the same) should have had no flip.
                    raise RuntimeError("Moebius strip found in the mesh.")
            else:
                if size == 1:
                    # 'f' is at local domain boundary
                    start_facet = f
                else:
                    # Here we potentially walk off in the other direction
                    start_facet = traverse_cell_string(plex, f, support[1],
                                                       cell_ranks, orientations)

                i = facet2index[start_facet - fStart]
                j = facet2index[end_facet - fStart]
                if i >= 0 or j >= 0:
                    # Either the start or the end facet is shared
                    # with remote processes
                    twist = 0
                    twist ^= get_global_edge_orientation(plex,
                                                         vertex_numbering,
                                                         start_facet)
                    twist ^= orientations[start_facet - fStart]
                    twist ^= orientations[end_facet - fStart]
                    twist ^= get_global_edge_orientation(plex,
                                                         vertex_numbering,
                                                         end_facet)

                    # If the other end of the string is local (not shared), then
                    # no propagation to remote ranks at the other end is needed.
                    if i == -1:
                        result[j] = nfacets_shared
                    elif j == -1:
                        result[i] = nfacets_shared
                    # If other end of the string is shared, then propagation
                    # must take place, the sign tells you whether an orientation
                    # flip is required and the value tells you which facet.
                    elif twist == 0:
                        result[i] = j
                        result[j] = i
                    else:
                        result[i] = cneg(j)
                        result[j] = cneg(i)

    # At the end of this function we have provided a consistent orientation
    # to the local plex, in O(nfacets) time, and we are returning, for all
    # shared facets, information about whether they will require a round of
    # communications when we try and provide a globally consistent orientation.
    return result

@cython.boundscheck(False)
@cython.wraparound(False)
cdef inline void exchange_edge_orientation_data(
    PetscInt nranks, PetscInt *ranks, PetscInt *offsets,
    np.ndarray[PetscInt, ndim=1, mode="c"] ours,
    np.ndarray[PetscInt, ndim=1, mode="c"] theirs,
    MPI.Comm comm):

    """Exchange edge orientation data between neighbouring MPI nodes.

    :arg nranks: Number of neighbouring MPI nodes
    :arg ranks: MPI ranks of neigbours
    :arg offsets: Offset for each neighbour in the data buffer
    :arg ours: Local data, to be sent to neigbours
    :arg theirs: Remote data, to be received from neighbours (return value)
    :arg comm: MPI Communicator.
    """
    cdef PetscInt ri

    # Initiate receiving
    recv_reqs = []
    for ri in range(nranks):
        recv_reqs.append(comm.Irecv(theirs[offsets[ri] : offsets[ri+1]], ranks[ri]))

    # Initiate sending
    send_reqs = []
    for ri in range(nranks):
        send_reqs.append(comm.Isend(ours[offsets[ri] : offsets[ri+1]], ranks[ri]))

    # Wait for completion
    for req in recv_reqs:
        req.Wait()
    for req in send_reqs:
        req.Wait()

@cython.boundscheck(False)
@cython.wraparound(False)
def quadrilateral_facet_orientations(
    PETSc.DM plex, PETSc.Section vertex_numbering,
    np.ndarray[PetscInt, ndim=1, mode="c"] cell_ranks):

    """Returns globally synchronised facet orientations (edge directions)
    incident to locally owned quadrilateral cells.

    :arg plex: The DMPlex object encapsulating the mesh topology
    :arg vertex_numbering: Section describing the universal vertex numbering
    :arg cell_ranks: MPI rank of the owner of each (visible) non-owned cell,
                     or -1 for (locally) owned cell.
    """
    cdef:
        PetscInt nranks
        PetscInt *ranks = NULL
        PetscInt *offsets = NULL
        PetscInt *facets = NULL
        PetscInt *facet2index = NULL

        MPI.Comm comm = plex.comm.tompi4py()
        PetscInt nfacets, nfacets_shared, fStart, fEnd

        np.ndarray[PetscInt, ndim=1, mode="c"] affects
        np.ndarray[PetscInt, ndim=1, mode="c"] ours, theirs
        PetscInt conflict, value, f, i, j

        PetscInt ci, size
        PetscInt cells[2]

        np.ndarray[np.int8_t, ndim=1, mode="c"] result

    # Get communication lists
    get_communication_lists(plex, vertex_numbering, cell_ranks,
                            &nranks, &ranks, &offsets, &facets, &facet2index)
    nfacets_shared = offsets[nranks]

    # Discover edge direction dependencies in the mesh locally
    get_height_stratum(plex.dm, 1, &fStart, &fEnd)
    nfacets = fEnd - fStart

    result = np.full(nfacets, -1, dtype=np.int8)
    affects = locally_orient_quadrilateral_plex(plex,
                                                vertex_numbering,
                                                <PetscInt *>cell_ranks.data,
                                                facet2index,
                                                nfacets_shared,
                                                <np.int8_t *>result.data)
    CHKERR(PetscFree(facet2index))

    # Initialise shared edge directions and assign weights
    #
    # "cabs" of the values in 'ours' and 'theirs' is voting strength, and
    # the sign tells the edge direction. Positive sign implies that the edge
    # points from the vertex with the smaller global number to the vertex with
    # the greater global number, negative implies otherwise.
    ours = comm.size * np.arange(nfacets_shared, dtype=IntType) + comm.rank

    # We update these values based on the local connections
    # before we do any communication.
    for i in range(nfacets_shared):
        if affects[i] != nfacets_shared:
            j = cabs(affects[i])
            if cabs(ours[i]) < cabs(ours[j]):
                if affects[i] >= 0:
                    ours[i] = ours[j]
                else:
                    ours[i] = cneg(ours[j])

    # 'ours' is full of the local view of what the orientations are,
    # and 'theirs' will be filled by the remote orientation view.
    theirs = np.empty_like(ours)

    # Synchronise shared edge directions in parallel
    conflict = int(comm.size > 1)
    while conflict != 0:
        # Populate 'theirs' by communication from the 'ours' of others.
        exchange_edge_orientation_data(nranks, ranks, offsets, ours, theirs, comm)

        conflict = 0
        for i in range(nfacets_shared):
            if ours[i] != theirs[i] and cabs(ours[i]) == cabs(theirs[i]):
                # Moebius strip found
                raise RuntimeError("Moebius strip found in the mesh.")

            # If the remote value is stronger, ...
            if cabs(ours[i]) < cabs(theirs[i]):
                # ... we adopt it, ...
                ours[i] = theirs[i]

                # ... and propagate, if the other end is shared as well.
                if affects[i] != nfacets_shared:
                    j = cabs(affects[i])  # connected facet at the other end

                    # If the ribbon is twisted locally,
                    # we propagate the orientation accordingly.
                    if affects[i] >= 0:
                        value = ours[i]
                    else:
                        value = cneg(ours[i])

                    # If the other end does not have the same orientation as the
                    # orientation which propagates there, then the twist might
                    # need to travel further in that direction, therefore we
                    # require another round of orientation exchange.
                    if (ours[j] >= 0) ^ (value >= 0):
                        conflict = 1

                    # Please note that at this point cabs(value) is
                    # always greater than cabs(ours[j]).
                    ours[j] = value

        # If there was a conflict anywhere, do another round
        # of communication everywhere.
        conflict = comm.allreduce(conflict)

    CHKERR(PetscFree(ranks))
    CHKERR(PetscFree(offsets))

    # Reorient the strings of all the shared facets, so that
    # they will match the globally agreed orientations.
    for i in range(nfacets_shared):
        result[facets[i] - fStart] = -1

    for i in range(nfacets_shared):
        f = facets[i]
        if result[f - fStart] == -1:
            if get_global_edge_orientation(plex, vertex_numbering, f) ^ (ours[i] >= 0):
                orientation = 0
            else:
                orientation = 1

            plex_get_restricted_support(plex, <PetscInt *>cell_ranks.data, f,
                                        &size, cells)

            result[f - fStart] = orientation
            for ci in range(size):
                traverse_cell_string(plex, f, cells[ci],
                                     <PetscInt *>cell_ranks.data,
                                     <np.int8_t *>result.data)

    CHKERR(PetscFree(facets))
    return result

@cython.boundscheck(False)
@cython.wraparound(False)
def orientations_facet2cell(
    PETSc.DM plex, PETSc.Section vertex_numbering,
    np.ndarray[PetscInt, ndim=1, mode="c"] cell_ranks,
    np.ndarray[np.int8_t, ndim=1, mode="c"] facet_orientations,
    PETSc.Section cell_numbering):

    """Converts local quadrilateral facet orientations into
    global quadrilateral cell orientations.

    :arg plex: The DMPlex object encapsulating the mesh topology
    :arg vertex_numbering: Section describing the universal vertex numbering
    :arg facet_orientations: Facet orientations (edge directions) relative
                             to the local DMPlex ordering.
    :arg cell_numbering: Section describing the cell numbering
    """
    cdef:
        PetscInt c, cStart, cEnd, ncells, cell
        PetscInt fStart, fEnd
        const PetscInt *cone = NULL
        const PetscInt *cone_orient = NULL
        np.int8_t dst_orient[4]
        int i, off
        PetscInt facet, v, V
        np.ndarray[PetscInt, ndim=1, mode="c"] cell_orientations

    get_height_stratum(plex.dm, 0, &cStart, &cEnd)
    get_height_stratum(plex.dm, 1, &fStart, &fEnd)
    ncells = cEnd - cStart

    cell_orientations = np.zeros(ncells, dtype=IntType)

    for c in range(cStart, cEnd):
        if cell_ranks[c - cStart] < 0:
            CHKERR(PetscSectionGetOffset(cell_numbering.sec, c, &cell))

            CHKERR(DMPlexGetCone(plex.dm, c, &cone))
            CHKERR(DMPlexGetConeOrientation(plex.dm, c, &cone_orient))

            # Cone orientations describe which edges to flip (relative to
            # plex edge directions) to get circularly directed edges.
            #
            #   o--<--o
            #   |     |
            #   v     ^
            #   |     |
            #   o-->--o
            #
            # "facet_orientations" describe which edge to flip (relative
            # to plex edge directions) to get edge directions like below
            # for each quadrilateral:
            #
            #   o-->--o
            #   |     |
            #   ^     ^
            #   |     |
            #   X-->--o
            #
            # Their XOR describes the desired edge directions relative to
            # the traversal direction of the cone. This is always a
            # circular permutation of:
            #
            #   straight -- straight -- reverse -- reverse
            #
            for i in range(4):
                dst_orient[i] = (cone_orient[i] < 0) ^ facet_orientations[cone[i] - fStart]

            # We select vertex X (figure above) as starting vertex.
            # We only calculate starting vertices for the locally owned
            # cells, and later exchange these values on the halo cells.
            if dst_orient[2] and dst_orient[3]:
                off = 0
            elif dst_orient[3] and dst_orient[0]:
                off = 1
            elif dst_orient[0] and dst_orient[1]:
                off = 2
            elif dst_orient[1] and dst_orient[2]:
                off = 3
            else:
                raise RuntimeError("Please get the facet orientation right first!")

            # Cell orientation values are defined to be
            # the global number of the starting vertex.
            facet = cone[off]

            CHKERR(DMPlexGetCone(plex.dm, facet, &cone))
            if cone_orient[off] >= 0:
                v = cone[0]
            else:
                v = cone[1]

            CHKERR(PetscSectionGetOffset(vertex_numbering.sec, v, &V))
            cell_orientations[cell] = cabs(V)

    return cell_orientations


@cython.boundscheck(False)
@cython.wraparound(False)
def exchange_cell_orientations(
    PETSc.DM plex, PETSc.Section section,
    np.ndarray[PetscInt, ndim=1, mode="c"] orientations):

    """Halo exchange of cell orientations.

    :arg plex: The DMPlex object encapsulating the mesh topology
    :arg section: Section describing the cell numbering
    :arg orientations: Cell orientations to exchange,
                       values in the halo will be overwritten.
    """
    cdef:
        PETSc.SF sf
        PetscInt nroots, nleaves
        const PetscInt *ilocal = NULL
        const PetscSFNode *iremote = NULL
        MPI.Datatype dtype
        PETSc.Section new_section
        PetscInt *new_values = NULL
        PetscInt i, c, cStart, cEnd, l, r

    try:
        try:
            dtype = MPI.__TypeDict__[np.dtype(IntType).char]
        except AttributeError:
            dtype = MPI._typedict[np.dtype(IntType).char]
    except KeyError:
        raise ValueError("Don't know how to create datatype for %r", PETSc.IntType)
    # Halo exchange of cell orientations, i.e. receive orientations
    # from the owners in the halo region.
    if plex.comm.size > 1:
        sf = plex.getPointSF()
        CHKERR(PetscSFGetGraph(sf.sf, &nroots, &nleaves, &ilocal, &iremote))

        new_section = PETSc.Section().create(comm=plex.comm)
        CHKERR(DMPlexDistributeData(plex.dm, sf.sf, section.sec,
                                    dtype.ob_mpi, <void *>orientations.data,
                                    new_section.sec, <void **>&new_values))

        # Overwrite values in the halo region with remote values
        get_height_stratum(plex.dm, 0, &cStart, &cEnd)
        for i in range(nleaves):
            c = ilocal[i]
            if cStart <= c < cEnd:
                CHKERR(PetscSectionGetOffset(section.sec, c, &l))
                CHKERR(PetscSectionGetOffset(new_section.sec, c, &r))

                orientations[l] = new_values[r]

    if new_values != NULL:
        CHKERR(PetscFree(new_values))


@cython.boundscheck(False)
@cython.wraparound(False)
def make_global_numbering(PETSc.Section lsec, PETSc.Section gsec):
    """Build an array of global numbers for local dofs

    :arg lsec: Section describing local dof layout and numbers.
    :arg gsec: Section describing global dof layout and numbers."""
    cdef:
        PetscInt c, p, pStart, pEnd, dof, loff, goff
        np.ndarray[PetscInt, ndim=1, mode="c"] val

    val = np.empty(lsec.getStorageSize(), dtype=IntType)
    pStart, pEnd = lsec.getChart()

    for p in range(pStart, pEnd):
        CHKERR(PetscSectionGetDof(lsec.sec, p, &dof))
        if dof > 0:
            CHKERR(PetscSectionGetOffset(lsec.sec, p, &loff))
            CHKERR(PetscSectionGetOffset(gsec.sec, p, &goff))
            goff = cabs(goff)
            for c in range(dof):
                val[loff + c] = goff + c
    return val


def prune_sf(PETSc.SF sf):
    """Prune an SF of roots referencing the local rank

    :arg sf: The PETSc SF to prune.
    """
    cdef:
        PetscInt nroots, nleaves, new_nleaves, i, j
        PetscInt rank
        const PetscInt *ilocal = NULL
        PetscInt *new_ilocal = NULL
        const PetscSFNode *iremote = NULL
        PetscSFNode *new_iremote = NULL
        PETSc.SF pruned_sf

    CHKERR(PetscSFGetGraph(sf.sf, &nroots, &nleaves, &ilocal, &iremote))

    rank = sf.comm.rank
    new_nleaves = 0
    for i in range(nleaves):
        if iremote[i].rank != rank:
            new_nleaves += 1

    CHKERR(PetscMalloc1(new_nleaves, &new_ilocal))
    CHKERR(PetscMalloc1(new_nleaves, &new_iremote))
    j = 0
    for i in range(nleaves):
        if iremote[i].rank != rank:
            if ilocal != NULL:
                new_ilocal[j] = ilocal[i]
            else:
                new_ilocal[j] = i
            new_iremote[j].rank = iremote[i].rank
            new_iremote[j].index = iremote[i].index
            j += 1

    pruned_sf = PETSc.SF().create(comm=sf.comm)
    CHKERR(PetscSFSetGraph(pruned_sf.sf, nroots, new_nleaves,
                           new_ilocal, PETSC_OWN_POINTER,
                           new_iremote, PETSC_OWN_POINTER))
    return pruned_sf


cdef int DMPlexGetAdjacency_Facet_Support(PETSc.PetscDM dm,
                                          PetscInt p,
                                          PetscInt *adjSize,
                                          PetscInt adj[],
                                          void *ctx) nogil:
    """Custom adjacency callback for halo growth.

    :arg dm: The DMPlex object.
    :arg p: The mesh point to compute the adjacency of.
    :arg adjSize: Output parameter, the size of the computed adjacency.
    :arg adj: Output parameter, the adjacent mesh points.
    :arg ctx: User context.

    The halo we need for owner-computes is everything in the stencil
    of the owned mesh points.  For cells, we already have everything,
    for facets, if we own the facet, we need the mesh points in
    closure(support(facet)).  This function returns non-zero adjacency
    only for facets, which then means that everything else falls
    through right.
    """
    cdef:
        const PetscInt *support = NULL;
        PetscInt numAdj = 0
        PetscInt maxAdjSize = adjSize[0]
        PetscInt supportSize
        PetscInt s
        PetscInt fStart, fEnd
        PetscInt point, closureSize, ci, q
        PetscInt *closure = NULL
        DMLabel label = <DMLabel>ctx;
        PetscBool flg = PETSC_TRUE

    CHKERR(DMPlexGetHeightStratum(dm, 1, &fStart, &fEnd))
    if not (fStart <= p < fEnd):
        # Not a facet, no adjacent points
        adjSize[0] = 0
        return 0
    if label != NULL:
        # If a label is provided to filter out points, use it.
        # Requires that the label has already had an index created.
        # The label should mark those points that are not owned.
        # If the point is owned, then we would like to grow the halo.
        # So we need the remote process to donate those points.
        # Hence, if we own the point, we return an empty adjacency (we
        # don't want to donate those points to the remote process),
        # and vice versa.
        CHKERR(DMLabelHasPoint(label, p, &flg))
        if not flg:
            # This point is owned, no adjacency.
            adjSize[0] = 0
            return 0
    # OK, it's a remote point, let's gather the adjacency
    CHKERR(DMPlexGetSupportSize(dm, p, &supportSize))
    CHKERR(DMPlexGetSupport(dm, p, &support))
    for s in range(supportSize):
        point = support[s]
        CHKERR(DMPlexGetTransitiveClosure(dm, point, PETSC_TRUE, &closureSize, &closure))
        for ci in range(closureSize):
            # This is just ensuring that the adjacency is unique.
            for q in range(numAdj):
                if closure[2*ci] == adj[q]:
                    break
            else:
                adj[numAdj] = closure[2*ci]
                numAdj += 1
            # Too many adjacent points for the provided output array.
            if numAdj > maxAdjSize:
                SETERR(77)
    CHKERR(DMPlexRestoreTransitiveClosure(dm, point, PETSC_TRUE, &closureSize, &closure))
    adjSize[0] = numAdj
    return 0


def set_adjacency_callback(PETSc.DM dm not None):
    """Set the callback for DMPlexGetAdjacency.

    :arg dm: The DMPlex object.

    This is used during DMPlexDistributeOverlap to determine where to
    grow the halos."""
    cdef:
        PetscInt pStart, pEnd, p
        DMLabel label = NULL
        PETSc.SF sf
        PetscInt nleaves
        const PetscInt *ilocal

    if False:
        # In theory we can grow halos asymmetrically, but in practice
        # the implementation of parallel quad orientation relies on
        # the halo being symmetric.

        # Mark remote points from point overlap SF
        sf = dm.getPointSF()
        CHKERR(PetscSFGetGraph(sf.sf, NULL, &nleaves, &ilocal, NULL))
        dm.createLabel("ghost_region")
        CHKERR(DMGetLabel(dm.dm, "ghost_region", &label))
        get_chart(dm.dm, &pStart, &pEnd)
        for p in range(nleaves):
            CHKERR(DMLabelSetValue(label, ilocal[p], 1))
        CHKERR(DMLabelCreateIndex(label, pStart, pEnd))
    CHKERR(DMPlexSetAdjacencyUser(dm.dm, DMPlexGetAdjacency_Facet_Support, NULL))


def clear_adjacency_callback(PETSc.DM dm not None):
    """Clear the callback for DMPlexGetAdjacency.

    :arg dm: The DMPlex object"""
    cdef:
        DMLabel label = NULL

    if False:
        CHKERR(DMGetLabel(dm.dm, "ghost_region", &label))
        CHKERR(DMLabelDestroyIndex(label))
        dm.removeLabel("ghost_region")
        CHKERR(DMLabelDestroy(&label))
    CHKERR(DMPlexSetAdjacencyUser(dm.dm, NULL, NULL))


@cython.boundscheck(False)
@cython.wraparound(False)
def fill_reference_coordinates_function(reference_coordinates_f):
    """
    Fill the PyOP2 dat of an input vector valued function on a
    VertexOnlyMesh `reference_coordinates_f` with the reference
    coordinates of each vertex in their relevant reference cells.

    :arg reference_coordinates_f: A vector valued function on a
        VertexOnlyMesh (with vector dimension the topological dimension
        of the parent mesh) which will have its dat modified.

    :returns: The updated `reference_coordinates_f`.
    """
    cdef:
        PetscInt num_vertices, i, gdim, parent_tdim
        PETSc.DM swarm

    from firedrake.mesh import VertexOnlyMeshTopology
    assert isinstance(reference_coordinates_f.function_space().mesh().topology, VertexOnlyMeshTopology)

    gdim = reference_coordinates_f.function_space().mesh()._parent_mesh.geometric_dimension()
    parent_tdim = reference_coordinates_f.function_space().mesh()._parent_mesh.topological_dimension()

    swarm = reference_coordinates_f.function_space().mesh().topology_dm

    num_vertices = swarm.getLocalSize()

    shape = reference_coordinates_f.dat.shape
    if parent_tdim == 1:
        # PyOP2 inconsistency, it removes the shape if it is (1,)
        assert shape == (num_vertices, )
    else:
        assert shape == (num_vertices, parent_tdim)

    # get reference coord field - NOTE isn't copied so could have GC issues!
    reference_coords = swarm.getField("refcoord").reshape(shape)

    # store reference coord field in Function Dat.
    reference_coordinates_f.dat.data_with_halos[:] = reference_coords[:]

    # have to restore fields once accessed to allow access again
    swarm.restoreField("refcoord")

    return reference_coordinates_f


@cython.boundscheck(False)
@cython.wraparound(False)
def compute_point_cone_global_sizes(PETSc.DM dm):
    """Compute the total number of DMPlex points and the global sum of cone sizes for dm.

    :arg dm: The dm.
    :returns: A list of global number of points and global sum of cone sizes.
    """
    cdef:
        PETSc.SF sf
        PetscInt nleaves
        const PetscInt *ilocal = NULL
        const PetscSFNode *iremote = NULL
        PetscInt i, p, pStart, pEnd, coneSize
        np.ndarray[PetscInt, ndim=1, mode="c"] arraySizes
        np.ndarray[PetscInt, ndim=1, mode="c"] out

    sf = dm.getPointSF()
    CHKERR(PetscSFGetGraph(sf.sf, NULL, &nleaves, &ilocal, NULL))
    if nleaves < 0:
        # comm.size == 1
        nleaves = 0
    CHKERR(DMPlexGetChart(dm.dm, &pStart, &pEnd))
    arraySizes = np.zeros((2, ), dtype=IntType)
    arraySizes[0] = (pEnd - pStart) - nleaves
    for p in range(pStart, pEnd):
        CHKERR(DMPlexGetConeSize(dm.dm, p, &coneSize))
        arraySizes[1] += coneSize;
    for i in range(nleaves):
        CHKERR(DMPlexGetConeSize(dm.dm, ilocal[i], &coneSize))
        arraySizes[1] -= coneSize;
    out = np.zeros((2, ), dtype=IntType)
    dm.comm.tompi4py().Allreduce(arraySizes, out, op=MPI.SUM)
    return out


@cython.boundscheck(False)
@cython.wraparound(False)
def mark_points_with_function_array(PETSc.DM plex,
                                    PETSc.Section section,
                                    PetscInt height,
                                    np.ndarray[PetscInt, ndim=1, mode="c"] array,
                                    PETSc.DMLabel dmlabel,
                                    PetscInt label_value):

    """Marks points in a DMLabel using an indicator function array.

    :arg plex: DMPlex representing the mesh topology
    :arg section: Section describing the function space DoF layout and order
    :arg height: Height of marked points (0 for cells, 1 for facets)
    :arg array: Array representing the indicator function whose layout is
        defined by plex, section, and height
    :arg dmlabel: DMLabel that records marked entities
    :arg label_value: Value used in dmlabel
    """
    cdef:
        PetscInt pStart, pEnd, p, offset

    get_height_stratum(plex.dm, height, &pStart, &pEnd)
    for p in range(pStart, pEnd):
        CHKERR(PetscSectionGetOffset(section.sec, p, &offset))
        if array[offset] == 1:
            CHKERR(DMLabelSetValue(<DMLabel>dmlabel.dmlabel, p, label_value))


def to_petsc_local_numbering(PETSc.Vec vec, V):
    """
    Reorder a PETSc Vec corresponding to a Firedrake Function w.r.t.
    the PETSc natural numbering.

    :arg vec: the PETSc Vec to reorder; must be a global vector
    :arg V: the FunctionSpace of the Function which the Vec comes from
    :ret out: a copy of the Vec, ordered with the PETSc natural numbering
    """
    cdef int dim, idx, start, end, p, d, k
    cdef PetscInt dof, off
    cdef PETSc.Vec out
    cdef PETSc.Section section
    cdef np.ndarray[PetscReal, mode="c", ndim=1] varray, oarray

    section = V.dm.getGlobalSection()
    out = vec.duplicate()
    varray = vec.array_r
    oarray = out.array
    dim = V.value_size
    idx = 0
    start, end = vec.getOwnershipRange()
    for p in range(*section.getChart()):
        CHKERR(PetscSectionGetDof(section.sec, p, &dof))
        if dof > 0:
            CHKERR(PetscSectionGetOffset(section.sec, p, &off))
            assert off >= 0
            off *= dim
            for d in range(dof):
                for k in range(dim):
                    oarray[idx] = varray[off + dim * d + k - start]
                    idx += 1
    assert idx == (end - start)
    return out<|MERGE_RESOLUTION|>--- conflicted
+++ resolved
@@ -1637,12 +1637,6 @@
         PetscInt i, dim = shape[1]
         np.ndarray[PetscScalar, ndim=2, mode="c"] dm_coords, coords
 
-<<<<<<< HEAD
-    if type(dm) is PETSc.DMPlex:
-        dm_coords = dm.getCoordinatesLocal().array.reshape(shape)
-        coords = np.empty_like(dm_coords)
-    elif type(dm) is PETSc.DMSwarm:
-=======
     get_depth_stratum(dm.dm, 0, &vStart, &vEnd)
 
     if isinstance(dm, PETSc.DMPlex):
@@ -1656,7 +1650,6 @@
             for i in range(dim):
                 coords[offset, i] = dm_coords[dm_offset, i]
     elif isinstance(dm, PETSc.DMSwarm):
->>>>>>> fad1e7cc
         # NOTE DMSwarm coords field isn't copied so make sure
         # dm.restoreField is called too!
         # NOTE DMSwarm coords field DMSwarmPIC_coor always stored as real
