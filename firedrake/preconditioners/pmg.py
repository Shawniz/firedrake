from functools import partial, lru_cache
from itertools import chain
from pyop2 import op2, PermutedMap
from firedrake.preconditioners.base import PCBase, SNESBase, PCSNESBase
from firedrake.dmhooks import (attach_hooks, get_appctx, push_appctx, pop_appctx,
                               add_hook, get_parent, push_parent, pop_parent,
                               get_function_space, set_function_space)
from firedrake.solving_utils import _SNESContext
from firedrake.tsfc_interface import extract_numbered_coefficients
from firedrake.utils import ScalarType_c, IntType_c, cached_property
from firedrake.petsc import PETSc
import firedrake
import finat
import ufl
import loopy
import numpy
import os
import tempfile

__all__ = ("PMGPC", "PMGSNES")


class PMGBase(PCSNESBase):
    """
    A class for implementing p-multigrid
    Internally, this sets up a DM with a custom coarsen routine
    that p-coarsens the problem. This DM is passed to an internal
    PETSc PC of type MG and with options prefix ``pmg_``. The
    relaxation to apply on every p-level is described by ``pmg_mg_levels_``,
    and the coarse solve by ``pmg_mg_coarse_``. Geometric multigrid
    or any other solver in firedrake may be applied to the coarse problem.

    Other PETSc options inspected by this class are:
    - 'pmg_mg_coarse_degree': polynomial degree of the coarse level
    - 'pmg_mg_coarse_mat_type': can be either 'aij' or 'matfree'
    - 'pmg_mg_coarse_form_compiler_mode': can be 'spectral' (default), 'vanilla', 'coffee', or 'tensor'
    - 'pmg_mg_levels_transfer_mat_type': can be either 'aij' or 'matfree'

    The p-coarsening is implemented in the `coarsen_element` routine.
    This takes in a :class:`ufl.FiniteElement` and either returns a
    new, coarser element, or raises a `ValueError` (if the supplied element
    should be the coarsest one of the hierarchy).

    The default coarsen_element is to perform power-of-2 reduction
    of the polynomial degree.
    It is expected that some applications of this preconditioner
    will subclass :class:`PMGBase` to override `coarsen_element` and
    `coarsen_form`.
    """

    _prefix = "pmg_"

    def coarsen_element(self, ele):
        """
        Coarsen a given element to form the next problem down in the p-hierarchy.

        If the supplied element should form the coarsest level of the p-hierarchy,
        raise `ValueError`. Otherwise, return a new :class:`ufl.FiniteElement`.

        By default, this does power-of-2 coarsening in polynomial degree until
        we reach the coarse degree specified through PETSc options (1 by default).

        :arg ele: a :class:`ufl.FiniteElement` to coarsen.
        """
        degree = PMGBase.max_degree(ele)
        if degree <= self.coarse_degree:
            raise ValueError
        return PMGBase.reconstruct_degree(ele, max(degree//2, self.coarse_degree))

    def coarsen_form(self, form, fine_to_coarse_map):
        """
        Coarsen a form, by replacing the solution, test and trial functions.
        """
        return ufl.replace(form, fine_to_coarse_map)

    def initialize(self, obj):
        # Make a new DM.
        # Hook up a (new) coarsen routine on that DM.
        # Make a new PC, of type MG.
        # Assign the DM to that PC.

        odm = obj.getDM()
        ctx = get_appctx(odm)
        if ctx is None:
            raise ValueError("No context found.")
        if not isinstance(ctx, _SNESContext):
            raise ValueError("Don't know how to get form from %r" % ctx)

        test, trial = ctx.J.arguments()
        if test.function_space() != trial.function_space():
            raise NotImplementedError("test and trial spaces must be the same")

        prefix = obj.getOptionsPrefix()
        options_prefix = prefix + self._prefix
<<<<<<< HEAD
        pdm = PETSc.DMShell().create(comm=pc.comm)
        pdm.setOptionsPrefix(options_prefix)

        self.ppc = self.configure_pmg(pc, pdm)
        self.ppc.setFromOptions()

        copts = PETSc.Options(self.ppc.getOptionsPrefix()+self.ppc.getType()+"_coarse_")
=======
        pdm = PETSc.DMShell().create(comm=obj.comm)
        pdm.setOptionsPrefix(options_prefix)

        ppc = self.configure_pmg(obj, pdm)
        is_snes = isinstance(obj, PETSc.SNES)

        copts = PETSc.Options(ppc.getOptionsPrefix() + ppc.getType() + "_coarse_")
>>>>>>> fc88b9a1

        # Get the coarse degree from PETSc options
        fcp = ctx._problem.form_compiler_parameters
        mode = fcp.get("mode", "spectral") if fcp is not None else "spectral"
        self.coarse_degree = copts.getInt("degree", default=1)
        self.coarse_mat_type = copts.getString("mat_type", default=ctx.mat_type)
        self.coarse_pmat_type = copts.getString("pmat_type", default=self.coarse_mat_type)
        self.coarse_form_compiler_mode = copts.getString("form_compiler_mode", default=mode)

        # Construct a list with the elements we'll be using
        V = test.function_space()
        ele = V.ufl_element()
        elements = [ele]
        while True:
            try:
                ele_ = self.coarsen_element(ele)
                assert ele_.value_shape() == ele.value_shape()
                ele = ele_
            except ValueError:
                break
            elements.append(ele)

        sf = odm.getPointSF()
        section = odm.getDefaultSection()
        attach_hooks(pdm, level=len(elements)-1, sf=sf, section=section)
        # Now overwrite some routines on the DM
        pdm.setRefine(None)
        pdm.setCoarsen(self.coarsen)
<<<<<<< HEAD
        pdm.setCreateInterpolation(self.create_interpolation)
        # We need this for p-FAS
        pdm.setCreateInjection(self.create_injection)
        pdm.setSNESFunction(_SNESContext.form_function)
        pdm.setSNESJacobian(_SNESContext.form_jacobian)
        pdm.setKSPComputeOperators(_SNESContext.compute_operators)
=======
        if is_snes:
            pdm.setSNESFunction(_SNESContext.form_function)
            pdm.setSNESJacobian(_SNESContext.form_jacobian)
            pdm.setKSPComputeOperators(_SNESContext.compute_operators)
>>>>>>> fc88b9a1

        set_function_space(pdm, get_function_space(odm))

        parent = get_parent(odm)
        assert parent is not None
        add_hook(parent, setup=partial(push_parent, pdm, parent), teardown=partial(pop_parent, pdm, parent), call_setup=True)
        add_hook(parent, setup=partial(push_appctx, pdm, ctx), teardown=partial(pop_appctx, pdm, ctx), call_setup=True)
<<<<<<< HEAD
        self.ppc.setUp()
=======

        ppc.incrementTabLevel(1, parent=obj)
        ppc.setFromOptions()
        ppc.setUp()
        self.ppc = ppc
>>>>>>> fc88b9a1

    def update(self, obj):
        self.ppc.setUp()

    def view(self, obj, viewer=None):
        if viewer is None:
            viewer = PETSc.Viewer.STDOUT
        viewer.printfASCII("p-multigrid PC\n")
        if hasattr(self, "ppc"):
<<<<<<< HEAD
            self.ppc.view(viewer)
=======
            self.ppc.view(viewer=viewer)
>>>>>>> fc88b9a1

    def destroy(self, obj):
        if hasattr(self, "ppc"):
            self.ppc.destroy()

    def coarsen(self, fdm, comm):
        # Coarsen the _SNESContext of a DM fdm
        # return the coarse DM cdm of the coarse _SNESContext
        from firedrake.nullspace import VectorSpaceBasis, MixedVectorSpaceBasis

        fctx = get_appctx(fdm)
        parent = get_parent(fdm)
        assert parent is not None

        test, trial = fctx.J.arguments()
        fV = test.function_space()
        cele = self.coarsen_element(fV.ufl_element())

        # Have we already done this?
        cctx = fctx._coarse
        if cctx is not None:
            cV = cctx.J.arguments()[0].function_space()
            if (cV.ufl_element() == cele) and (cV.mesh() == fV.mesh()):
                return cV.dm

        cV = firedrake.FunctionSpace(fV.mesh(), cele)
        cdm = cV.dm

        fproblem = fctx._problem
        fu = fproblem.u
        cu = firedrake.Function(cV)

        fdeg = PMGBase.max_degree(fV.ufl_element())
        cdeg = PMGBase.max_degree(cV.ufl_element())

        fine_to_coarse_map = {fu: cu,
                              test: test.reconstruct(function_space=cV),
                              trial: trial.reconstruct(function_space=cV)}

        def _coarsen_form(a):
            if isinstance(a, ufl.Form):
                a = self.coarsen_form(a, fine_to_coarse_map)
                a = type(a)([f.reconstruct(metadata=self.coarsen_quadrature(f.metadata(), fdeg, cdeg))
                             for f in a.integrals()])
            return a

        cF = _coarsen_form(fctx.F)
        cJ = _coarsen_form(fctx.J)
        cJp = _coarsen_form(fctx.Jp)
        fcp = self.coarsen_quadrature(fproblem.form_compiler_parameters, fdeg, cdeg)
        cbcs = self.coarsen_bcs(fproblem.bcs, cV)
        cF = self.coarsen_residual(cF, cJ, cu)

        # Coarsen the appctx: the user might want to provide solution-dependant expressions and forms
        cappctx = dict(fctx.appctx)
        for key in cappctx:
            val = cappctx[key]
            if isinstance(val, dict):
                cappctx[key] = self.coarsen_quadrature(val, fdeg, cdeg)
            elif isinstance(val, ufl.Form):
                cappctx[key] = _coarsen_form(val)
            elif isinstance(val, ufl.classes.Expr):
                cappctx[key] = ufl.replace(val, fine_to_coarse_map)

        # If we're the coarsest grid of the p-hierarchy, don't
        # overwrite the coarsen routine; this is so that you can
        # use geometric multigrid for the p-coarse problem
        try:
            self.coarsen_element(cele)
            cdm.setCoarsen(self.coarsen)
            mat_type = fctx.mat_type
            pmat_type = fctx.pmat_type
        except ValueError:
            mat_type = self.coarse_mat_type
            pmat_type = self.coarse_pmat_type
            if fcp is None:
                fcp = dict()
            elif fcp is fproblem.form_compiler_parameters:
                fcp = dict(fcp)
            fcp["mode"] = self.coarse_form_compiler_mode

        # Coarsen the problem and the _SNESContext
        cproblem = firedrake.NonlinearVariationalProblem(cF, cu, bcs=cbcs, J=cJ, Jp=cJp,
                                                         form_compiler_parameters=fcp,
                                                         is_linear=fproblem.is_linear)

        cctx = type(fctx)(cproblem, mat_type, pmat_type,
                          appctx=cappctx,
                          pre_jacobian_callback=fctx._pre_jacobian_callback,
                          pre_function_callback=fctx._pre_function_callback,
                          post_jacobian_callback=fctx._post_jacobian_callback,
                          post_function_callback=fctx._post_function_callback,
                          options_prefix=fctx.options_prefix,
                          transfer_manager=fctx.transfer_manager)

        # FIXME setting up the _fine attribute triggers gmg injection.
        # cctx._fine = fctx
        fctx._coarse = cctx

        add_hook(parent, setup=partial(push_parent, cdm, parent), teardown=partial(pop_parent, cdm, parent), call_setup=True)
        add_hook(parent, setup=partial(push_appctx, cdm, cctx), teardown=partial(pop_appctx, cdm, cctx), call_setup=True)

        cdm.setOptionsPrefix(fdm.getOptionsPrefix())
        cdm.setKSPComputeOperators(_SNESContext.compute_operators)
        cdm.setCreateInterpolation(self.create_interpolation)
        cdm.setCreateInjection(self.create_injection)

        interp_petscmat, _ = cdm.createInterpolation(fdm)
        inject_petscmat = cdm.createInjection(fdm)
<<<<<<< HEAD

        if cu in cJ.coefficients():
            # injection of the initial state
            def inject_state():
                with cu.dat.vec_wo as xc, fu.dat.vec_ro as xf:
                    inject_petscmat.mult(xf, xc)

=======

        if cu in cJ.coefficients():
            # injection of the initial state
            def inject_state():
                with cu.dat.vec_wo as xc, fu.dat.vec_ro as xf:
                    inject_petscmat.mult(xf, xc)

>>>>>>> fc88b9a1
            add_hook(parent, setup=inject_state, call_setup=True)

        # coarsen the nullspace basis
        def coarsen_nullspace(coarse_V, mat, fine_nullspace):
            if isinstance(fine_nullspace, MixedVectorSpaceBasis):
                if mat.type == 'python':
                    mat = mat.getPythonContext()
                submats = [mat.getNestSubMatrix(i, i) for i in range(len(coarse_V))]
                coarse_bases = []
                for fs, submat, basis in zip(coarse_V, submats, fine_nullspace._bases):
                    if isinstance(basis, VectorSpaceBasis):
                        coarse_bases.append(coarsen_nullspace(fs, submat, basis))
                    else:
                        coarse_bases.append(coarse_V.sub(basis.index))
                return MixedVectorSpaceBasis(coarse_V, coarse_bases)
            elif isinstance(fine_nullspace, VectorSpaceBasis):
                coarse_vecs = []
                for xf in fine_nullspace._petsc_vecs:
                    wc = firedrake.Function(coarse_V)
                    with wc.dat.vec_wo as xc:
                        if mat.getSize()[1] == xf.getSize():
                            mat.mult(xf, xc)
                        else:
                            mat.multTranspose(xf, xc)
                    coarse_vecs.append(wc)
                vsb = VectorSpaceBasis(coarse_vecs, constant=fine_nullspace._constant)
                vsb.orthonormalize()
                return vsb
            else:
                return fine_nullspace

        ises = cV._ises
        cctx._nullspace = coarsen_nullspace(cV, interp_petscmat, fctx._nullspace)
        cctx.set_nullspace(cctx._nullspace, ises, transpose=False, near=False)
        cctx._near_nullspace = coarsen_nullspace(cV, interp_petscmat, fctx._near_nullspace)
        cctx.set_nullspace(cctx._near_nullspace, ises, transpose=False, near=True)
        cctx._nullspace_T = coarsen_nullspace(cV, interp_petscmat, fctx._nullspace_T)
        cctx.set_nullspace(cctx._nullspace_T, ises, transpose=True, near=False)
        return cdm

    def coarsen_quadrature(self, metadata, fdeg, cdeg):
        if isinstance(metadata, dict):
            # Coarsen the quadrature degree in a dictionary
            # preserving the ratio of quadrature nodes to interpolation nodes (qdeg+1)//(fdeg+1)
            qdeg = metadata.get("quadrature_degree", None)
            if qdeg is not None:
                cmd = dict(metadata)
                cmd["quadrature_degree"] = max(2*cdeg+1, ((qdeg+1)*(cdeg+1)+fdeg)//(fdeg+1)-1)
                return cmd
        return metadata

    def coarsen_bcs(self, fbcs, cV):
        cbcs = []
        for bc in fbcs:
            cV_ = cV
            for index in bc._indices:
                cV_ = cV_.sub(index)
            cbc_value = self.coarsen_bc_value(bc, cV_)
            if isinstance(bc, firedrake.DirichletBC):
                cbcs.append(bc.reconstruct(V=cV_, g=cbc_value))
            else:
                raise NotImplementedError("Unsupported BC type, please get in touch if you need this")
        return cbcs

    @staticmethod
    @lru_cache(maxsize=20)
    def create_transfer(cctx, fctx, mat_type, cbcs, fbcs):
        cbcs = cctx._problem.bcs if cbcs else []
        fbcs = fctx._problem.bcs if fbcs else []
        cV = cctx.J.arguments()[0].function_space()
        fV = fctx.J.arguments()[0].function_space()
        if mat_type == "matfree":
            return prolongation_matrix_matfree(fV, cV, fbcs, cbcs)
        elif mat_type == "aij":
            return prolongation_matrix_aij(fV, cV, fbcs, cbcs)
        else:
            raise ValueError("Unknown matrix type")

    def create_interpolation(self, dmc, dmf):
        prefix = dmc.getOptionsPrefix()
        mat_type = PETSc.Options(prefix).getString("mg_levels_transfer_mat_type", default="matfree")
        interpolate = self.create_transfer(get_appctx(dmc), get_appctx(dmf), mat_type, True, False)
        rscale = interpolate.createVecRight()  # only used as a workaround in the creation of coarse vecs
        return interpolate, rscale

    def create_injection(self, dmc, dmf):
        prefix = dmc.getOptionsPrefix()
        mat_type = PETSc.Options(prefix).getString("mg_levels_transfer_mat_type", default="matfree")
        return self.create_transfer(get_appctx(dmf), get_appctx(dmc), mat_type, False, False)

    @staticmethod
    def max_degree(ele):
        """
        Return the maximum degree of a :class:`ufl.FiniteElement`
        """
        if isinstance(ele, (ufl.VectorElement, ufl.TensorElement)):
            return PMGBase.max_degree(ele._sub_element)
        elif isinstance(ele, (ufl.MixedElement, ufl.TensorProductElement)):
            return max(PMGBase.max_degree(sub) for sub in ele.sub_elements())
        elif isinstance(ele, ufl.EnrichedElement):
            return max(PMGBase.max_degree(sub) for sub in ele._elements)
        elif isinstance(ele, ufl.WithMapping):
            return PMGBase.max_degree(ele.wrapee)
        elif isinstance(ele, (ufl.HDivElement, ufl.HCurlElement, ufl.BrokenElement, ufl.RestrictedElement)):
            return PMGBase.max_degree(ele._element)
        else:
            degree = ele.degree()
            try:
                return max(degree)
            except TypeError:
                return degree

    @staticmethod
    def reconstruct_degree(ele, degree):
        """
        Reconstruct an element, modifying its polynomial degree.

        By default, reconstructed EnrichedElements, TensorProductElements,
        and MixedElements will have the degree of the sub-elements shifted
        by the same amount so that the maximum degree is `degree`.
        This is useful to coarsen spaces like NCF(k) x DQ(k-1).

        :arg ele: a :class:`ufl.FiniteElement` to reconstruct,
        :arg degree: an integer degree.

        :returns: the reconstructed element
        """
        if isinstance(ele, ufl.VectorElement):
            return type(ele)(PMGBase.reconstruct_degree(ele._sub_element, degree), dim=ele.num_sub_elements())
        elif isinstance(ele, ufl.TensorElement):
            return type(ele)(PMGBase.reconstruct_degree(ele._sub_element, degree), shape=ele._shape, symmetry=ele.symmetry())
        elif isinstance(ele, ufl.EnrichedElement):
            shift = degree - PMGBase.max_degree(ele)
            return type(ele)(*(PMGBase.reconstruct_degree(e, PMGBase.max_degree(e) + shift) for e in ele._elements))
        elif isinstance(ele, ufl.TensorProductElement):
            shift = degree - PMGBase.max_degree(ele)
            return type(ele)(*(PMGBase.reconstruct_degree(e, PMGBase.max_degree(e) + shift) for e in ele.sub_elements()), cell=ele.cell())
        elif isinstance(ele, ufl.MixedElement):
            shift = degree - PMGBase.max_degree(ele)
            return type(ele)(*(PMGBase.reconstruct_degree(e, PMGBase.max_degree(e) + shift) for e in ele.sub_elements()))
        elif isinstance(ele, ufl.WithMapping):
            return type(ele)(PMGBase.reconstruct_degree(ele.wrapee, degree), ele.mapping())
        elif isinstance(ele, (ufl.HDivElement, ufl.HCurlElement, ufl.BrokenElement)):
            return type(ele)(PMGBase.reconstruct_degree(ele._element, degree))
        elif isinstance(ele, ufl.RestrictedElement):
            return type(ele)(PMGBase.reconstruct_degree(ele._element, degree), restriction_domain=ele._restriction_domain)
        else:
            return ele.reconstruct(degree=degree)


class PMGPC(PCBase, PMGBase):
    _prefix = "pmg_"

    def configure_pmg(self, pc, pdm):
        odm = pc.getDM()
        ppc = PETSc.PC().create(comm=pc.comm)
        ppc.setOptionsPrefix(pc.getOptionsPrefix() + "pmg_")
        ppc.setType("mg")
        ppc.setOperators(*pc.getOperators())
        ppc.setDM(pdm)

        # PETSc unfortunately requires us to make an ugly hack.
        # We would like to use GMG for the coarse solve, at least
        # sometimes. But PETSc will use this p-DM's getRefineLevels()
        # instead of the getRefineLevels() of the MeshHierarchy to
        # decide how many levels it should use for PCMG applied to
        # the p-MG's coarse problem. So we need to set an option
        # for the user, if they haven't already; I don't know any
        # other way to get PETSc to know this at the right time.
        opts = PETSc.Options(pc.getOptionsPrefix() + "pmg_")
        opts["mg_coarse_pc_mg_levels"] = odm.getRefineLevel() + 1

        return ppc

    def apply(self, pc, x, y):
        return self.ppc.apply(x, y)

    def applyTranspose(self, pc, x, y):
        return self.ppc.applyTranspose(x, y)

    def coarsen_bc_value(self, bc, cV):
        return 0

    def coarsen_residual(self, Fc, Jc, uc):
        return ufl.action(Jc, uc)


class PMGSNES(SNESBase, PMGBase):
    _prefix = "pfas_"

    def configure_pmg(self, snes, pdm):
        odm = snes.getDM()
        psnes = PETSc.SNES().create(comm=snes.comm)
        psnes.setOptionsPrefix(snes.getOptionsPrefix() + "pfas_")
        psnes.setType("fas")
        psnes.setDM(pdm)
        psnes.setTolerances(max_it=1)
        psnes.setConvergenceTest("skip")

        (f, residual) = snes.getFunction()
        assert residual is not None
        (fun, args, kargs) = residual
        psnes.setFunction(fun, f.duplicate(), args=args, kargs=kargs)

        pdm.setGlobalVector(f.duplicate())
        psnes.setSolution(snes.getSolution())

        # PETSc unfortunately requires us to make an ugly hack.
        # We would like to use GMG for the coarse solve, at least
        # sometimes. But PETSc will use this p-DM's getRefineLevels()
        # instead of the getRefineLevels() of the MeshHierarchy to
        # decide how many levels it should use for PCMG applied to
        # the p-MG's coarse problem. So we need to set an option
        # for the user, if they haven't already; I don't know any
        # other way to get PETSc to know this at the right time.
        opts = PETSc.Options(snes.getOptionsPrefix() + "pfas_")
        opts["fas_coarse_pc_mg_levels"] = odm.getRefineLevel() + 1
        opts["fas_coarse_snes_fas_levels"] = odm.getRefineLevel() + 1

        return psnes

    def step(self, snes, x, f, y):
        ctx = get_appctx(snes.dm)
        push_appctx(self.ppc.dm, ctx)
        x.copy(y)
        self.ppc.solve(snes.vec_rhs or None, y)
        y.aypx(-1, x)
        snes.setConvergedReason(self.ppc.getConvergedReason())
        pop_appctx(self.ppc.dm)

    def coarsen_bc_value(self, bc, cV):
        if not isinstance(bc._original_arg, firedrake.Function):
            return bc._original_arg

        coarse = firedrake.Function(cV)
        coarse.interpolate(bc._original_arg)
        return coarse

    def coarsen_residual(self, Fc, Jc, uc):
        return Fc

<<<<<<< HEAD

def load_c_code(code, name, argtypes, comm):
    from pyop2.compilation import load
    from pyop2.utils import get_petsc_dir
    cppargs = ["-I%s/include" % d for d in get_petsc_dir()]
    ldargs = (["-L%s/lib" % d for d in get_petsc_dir()]
              + ["-Wl,-rpath,%s/lib" % d for d in get_petsc_dir()]
              + ["-lpetsc", "-lm"])
    return load(code, "c", name, argtypes=argtypes,
                cppargs=cppargs, ldargs=ldargs,
                comm=comm)


def reference_moments(*args, **kwargs):
    """
    Return a python function that computes the L2 inner product of the
    arguments in the reference cell.

    :arg test: the test `ufl.Argument`
    :arg trial: the trial `ufl.Argument` or `ufl.Coefficient`
    :kwarg diagonal: are we assembling the diagonal of the bilinear form?
    """
    import ctypes
    from tsfc import compile_form
    quad_degree = 1+sum([PMGBase.max_degree(t.ufl_element()) for t in args])
    form = ufl.inner(*args)*ufl.dx(degree=quad_degree)
    kernel, = compile_form(form, parameters=dict(mode="spectral"),
                           log=PETSc.Log.isActive(), **kwargs)
    op2kernel = op2.Kernel(kernel.ast, kernel.name,
                           requires_zeroed_output_arguments=True,
                           flop_count=kernel.flop_count,
                           events=(kernel.event,))
    code = op2kernel.code.gencode().replace("static inline void", "void")
    coords = None
    mesh = form.ufl_domain()
    if len(kernel.arguments) > 3-len(form.arguments()):
        mesh_element = mesh.coordinates.function_space().finat_element
        nodes = mesh_element.fiat_equivalent.dual.get_nodes()
        points = [list(node.get_point_dict().keys())[0] for node in nodes]
        coords = numpy.array(points, dtype=PETSc.ScalarType)

    argtypes = [ctypes.c_voidp]*len(kernel.arguments)
    funptr = load_c_code(code, op2kernel.code.name, argtypes, mesh.comm)

    def _wrapper(*args):
        args[0].fill(0.0E0)
        _args = list(args)
        if coords is not None:
            _args.insert(1, coords)
        return funptr(*[a.ctypes.data for a in _args])

    return _wrapper


@lru_cache(maxsize=10)
def matfree_reference_prolongator(Vf, Vc):
    """
    Return the prolongation from Vc to Vf on the reference element.
    """
    dimf = Vf.value_size * Vf.finat_element.space_dimension()
    dimc = Vc.value_size * Vc.finat_element.space_dimension()
    build_Afc = reference_moments(ufl.TestFunction(Vf), ufl.TrialFunction(Vc))
    apply_Aff = reference_moments(ufl.TestFunction(Vf), ufl.Coefficient(Vf))
    diag_Aff = reference_moments(ufl.TestFunction(Vf), ufl.TrialFunction(Vf), diagonal=True)
    Ax = numpy.empty((dimf,), dtype=PETSc.ScalarType)
    Dx = numpy.empty((dimf,), dtype=PETSc.ScalarType)
    diagonal = numpy.empty((dimf,), dtype=PETSc.ScalarType)
    result = numpy.empty((dimf, dimc), dtype=PETSc.ScalarType)

    def _afun(x):
        nonlocal Ax, Dx, diagonal
        numpy.multiply(x, diagonal, out=Dx)
        apply_Aff(Ax, Dx)
        numpy.multiply(Ax, diagonal, out=Ax)
        return Ax

    if Vf.comm.rank == 0:
        from scipy.sparse.linalg import cg, LinearOperator
        build_Afc(result)
        diag_Aff(diagonal)
        numpy.sqrt(diagonal, out=diagonal)
        numpy.reciprocal(diagonal, out=diagonal)
        A = LinearOperator((dimf, dimf), _afun, dtype=result.dtype)
        for k in range(dimc):
            numpy.multiply(result[:, k], diagonal, out=result[:, k])
            result[:, k], _ = cg(A, result[:, k], tol=1E-12)
            numpy.multiply(result[:, k], diagonal, out=result[:, k])

    result = Vf.comm.bcast(result, root=0)
    return result

=======
>>>>>>> fc88b9a1

def prolongation_transfer_kernel_action(Vf, expr):
    from tsfc import compile_expression_dual_evaluation
    from tsfc.finatinterface import create_element
    to_element = create_element(Vf.ufl_element())
    kernel = compile_expression_dual_evaluation(expr, to_element, Vf.ufl_element(), log=PETSc.Log.isActive())
    coefficients = extract_numbered_coefficients(expr, kernel.coefficient_numbers)
    if kernel.needs_external_coords:
        coefficients = [Vf.mesh().coordinates] + coefficients

    return op2.Kernel(kernel.ast, kernel.name,
                      requires_zeroed_output_arguments=True,
                      flop_count=kernel.flop_count,
                      events=(kernel.event,)), coefficients


def expand_element(ele):
    """
    Expand a FiniteElement as an EnrichedElement of TensorProductElements, discarding modifiers.
    """
<<<<<<< HEAD
    if ele.cell().cellname().startswith("quadrilateral"):
        # Handle immersed quadrilaterals
        quadrilateral_tpc = ufl.TensorProductCell(ufl.interval, ufl.interval)
        return expand_element(ele.reconstruct(cell=quadrilateral_tpc))
    elif ele.cell() == ufl.hexahedron:
        hexahedron_tpc = ufl.TensorProductCell(ufl.quadrilateral, ufl.interval)
        return expand_element(ele.reconstruct(cell=hexahedron_tpc))
    elif isinstance(ele, (ufl.TensorElement, ufl.VectorElement)):
        return expand_element(ele._sub_element)
    elif isinstance(ele, ufl.MixedElement):
        return type(ele)(*[expand_element(e) for e in ele.sub_elements()])
    elif isinstance(ele, ufl.RestrictedElement):
        return type(ele)(expand_element(ele._element), restriction_domain=ele._restriction_domain)
    elif isinstance(ele, (ufl.HDivElement, ufl.HCurlElement, ufl.BrokenElement)):
        return expand_element(ele._element)
    elif isinstance(ele, ufl.WithMapping):
        return expand_element(ele.wrapee)
    elif isinstance(ele, ufl.EnrichedElement):
        terms = []
        for e in ele._elements:
            ee = expand_element(e)
            if isinstance(ee, ufl.EnrichedElement):
                terms.extend(ee._elements)
            else:
                terms.append(ee)
        cell, = set([t.cell() for t in terms])
        return ufl.EnrichedElement(*terms)
    elif isinstance(ele, ufl.TensorProductElement):
        factors = [expand_element(e) for e in ele.sub_elements()]
=======
    if isinstance(ele, finat.FlattenedDimensions):
        return expand_element(ele.product)
    elif isinstance(ele, (finat.HDivElement, finat.HCurlElement)):
        return expand_element(ele.wrappee)
    elif isinstance(ele, finat.DiscontinuousElement):
        return expand_element(ele.element)
    elif isinstance(ele, finat.EnrichedElement):
        terms = list(map(expand_element, ele.elements))
        return finat.EnrichedElement(terms)
    elif isinstance(ele, finat.TensorProductElement):
        factors = list(map(expand_element, ele.factors))
>>>>>>> fc88b9a1
        terms = [tuple()]
        for e in factors:
            new_terms = []
            for f in e.elements if isinstance(e, finat.EnrichedElement) else [e]:
                f_factors = tuple(f.factors) if isinstance(f, finat.TensorProductElement) else (f,)
                new_terms.extend([t_factors + f_factors for t_factors in terms])
            terms = new_terms
<<<<<<< HEAD

        if len(terms) == 1:
            return ufl.TensorProductElement(*terms[0])
        else:
            terms = [ufl.TensorProductElement(*k) for k in terms]
            cell, = set([t.cell() for t in terms])
            return ufl.EnrichedElement(*terms)
=======
        terms = list(map(finat.TensorProductElement, terms))
        return finat.EnrichedElement(terms)
>>>>>>> fc88b9a1
    else:
        return ele


def evaluate_dual(dual, element, key=None):
    keys = set(tuple(phi.get_point_dict().keys()) for phi in dual)
    pts = list(set(sum(keys, ())))
    if key is None:
        key = (0, ) * len(pts[0])
    tab = element.tabulate(sum(key), pts)[key]
    result = numpy.empty((len(dual), element.space_dimension()), dtype=tab.dtype)
    zero = [(0.0, ())]
    for k, phi in enumerate(dual):
        wts = phi.get_point_dict()
        wts = numpy.array([wts.get(pt, zero)[0][0] for pt in pts])
        result[k] = tab.dot(wts).T
    return result


def compare_element(e1, e2):
    if e1 is e2:
        return True
    if e1.space_dimension() != e2.space_dimension():
        return False
    B = evaluate_dual(e1.dual_basis(), e2)
    numpy.fill_diagonal(B, numpy.diagonal(B)-1.0)
    return numpy.allclose(B, 0.0, rtol=1E-14, atol=1E-14)


def compare_dual(b1, b2):
    p1 = b1.get_point_dict()
    p2 = b2.get_point_dict()
    if len(p1) != len(p2):
        return False

    k1 = numpy.array(list(p1.keys()))
    k2 = numpy.array(list(p2.keys()))
    if not numpy.allclose(k1, k2, rtol=1E-16, atol=1E-16):
        return False

    k1 = numpy.array([p1[k][0][0] for k in p1])
    k2 = numpy.array([p2[k][0][0] for k in p2])
    if not numpy.allclose(k1, k2, rtol=1E-16, atol=1E-16):
        return False
    return True


def compare_dual_basis(l1, l2):
    if len(l1) != len(l2):
        return False
    for b1, b2 in zip(l1, l2):
        if not compare_dual(b1, b2):
            return False
    return True


@lru_cache(maxsize=10)
@PETSc.Log.EventDecorator("GetLineElements")
<<<<<<< HEAD
def get_line_elements(V):
    from FIAT.reference_element import LINE
    from tsfc.finatinterface import create_element
    ele = V.ufl_element()
    if isinstance(ele, ufl.MixedElement) and not isinstance(ele, (ufl.TensorElement, ufl.VectorElement)):
        raise ValueError("MixedElements are not decomposed into tensor products")

    ele = expand_element(ele)
    finat_ele = create_element(ele)
    if finat_ele.space_dimension() != V.finat_element.space_dimension():
        raise ValueError("Failed to decompose %s into tensor products" % V.ufl_element())

    def cyclic_perm(a):
        return [a[i:] + a[:i] for i in range(len(a))]

    permutations = []
    line_elements = []
    axes_shifts = []

    terms = finat_ele.elements if hasattr(finat_ele, "elements") else [finat_ele]
    for term in terms:
        factors = term.factors if hasattr(term, "factors") else (term,)
        expansion = tuple(e.fiat_equivalent for e in reversed(factors))
        if not all([e.get_reference_element().shape == LINE for e in expansion]):
            raise ValueError("Failed to decompose %s into line elements" % V.ufl_element())

        shift = -1
        for k, perm in enumerate(permutations):
            is_perm = all([e1.space_dimension() == e2.space_dimension()
                           for e1, e2 in zip(perm, expansion)])
            for e1, e2 in zip(perm, expansion):
                if is_perm:
                    is_perm = compare_element(e1, e2)

            if is_perm:
                shift = len(expansion) - k
                axes_shifts[-1] = axes_shifts[-1] + (shift, )
                break

        if shift == -1:
            line_elements.append(expansion)
            axes_shifts.append((0, ))
            permutations = cyclic_perm(expansion)

    return line_elements, axes_shifts
=======
def get_permutation_to_line_elements(finat_element):
    from FIAT.reference_element import LINE

    expansion = expand_element(finat_element)
    if expansion.space_dimension() != finat_element.space_dimension():
        raise ValueError("Failed to decompose %s into tensor products" % finat_element)

    line_elements = []
    terms = expansion.elements if hasattr(expansion, "elements") else [expansion]
    for term in terms:
        factors = term.factors if hasattr(term, "factors") else (term,)
        fiat_factors = tuple(e.fiat_equivalent for e in reversed(factors))
        if not all([e.get_reference_element().shape == LINE for e in fiat_factors]):
            raise ValueError("Failed to decompose %s into line elements" % fiat_factors)
        line_elements.append(fiat_factors)

    shapes = [tuple(e.space_dimension() for e in factors) for factors in line_elements]
    sizes = list(map(numpy.prod, shapes))
    dof_ranges = numpy.cumsum([0] + sizes)

    dof_perm = []
    unique_line_elements = []
    shifts = []

    visit = [False for e in line_elements]
    while False in visit:
        base = line_elements[visit.index(False)]
        tdim = len(base)
        pshape = tuple(e.space_dimension() for e in base)
        unique_line_elements.append(base)

        axes_shifts = tuple()
        for shift in range(tdim):
            if finat_element.formdegree != 2:
                shift = (tdim - shift) % tdim

            perm = base[shift:] + base[:shift]
            for i, term in enumerate(line_elements):
                if not visit[i]:
                    is_perm = all([e1.space_dimension() == e2.space_dimension()
                                   for e1, e2 in zip(perm, term)])
                    for e1, e2 in zip(perm, term):
                        if is_perm:
                            is_perm = compare_element(e1, e2)

                    if is_perm:
                        axes_shifts += ((tdim - shift) % tdim, )
                        dofs = numpy.arange(*dof_ranges[i:i+2], dtype=PETSc.IntType).reshape(pshape)
                        dofs = numpy.transpose(dofs, axes=numpy.roll(numpy.arange(tdim), -shift))
                        assert dofs.shape == shapes[i]
                        dof_perm.append(dofs.flat)
                        visit[i] = True
                        break

        shifts.append(axes_shifts)

    dof_perm = numpy.concatenate(dof_perm)
    return dof_perm, unique_line_elements, shifts
>>>>>>> fc88b9a1


@lru_cache(maxsize=10)
def fiat_reference_prolongator(felem, celem, derivative=False):
    from FIAT.reference_element import flatten_reference_cube

    ref_el = flatten_reference_cube(felem.get_reference_element())
    tdim = ref_el.get_spatial_dimension()
    if derivative and tdim > 1:
        raise NotImplementedError("Derivative prolongator is only available on the interval")
    ckey = (felem.formdegree,) if derivative else (0,)*tdim
    fkey = (celem.formdegree,) if derivative else (0,)*tdim

    fdual = felem.dual_basis()
    cdual = celem.dual_basis()
    if fkey == ckey and compare_dual_basis(fdual, cdual):
        return numpy.array([])
    return evaluate_dual(fdual, celem, ckey)
<<<<<<< HEAD


@lru_cache(maxsize=10)
def finat_reference_prolongator(felem, celem):
    from finat.quadrature import make_quadrature
    from gem.interpreter import evaluate

    ref_el = felem.cell
    ndim = ref_el.get_spatial_dimension()
    degree = felem.degree
    try:
        degree = max(degree)
    except TypeError:
        pass
    quad_degree = 2*degree+1

    def _tabulate(e, ps, entity=None):
        results = evaluate(e.basis_evaluation(0, ps, entity).values())
        return results[0].arr.reshape((len(ps.points), -1))

    is_facet_element = True
    entity_dofs = felem.entity_dofs()
    for key in entity_dofs:
        v = sum(list(entity_dofs[key].values()), [])
        if len(v):
            edim = sum(key) if type(key) == tuple else key
            if edim == ndim:
                is_facet_element = False

    if is_facet_element and degree > 5:
        entities = []
        quadratures = []
        for key in ref_el.sub_entities:
            edim = sum(key) if type(key) == tuple else key
            if edim == ndim-1:
                sub_entities = ref_el.sub_entities[key]
                entities.extend([(key, f) for f in sub_entities])
                quadratures.extend([make_quadrature(ref_el.construct_subelement(key), quad_degree)]*len(sub_entities))

        wts = numpy.concatenate([evaluate([q.weight_expression])[0].arr.reshape((-1,)) for q in quadratures])
        cphi = numpy.concatenate([_tabulate(celem, q.point_set, entity=e) for q, e in zip(quadratures, entities)]).T
        fphi = numpy.concatenate([_tabulate(felem, q.point_set, entity=e) for q, e in zip(quadratures, entities)]).T
    else:
        quadrature = make_quadrature(ref_el, quad_degree)
        wts = evaluate([quadrature.weight_expression])[0].arr.reshape((-1,))
        cphi = _tabulate(celem, quadrature.point_set).T
        fphi = _tabulate(felem, quadrature.point_set).T

    numpy.sqrt(wts, out=wts)
    numpy.multiply(fphi, wts, out=fphi)
    numpy.multiply(cphi, wts, out=cphi)
    cphi = cphi.reshape((celem.space_dimension(), -1))
    fphi = fphi.reshape((felem.space_dimension(), -1))
    return numpy.linalg.solve(fphi.dot(fphi.T), fphi.dot(cphi.T))
=======
>>>>>>> fc88b9a1


# Common kernel to compute y = kron(A3, kron(A2, A1)) * x
# Vector and tensor field generalization from Deville, Fischer, and Mund section 8.3.1.
kronmxv_code = """
#include <petscsys.h>
#include <petscblaslapack.h>

static inline void kronmxv_inplace(PetscBLASInt tflag,
    PetscBLASInt mx, PetscBLASInt my, PetscBLASInt mz,
    PetscBLASInt nx, PetscBLASInt ny, PetscBLASInt nz, PetscBLASInt nel,
    PetscScalar *A1, PetscScalar *A2, PetscScalar *A3,
    PetscScalar **x, PetscScalar **y){

/*
Kronecker matrix-vector product

y = op(A) * x,  A = kron(A3, kron(A2, A1))

where:
op(A) = transpose(A) if tflag>0 else A
op(A1) is mx-by-nx,
op(A2) is my-by-ny,
op(A3) is mz-by-nz,
x is (nx*ny*nz)-by-nel,
y is (mx*my*mz)-by-nel.

Important notes:
The input data in x is destroyed in the process.
Need to allocate nel*max(mx, nx)*max(my, ny)*max(mz, nz) memory for both x and y.
*/

PetscScalar *ptr[2] = {*x, *y};
PetscScalar zero = 0.0E0, one = 1.0E0;
PetscBLASInt m, n, k, s, p, lda;
PetscBLASInt ires = 0;

char tran = 'T', notr = 'N';
char TA1 = tflag ? tran : notr;
char TA2 = tflag ? notr : tran;

if(A1){
    m = mx; k = nx; n = ny*nz*nel;
    lda = tflag ? nx : mx;
    BLASgemm_(&TA1, &notr, &m, &n, &k, &one, A1, &lda, ptr[ires], &k, &zero, ptr[!ires], &m);
    ires = !ires;
}
if(A2){
    p = 0; s = 0;
    m = mx; k = ny; n = my;
    lda = tflag ? ny : my;
    for(PetscBLASInt i=0; i<nz*nel; i++){
        BLASgemm_(&notr, &TA2, &m, &n, &k, &one, ptr[ires]+p, &m, A2, &lda, &zero, ptr[!ires]+s, &m);
        p += m*k;
        s += m*n;
    }
    ires = !ires;
}
if(A3){
    p = 0; s = 0;
    m = mx*my; k = nz; n = mz;
    lda = tflag ? nz : mz;
    for(PetscBLASInt i=0; i<nel; i++){
        BLASgemm_(&notr, &TA2, &m, &n, &k, &one, ptr[ires]+p, &m, A3, &lda, &zero, ptr[!ires]+s, &m);
        p += m*k;
        s += m*n;
    }
    ires = !ires;
}
// Reassign pointers such that y always points to the result
*x = ptr[!ires];
*y = ptr[ires];
return;
}

static inline void kronmxv(PetscBLASInt tflag,
    PetscBLASInt mx, PetscBLASInt my, PetscBLASInt mz,
    PetscBLASInt nx, PetscBLASInt ny, PetscBLASInt nz, PetscBLASInt nel,
    PetscScalar *A1, PetscScalar *A2, PetscScalar *A3,
    PetscScalar *x, PetscScalar *y, PetscScalar *xwork, PetscScalar *ywork){
<<<<<<< HEAD

    PetscScalar *ptr[2] = {xwork, ywork};

    if(ptr[0] != x)
        for(PetscBLASInt j=0; j<nx*ny*nz*nel; j++)
            ptr[0][j] = x[j];

    kronmxv_inplace(tflag, mx, my, mz, nx, ny, nz, nel, A1, A2, A3, &ptr[0], &ptr[1]);

=======

    PetscScalar *ptr[2] = {xwork, ywork};

    if(ptr[0] != x)
        for(PetscBLASInt j=0; j<nx*ny*nz*nel; j++)
            ptr[0][j] = x[j];

    kronmxv_inplace(tflag, mx, my, mz, nx, ny, nz, nel, A1, A2, A3, &ptr[0], &ptr[1]);

>>>>>>> fc88b9a1
    if(ptr[1] != y)
        for(PetscBLASInt j=0; j<mx*my*mz*nel; j++)
            y[j] = ptr[1][j];
    return;
}

static inline void permute_axis(PetscBLASInt axis,
    PetscBLASInt n0, PetscBLASInt n1, PetscBLASInt n2, PetscBLASInt n3,
    PetscScalar *x, PetscScalar *y){

    PetscBLASInt p = 0;
    PetscBLASInt s0, s1, s2, s3;
    if (axis == 0){
        s0 = 1; s1 = s0*n0; s2 = s1*n1; s3 = s2*n2;
    }else if(axis == 1){
        s1 = 1; s2 = s1*n1; s0 = s2*n2; s3 = s0*n0;
    }else if(axis == 2){
        s2 = 1; s0 = s2*n2; s1 = s0*n0; s3 = s1*n1;
    }
    for(PetscBLASInt i3=0; i3<n3; i3++)
        for(PetscBLASInt i2=0; i2<n2; i2++)
            for(PetscBLASInt i1=0; i1<n1; i1++)
                for(PetscBLASInt i0=0; i0<n0; i0++)
                    y[s0*i0 + s1*i1 + s2*i2 + s3*i3] = x[p++];
    return;
}

static inline void ipermute_axis(PetscBLASInt axis,
    PetscBLASInt n0, PetscBLASInt n1, PetscBLASInt n2, PetscBLASInt n3,
    PetscScalar *x, PetscScalar *y){

    PetscBLASInt p = 0;
    PetscBLASInt s0, s1, s2, s3;
    if (axis == 0){
        s0 = 1; s1 = s0*n0; s2 = s1*n1; s3 = s2*n2;
    }else if(axis == 1){
        s1 = 1; s2 = s1*n1; s0 = s2*n2; s3 = s0*n0;
    }else if(axis == 2){
        s2 = 1; s0 = s2*n2; s1 = s0*n0; s3 = s1*n1;
    }

    for(PetscBLASInt i3=0; i3<n3; i3++)
        for(PetscBLASInt i2=0; i2<n2; i2++)
            for(PetscBLASInt i1=0; i1<n1; i1++)
                for(PetscBLASInt i0=0; i0<n0; i0++)
                    x[p++] += y[s0*i0 + s1*i1 + s2*i2 + s3*i3];
    return;
}
"""


@PETSc.Log.EventDecorator("MakeKronCode")
def make_kron_code(Vf, Vc, t_in, t_out, mat_name, scratch):
    """
<<<<<<< HEAD
    Return interpolation and restriction sub-kernels between enriched tensor product elements
=======
    Return interpolation and restriction kernels between enriched tensor product elements
>>>>>>> fc88b9a1
    """
    operator_decl = []
    prolong_code = []
    restrict_code = []
<<<<<<< HEAD
    felems, fshifts = get_line_elements(Vf)
    celems, cshifts = get_line_elements(Vc)
    if len(felems) > 3 or len(celems) > 3:
        raise ValueError("The expansion is too complicated")
=======
    _, felems, fshifts = get_permutation_to_line_elements(Vf.finat_element)
    _, celems, cshifts = get_permutation_to_line_elements(Vc.finat_element)
>>>>>>> fc88b9a1

    shifts = fshifts
    in_place = False
    if len(felems) == len(celems):
        in_place = all([(len(fs)*Vf.value_size == len(cs)*Vc.value_size) for fs, cs in zip(fshifts, cshifts)])
        psize = Vf.value_size

    if not in_place:
        if len(celems) == 1:
            psize = Vc.value_size
            pelem = celems[0]
            perm_name = "perm_%s" % t_in
            celems = celems*len(felems)
<<<<<<< HEAD
=======

>>>>>>> fc88b9a1
        elif len(felems) == 1:
            shifts = cshifts
            psize = Vf.value_size
            pelem = felems[0]
            perm_name = "perm_%s" % t_out
            felems = felems*len(celems)
        else:
            raise ValueError("Cannot assign fine to coarse DOFs")

<<<<<<< HEAD
        for k in range(len(shifts)):
            if Vc.value_size*len(shifts[k]) < Vf.value_size:
                shifts[k] = shifts[k]*(Vf.value_size//Vc.value_size)

        perm = sum(shifts, tuple())
        perm_data = ", ".join(map(str, perm))
        operator_decl.append(f"""
            PetscBLASInt {perm_name}[{len(perm)}] = {{ {perm_data} }};
        """)

        pshape = [e.space_dimension() for e in pelem]
        pargs = ", ".join(map(str, pshape+[1]*(3-len(pshape))))
        pstride = psize * numpy.prod(pshape)
        if shifts == fshifts:
=======
        pshape = [e.space_dimension() for e in pelem]
        pargs = ", ".join(map(str, pshape+[1]*(3-len(pshape))))
        pstride = psize * numpy.prod(pshape)

        if set(cshifts) == set(fshifts):
            csize = Vc.value_size * Vc.finat_element.space_dimension()
            prolong_code.append(f"""
            for({IntType_c} i=1; i<{len(fshifts)}; i++)
                for({IntType_c} j=0; j<{csize}; j++)
                    {t_in}[i*{csize} + j] = {t_in}[j];
            """)
            restrict_code.append(f"""
            for({IntType_c} i=1; i<{len(fshifts)}; i++)
                for({IntType_c} j=0; j<{csize}; j++)
                    {t_in}[j] += {t_in}[i*{csize} + j];
            """)

        elif pelem == celems[0]:
            for k in range(len(shifts)):
                if Vc.value_size*len(shifts[k]) < Vf.value_size:
                    shifts[k] = shifts[k]*(Vf.value_size//Vc.value_size)

            perm = sum(shifts, tuple())
            perm_data = ", ".join(map(str, perm))
            operator_decl.append(f"""
                PetscBLASInt {perm_name}[{len(perm)}] = {{ {perm_data} }};
            """)

>>>>>>> fc88b9a1
            prolong_code.append(f"""
            for({IntType_c} j=1; j<{len(perm)}; j++)
                permute_axis({perm_name}[j], {pargs}, {psize}, {t_in}, {t_in}+j*{pstride});
            """)
            restrict_code.append(f"""
            for({IntType_c} j=1; j<{len(perm)}; j++)
                ipermute_axis({perm_name}[j], {pargs}, {psize}, {t_in}, {t_in}+j*{pstride});
            """)

    fskip = 0
    cskip = 0
    Jlen = 0
    Jmats = []
    fshapes = []
    cshapes = []
    has_code = False
    for felem, celem, shift in zip(felems, celems, shifts):
        if len(felem) != len(celem):
            raise ValueError("Fine and coarse elements do not have the same number of factors")
        if len(felem) > 3:
            raise ValueError("More than three factors are not supported")

        # Declare array shapes to be used as literals inside the kernels
        nscal = psize*len(shift)
        fshape = [e.space_dimension() for e in felem]
        cshape = [e.space_dimension() for e in celem]
        fshapes.append((nscal,) + tuple(fshape))
        cshapes.append((nscal,) + tuple(cshape))

        J = [fiat_reference_prolongator(fe, ce).T for fe, ce in zip(felem, celem)]
        if any([Jk.size and numpy.isclose(Jk, 0.0E0).all() for Jk in J]):
            prolong_code.append(f"""
            for({IntType_c} i=0; i<{nscal*numpy.prod(fshape)}; i++) {t_out}[i+{fskip}] = 0.0E0;
            """)
            restrict_code.append(f"""
            for({IntType_c} i=0; i<{nscal*numpy.prod(cshape)}; i++) {t_in}[i+{cskip}] = 0.0E0;
            """)
        else:
            Jsize = numpy.cumsum([Jlen]+[Jk.size for Jk in J])
            Jptrs = ["%s+%d" % (mat_name, Jsize[k]) if J[k].size else "NULL" for k in range(len(J))]
            Jmats.extend(J)
            Jlen = Jsize[-1]

            # The Kronecker product routines assume 3D shapes, so in 1D and 2D we pass NULL instead of J
            Jargs = ", ".join(Jptrs+["NULL"]*(3-len(Jptrs)))
            fargs = ", ".join(map(str, fshape+[1]*(3-len(fshape))))
            cargs = ", ".join(map(str, cshape+[1]*(3-len(cshape))))
            if in_place:
                prolong_code.append(f"""
            kronmxv_inplace(0, {fargs}, {cargs}, {nscal}, {Jargs}, &{t_in}, &{t_out});
                """)
                restrict_code.append(f"""
            kronmxv_inplace(1, {cargs}, {fargs}, {nscal}, {Jargs}, &{t_out}, &{t_in});
                """)
            elif shifts == fshifts:
                if has_code and psize > 1:
                    raise ValueError("Single tensor product to many tensor products not implemented for vectors")
                # Single tensor product to many
                prolong_code.append(f"""
            kronmxv(0, {fargs}, {cargs}, {nscal}, {Jargs}, {t_in}+{cskip}, {t_out}+{fskip}, {scratch}, {t_out}+{fskip});
                """)
                restrict_code.append(f"""
            kronmxv(1, {cargs}, {fargs}, {nscal}, {Jargs}, {t_out}+{fskip}, {t_in}+{cskip}, {t_out}+{fskip}, {scratch});
                """)
            else:
                # Many tensor products to single tensor product
                if has_code:
                    raise ValueError("Many tensor products to single tensor product not implemented")
                fskip = 0
                prolong_code.append(f"""
            kronmxv(0, {fargs}, {cargs}, {nscal}, {Jargs}, {t_in}+{cskip}, {t_out}+{fskip}, {t_in}+{cskip}, {t_out}+{fskip});
                """)
                restrict_code.append(f"""
            kronmxv(1, {cargs}, {fargs}, {nscal}, {Jargs}, {t_out}+{fskip}, {t_in}+{cskip}, {t_out}+{fskip}, {t_in}+{cskip});
                """)
            has_code = True
        fskip += nscal*numpy.prod(fshape)
        cskip += nscal*numpy.prod(cshape)

    # Pass the 1D interpolators as a hexadecimal string
    Jdata = ", ".join(map(float.hex, chain(*[Jk.flat for Jk in Jmats])))
    operator_decl.append(f"""
            PetscScalar {mat_name}[{Jlen}] = {{ {Jdata} }};
    """)

    operator_decl = "".join(operator_decl)
    prolong_code = "".join(prolong_code)
    restrict_code = "".join(reversed(restrict_code))
    shapes = [tuple(map(max, zip(*fshapes))), tuple(map(max, zip(*cshapes)))]
<<<<<<< HEAD
=======

    if fskip > numpy.prod(shapes[0]):
        shapes[0] = (fskip, 1, 1, 1)
    if cskip > numpy.prod(shapes[1]):
        shapes[1] = (cskip, 1, 1, 1)
>>>>>>> fc88b9a1
    return operator_decl, prolong_code, restrict_code, shapes


def get_piola_tensor(mapping, domain, inverse=False):
    mapping = mapping.lower()
    if mapping == "identity":
        return None
    elif mapping == "contravariant piola":
        if inverse:
            return ufl.JacobianInverse(domain)*ufl.JacobianDeterminant(domain)
        else:
            return ufl.Jacobian(domain)/ufl.JacobianDeterminant(domain)
    elif mapping == "covariant piola":
        if inverse:
            return ufl.Jacobian(domain).T
        else:
            return ufl.JacobianInverse(domain).T
    else:
        raise ValueError("Mapping %s is not supported" % mapping)


def cache_generate_code(kernel, comm):
    _cachedir = os.environ.get('PYOP2_CACHE_DIR',
                               os.path.join(tempfile.gettempdir(),
                                            'pyop2-cache-uid%d' % os.getuid()))

    key = kernel.cache_key[0]
    shard, disk_key = key[:2], key[2:]
    filepath = os.path.join(_cachedir, shard, disk_key)
    if os.path.exists(filepath):
        with open(filepath, 'r') as f:
            code = f.read()
    else:
        code = loopy.generate_code_v2(kernel.code).device_code()
        if comm.rank == 0:
            os.makedirs(os.path.join(_cachedir, shard), exist_ok=True)
            with open(filepath, 'w') as f:
                f.write(code)
        comm.barrier()
    return code


def make_mapping_code(Q, fmapping, cmapping, t_in, t_out):
    if fmapping == cmapping:
        return None
<<<<<<< HEAD
    domain = Q.ufl_domain()
    A = get_piola_tensor(cmapping, domain, inverse=False)
    B = get_piola_tensor(fmapping, domain, inverse=True)
=======
    A = get_piola_tensor(cmapping, Q.mesh(), inverse=False)
    B = get_piola_tensor(fmapping, Q.mesh(), inverse=True)
>>>>>>> fc88b9a1
    tensor = A
    if B:
        tensor = ufl.dot(B, tensor) if tensor else B
    if tensor is None:
        tensor = ufl.Identity(Q.ufl_element().value_shape()[0])

    u = ufl.Coefficient(Q)
    expr = ufl.dot(tensor, u)
    prolong_map_kernel, coefficients = prolongation_transfer_kernel_action(Q, expr)
    prolong_map_code = cache_generate_code(prolong_map_kernel, Q._comm)
    prolong_map_code = prolong_map_code.replace("void expression_kernel", "static void prolongation_mapping")
    coefficients.remove(u)

    expr = ufl.dot(u, tensor)
    restrict_map_kernel, coefficients = prolongation_transfer_kernel_action(Q, expr)
    restrict_map_code = cache_generate_code(restrict_map_kernel, Q._comm)
    restrict_map_code = restrict_map_code.replace("void expression_kernel", "static void restriction_mapping")
    restrict_map_code = restrict_map_code.replace("#include <stdint.h>", "")
    restrict_map_code = restrict_map_code.replace("#include <complex.h>", "")
    coefficients.remove(u)

    coef_args = "".join([", c%d" % i for i in range(len(coefficients))])
    coef_decl = "".join([", PetscScalar const *restrict c%d" % i for i in range(len(coefficients))])
    qlen = Q.value_size * Q.finat_element.space_dimension()
    prolong_code = f"""
            for({IntType_c} i=0; i<{qlen}; i++) {t_out}[i] = 0.0E0;

            prolongation_mapping({t_out}{coef_args}, {t_in});
    """
    restrict_code = f"""
            for({IntType_c} i=0; i<{qlen}; i++) {t_in}[i] = 0.0E0;

            restriction_mapping({t_in}{coef_args}, {t_out});
    """
    mapping_code = prolong_map_code + restrict_map_code
    return coef_decl, prolong_code, restrict_code, mapping_code, coefficients


def make_permutation_code(V, vshape, pshape, t_in, t_out, array_name):
<<<<<<< HEAD
    _, shifts = get_line_elements(V)
=======
    _, _, shifts = get_permutation_to_line_elements(V.finat_element)
>>>>>>> fc88b9a1
    shift = shifts[0]
    if shift != (0,):
        ndof = numpy.prod(vshape)
        permutation = numpy.reshape(numpy.arange(ndof), pshape)
        axes = numpy.arange(len(shift))
        for k in range(permutation.shape[0]):
            permutation[k] = numpy.reshape(numpy.transpose(permutation[k], axes=numpy.roll(axes, -shift[k])), pshape[1:])
        nflip = 0
        mapping = V.ufl_element().mapping().lower()
        if mapping == "contravariant piola":
            # flip the sign of the first component
            nflip = ndof//len(shift)
        elif mapping == "covariant piola":
            # flip the order of reference components
            permutation = numpy.flip(permutation, axis=0)

        permutation = numpy.transpose(numpy.reshape(permutation, vshape))
        pdata = ", ".join(map(str, permutation.flat))

        decl = f"""
            PetscInt {array_name}[{ndof}] = {{ {pdata} }};
        """
        prolong = f"""
            for({IntType_c} i=0; i<{ndof}; i++) {t_out}[{array_name}[i]] = {t_in}[i];
            for({IntType_c} i=0; i<{nflip}; i++) {t_out}[i] = -{t_out}[i];
        """
        restrict = f"""
            for({IntType_c} i=0; i<{nflip}; i++) {t_out}[i] = -{t_out}[i];
            for({IntType_c} i=0; i<{ndof}; i++) {t_in}[i] = {t_out}[{array_name}[i]];
        """
    else:
        decl = ""
        prolong = f"""
            for({IntType_c} j=0; j<{vshape[1]}; j++)
                for({IntType_c} i=0; i<{vshape[0]}; i++)
                    {t_out}[j + {vshape[1]}*i] = {t_in}[i + {vshape[0]}*j];
        """
        restrict = f"""
            for({IntType_c} j=0; j<{vshape[1]}; j++)
                for({IntType_c} i=0; i<{vshape[0]}; i++)
                    {t_in}[i + {vshape[0]}*j] = {t_out}[j + {vshape[1]}*i];
        """
    return decl, prolong, restrict


@PETSc.Log.EventDecorator("GetPermutedMap")
def get_permuted_map(V):
    """
    Return a PermutedMap with the same tensor product shape for
    every component of H(div) or H(curl) tensor product elements
    """
<<<<<<< HEAD
    expansion, shifts = get_line_elements(V)
    if {(0, )} == set(shifts):
        return V.cell_node_map()

    istart = 0
    perm = []
    for factors, shift in zip(expansion, shifts):
        axes = numpy.arange(len(factors))
        pshape = [len(shift)] + [e.space_dimension() for e in factors]
        iend = istart + numpy.prod(pshape)
        permutation = numpy.reshape(numpy.arange(istart, iend), pshape)
        for k in range(permutation.shape[0]):
            permutation[k] = numpy.reshape(numpy.transpose(permutation[k], axes=numpy.roll(axes, shift[k])), pshape[1:])
        perm.extend(permutation.flat)
        istart = iend
=======

    perm, _, _ = get_permutation_to_line_elements(V.finat_element)
    if all(perm[:-1] < perm[1:]):
        return V.cell_node_map()
>>>>>>> fc88b9a1

    return PermutedMap(V.cell_node_map(), perm)


class StandaloneInterpolationMatrix(object):
    """
    Interpolation matrix for a single standalone space.
    """

    _cache_work = {}

    def __init__(self, Vf, Vc, Vf_bcs, Vc_bcs):
        self.Vf_bcs = Vf_bcs
        self.Vc_bcs = Vc_bcs
        if isinstance(Vf, firedrake.Function):
            self.uf = Vf
            Vf = Vf.function_space()
        else:
<<<<<<< HEAD
            self.uf = self._cache_work.get(Vf) or firedrake.Function(Vf)
            self._cache_work[Vf] = self.uf
=======
            if Vf not in self._cache_work:
                self._cache_work[Vf] = firedrake.Function(Vf)
            self.uf = self._cache_work[Vf]
>>>>>>> fc88b9a1
        if isinstance(Vc, firedrake.Function):
            self.uc = Vc
            Vc = Vc.function_space()
        else:
<<<<<<< HEAD
            self.uc = self._cache_work.get(Vc) or firedrake.Function(Vc)
            self._cache_work[Vc] = self.uc
=======
            if Vc not in self._cache_work:
                self._cache_work[Vc] = firedrake.Function(Vc)
            self.uc = self._cache_work[Vc]
>>>>>>> fc88b9a1
        self.Vf = Vf
        self.Vc = Vc

    @cached_property
    def _weight(self):
        weight = firedrake.Function(self.Vf)
        size = self.Vf.finat_element.space_dimension() * self.Vf.value_size
        kernel_code = f"""
        void weight(PetscScalar *restrict w){{
            for(PetscInt i=0; i<{size}; i++) w[i] += 1.0;
            return;
        }}
        """
        kernel = op2.Kernel(kernel_code, "weight", requires_zeroed_output_arguments=True)
        op2.par_loop(kernel, weight.cell_set, weight.dat(op2.INC, weight.cell_node_map()))
        with weight.dat.vec as w:
            w.reciprocal()
        return weight

    @cached_property
    def _kernels(self):
        try:
            uf_map = get_permuted_map(self.Vf)
            uc_map = get_permuted_map(self.Vc)
            prolong_kernel, restrict_kernel, coefficients = self.make_blas_kernels(self.Vf, self.Vc)
            prolong_args = [prolong_kernel, self.uf.cell_set,
                            self.uf.dat(op2.INC, uf_map),
                            self.uc.dat(op2.READ, uc_map),
                            self._weight.dat(op2.READ, uf_map)]
        except ValueError:
            uf_map = self.Vf.cell_node_map()
            uc_map = self.Vc.cell_node_map()
            prolong_kernel, restrict_kernel, coefficients = self.make_kernels(self.Vf, self.Vc)
            prolong_args = [prolong_kernel, self.uf.cell_set,
                            self.uf.dat(op2.WRITE, uf_map),
                            self.uc.dat(op2.READ, uc_map)]

        restrict_args = [restrict_kernel, self.uf.cell_set,
                         self.uc.dat(op2.INC, uc_map),
                         self.uf.dat(op2.READ, uf_map),
                         self._weight.dat(op2.READ, uf_map)]
        coefficient_args = [c.dat(op2.READ, c.cell_node_map()) for c in coefficients]
        prolong = partial(op2.par_loop, *prolong_args, *coefficient_args)
        restrict = partial(op2.par_loop, *restrict_args, *coefficient_args)
        return prolong, restrict

<<<<<<< HEAD
=======
    def _prolong(self):
        with self.uf.dat.vec_wo as uf:
            uf.set(0.0E0)
        self._kernels[0]()

    def _restrict(self):
        with self.uc.dat.vec_wo as uc:
            uc.set(0.0E0)
        self._kernels[1]()

>>>>>>> fc88b9a1
    def view(self, mat, viewer=None):
        if viewer is None:
            return
        typ = viewer.getType()
        if typ != PETSc.Viewer.Type.ASCII:
            return
        viewer.printfASCII("Firedrake matrix-free prolongator %s\n" %
                           type(self).__name__)

    def getInfo(self, mat, info=None):
        from mpi4py import MPI
        memory = self.uf.dat.nbytes + self.uc.dat.nbytes
        if self._weight is not None:
            memory += self._weight.dat.nbytes
        if info is None:
            info = PETSc.Mat.InfoType.GLOBAL_SUM
        if info == PETSc.Mat.InfoType.LOCAL:
            return {"memory": memory}
        elif info == PETSc.Mat.InfoType.GLOBAL_SUM:
            gmem = mat.comm.tompi4py().allreduce(memory, op=MPI.SUM)
            return {"memory": gmem}
        elif info == PETSc.Mat.InfoType.GLOBAL_MAX:
            gmem = mat.comm.tompi4py().allreduce(memory, op=MPI.MAX)
            return {"memory": gmem}
        else:
            raise ValueError("Unknown info type %s" % info)

    @staticmethod
    def make_blas_kernels(Vf, Vc):
        """
        Interpolation and restriction kernels between CG / DG
        tensor product spaces on quads and hexes.

        Works by tabulating the coarse 1D basis functions
        as the (fdegree+1)-by-(cdegree+1) matrix Jhat,
        and using the fact that the 2D / 3D tabulation is the
        tensor product J = kron(Jhat, kron(Jhat, Jhat))
        """
        felem = Vf.ufl_element()
        celem = Vc.ufl_element()
        fmapping = felem.mapping().lower()
        cmapping = celem.mapping().lower()

        in_place_mapping = False
        coefficients = []
        mapping_code = ""
        coef_decl = ""

        if fmapping == cmapping:
            # interpolate on each direction via Kroncker product
            operator_decl, prolong_code, restrict_code, shapes = make_kron_code(Vf, Vc, "t0", "t1", "J0", "t2")
        else:
            decl = [""]*4
            prolong = [""]*5
            restrict = [""]*5
            # get embedding element for Vf with identity mapping and collocated vector component DOFs
            try:
                qelem = felem
                if qelem.mapping() != "identity":
                    qelem = qelem.reconstruct(mapping="identity")
<<<<<<< HEAD
                Qf = Vf if qelem == felem else firedrake.FunctionSpace(Vf.ufl_domain(), qelem)
=======
                Qf = Vf if qelem == felem else firedrake.FunctionSpace(Vf.mesh(), qelem)
>>>>>>> fc88b9a1
                mapping_output = make_mapping_code(Qf, fmapping, cmapping, "t0", "t1")
                in_place_mapping = True
            except Exception:
                qelem = ufl.FiniteElement("DQ", cell=felem.cell(), degree=PMGBase.max_degree(felem))
                if felem.value_shape():
                    qelem = ufl.TensorElement(qelem, shape=felem.value_shape(), symmetry=felem.symmetry())
<<<<<<< HEAD
                Qf = firedrake.FunctionSpace(Vf.ufl_domain(), qelem)
=======
                Qf = firedrake.FunctionSpace(Vf.mesh(), qelem)
>>>>>>> fc88b9a1
                mapping_output = make_mapping_code(Qf, fmapping, cmapping, "t0", "t1")

            qshape = (Qf.value_size, Qf.finat_element.space_dimension())
            # interpolate to embedding fine space
            decl[0], prolong[0], restrict[0], shapes = make_kron_code(Qf, Vc, "t0", "t1", "J0", "t2")

            if mapping_output is not None:
                # permute to FInAT ordering, and apply the mapping
                decl[1], restrict[1], prolong[1] = make_permutation_code(Vc, qshape, shapes[0], "t0", "t1", "perm0")
                coef_decl, prolong[2], restrict[2], mapping_code, coefficients = mapping_output
                if not in_place_mapping:
                    # permute to Kronecker-friendly ordering and interpolate to fine space
                    decl[2], prolong[3], restrict[3] = make_permutation_code(Vf, qshape, shapes[0], "t1", "t0", "perm1")
                    decl[3], prolong[4], restrict[4], _shapes = make_kron_code(Vf, Qf, "t0", "t1", "J1", "t2")
                    shapes.extend(_shapes)

            operator_decl = "".join(decl)
            prolong_code = "".join(prolong)
            restrict_code = "".join(reversed(restrict))

        # FInAT elements order the component DOFs related to the same node contiguously.
        # We transpose before and after the multiplication times J to have each component
        # stored contiguously as a scalar field, thus reducing the number of dgemm calls.

        # We could benefit from loop tiling for the transpose, but that makes the code
        # more complicated.

        fshape = (Vf.value_size, Vf.finat_element.space_dimension())
        cshape = (Vc.value_size, Vc.finat_element.space_dimension())

        lwork = numpy.prod([max(*dims) for dims in zip(*shapes)])
        lwork = max(lwork, max(numpy.prod(fshape), numpy.prod(cshape)))

        if cshape[0] == 1:
            coarse_read = f"""for({IntType_c} i=0; i<{numpy.prod(cshape)}; i++) t0[i] = x[i];"""
            coarse_write = f"""for({IntType_c} i=0; i<{numpy.prod(cshape)}; i++) x[i] += t0[i];"""
        else:
            coarse_read = f"""
            for({IntType_c} j=0; j<{cshape[1]}; j++)
                for({IntType_c} i=0; i<{cshape[0]}; i++)
                    t0[j + {cshape[1]}*i] = x[i + {cshape[0]}*j];
            """
            coarse_write = f"""
            for({IntType_c} j=0; j<{cshape[1]}; j++)
                for({IntType_c} i=0; i<{cshape[0]}; i++)
                    x[i + {cshape[0]}*j] += t0[j + {cshape[1]}*i];
            """
        if (fshape[0] == 1) or in_place_mapping:
            fine_read = f"""for({IntType_c} i=0; i<{numpy.prod(fshape)}; i++) t1[i] = y[i] * w[i];"""
            fine_write = f"""for({IntType_c} i=0; i<{numpy.prod(fshape)}; i++) y[i] += t1[i] * w[i];"""
        else:
            fine_read = f"""
            for({IntType_c} j=0; j<{fshape[1]}; j++)
                for({IntType_c} i=0; i<{fshape[0]}; i++)
                    t1[j + {fshape[1]}*i] = y[i + {fshape[0]}*j] * w[i + {fshape[0]}*j];
            """
            fine_write = f"""
            for({IntType_c} j=0; j<{fshape[1]}; j++)
                for({IntType_c} i=0; i<{fshape[0]}; i++)
                   y[i + {fshape[0]}*j] += t1[j + {fshape[1]}*i] * w[i + {fshape[0]}*j];
            """
        kernel_code = f"""
        {mapping_code}

        {kronmxv_code}

        void prolongation(PetscScalar *restrict y, const PetscScalar *restrict x,
                          const PetscScalar *restrict w{coef_decl}){{
            PetscScalar work[3][{lwork}] = {{0.0E0}};
            PetscScalar *t0 = work[0];
            PetscScalar *t1 = work[1];
            PetscScalar *t2 = work[2];
            {operator_decl}
            {coarse_read}
            {prolong_code}
            {fine_write}
            return;
        }}

        void restriction(PetscScalar *restrict x, const PetscScalar *restrict y,
                         const PetscScalar *restrict w{coef_decl}){{
            PetscScalar work[3][{lwork}] = {{0.0E0}};
            PetscScalar *t0 = work[0];
            PetscScalar *t1 = work[1];
            PetscScalar *t2 = work[2];
            {operator_decl}
            {fine_read}
            {restrict_code}
            {coarse_write}
            return;
        }}
        """
        from firedrake.slate.slac.compiler import BLASLAPACK_LIB, BLASLAPACK_INCLUDE
        prolong_kernel = op2.Kernel(kernel_code, "prolongation", include_dirs=BLASLAPACK_INCLUDE.split(),
                                    ldargs=BLASLAPACK_LIB.split(), requires_zeroed_output_arguments=True)
        restrict_kernel = op2.Kernel(kernel_code, "restriction", include_dirs=BLASLAPACK_INCLUDE.split(),
                                     ldargs=BLASLAPACK_LIB.split(), requires_zeroed_output_arguments=True)
        return prolong_kernel, restrict_kernel, coefficients

    def make_kernels(self, Vf, Vc):
        """
        Interpolation and restriction kernels between arbitrary elements.

        This is temporary while we wait for dual evaluation in FInAT.
        """
<<<<<<< HEAD
        try:
            prolong_kernel, _ = prolongation_transfer_kernel_action(Vf, self.uc)
            matrix_kernel, coefficients = prolongation_transfer_kernel_action(Vf, firedrake.TestFunction(Vc))
            # The way we transpose the prolongation kernel is suboptimal.
            # A local matrix is generated each time the kernel is executed.
            element_kernel = loopy.generate_code_v2(matrix_kernel.code).device_code()
            element_kernel = element_kernel.replace("void expression_kernel", "static void expression_kernel")
            coef_args = "".join([", c%d" % i for i in range(len(coefficients))])
            coef_decl = "".join([", const %s *restrict c%d" % (ScalarType_c, i) for i in range(len(coefficients))])
            dimc = Vc.finat_element.space_dimension() * Vc.value_size
            dimf = Vf.finat_element.space_dimension() * Vf.value_size
            restrict_code = f"""
            {element_kernel}

            void restriction({ScalarType_c} *restrict Rc, const {ScalarType_c} *restrict Rf, const {ScalarType_c} *restrict w{coef_decl})
            {{
                {ScalarType_c} Afc[{dimf}*{dimc}] = {{0}};
                expression_kernel(Afc{coef_args});
                for ({IntType_c} i = 0; i < {dimf}; i++)
                   for ({IntType_c} j = 0; j < {dimc}; j++)
                       Rc[j] += Afc[i*{dimc} + j] * Rf[i] * w[i];
            }}
            """
            restrict_kernel = op2.Kernel(restrict_code, "restriction", requires_zeroed_output_arguments=True)
        except NotImplementedError:
            if Vc.ufl_element().mapping() != Vf.ufl_element().mapping():
                raise NotImplementedError("Prolongation not supported from %s to %s" % (Vc.ufl_element(), Vf.ufl_element()))
            if Vf.finat_element.space_dimension() < 400:
                Jmat = finat_reference_prolongator(Vf.finat_element, Vc.finat_element)
            else:
                Jmat = matfree_reference_prolongator(Vf, Vc)
            dimf, dimc = Jmat.shape
            vsize = (Vc.value_size*Vc.finat_element.space_dimension())//dimc
            Jdata = ", ".join(map(float.hex, Jmat.flat))
            kernel_code = f"""
            void prolongation({ScalarType_c} *restrict uf, const {ScalarType_c} *restrict uc)
            {{
                {ScalarType_c} Afc[{dimf}*{dimc}] = {{ {Jdata} }};
                for ({IntType_c} i = 0; i < {vsize}*{dimf}; i++)
                   uf[i] = 0.0E0;

                for ({IntType_c} i = 0; i < {dimf}; i++)
                    for ({IntType_c} j = 0; j < {dimc}; j++)
                        for ({IntType_c} k = 0; k < {vsize}; k++)
                            uf[i*{vsize}+k] += Afc[i*{dimc} + j] * uc[j*{vsize}+k];
            }}

            void restriction({ScalarType_c} *restrict Rc, const {ScalarType_c} *restrict Rf, const {ScalarType_c} *restrict w)
            {{
                {ScalarType_c} Afc[{dimf}*{dimc}] = {{ {Jdata} }};
                for ({IntType_c} i = 0; i < {dimf}; i++)
                    for ({IntType_c} j = 0; j < {dimc}; j++)
                        for ({IntType_c} k = 0; k < {vsize}; k++)
                            Rc[j*{vsize}+k] += Afc[i*{dimc} + j] * Rf[i*{vsize}+k] * w[i*{vsize}+k];
            }}
            """
            prolong_kernel = op2.Kernel(kernel_code, "prolongation", requires_zeroed_output_arguments=True)
            restrict_kernel = op2.Kernel(kernel_code, "restriction", requires_zeroed_output_arguments=True)
            coefficients = []

        return prolong_kernel, restrict_kernel, coefficients

=======
        prolong_kernel, _ = prolongation_transfer_kernel_action(Vf, self.uc)
        matrix_kernel, coefficients = prolongation_transfer_kernel_action(Vf, firedrake.TestFunction(Vc))
        # The way we transpose the prolongation kernel is suboptimal.
        # A local matrix is generated each time the kernel is executed.
        element_kernel = loopy.generate_code_v2(matrix_kernel.code).device_code()
        element_kernel = element_kernel.replace("void expression_kernel", "static void expression_kernel")
        coef_args = "".join([", c%d" % i for i in range(len(coefficients))])
        coef_decl = "".join([", const %s *restrict c%d" % (ScalarType_c, i) for i in range(len(coefficients))])
        dimc = Vc.finat_element.space_dimension() * Vc.value_size
        dimf = Vf.finat_element.space_dimension() * Vf.value_size
        restrict_code = f"""
        {element_kernel}

        void restriction({ScalarType_c} *restrict Rc, const {ScalarType_c} *restrict Rf, const {ScalarType_c} *restrict w{coef_decl})
        {{
            {ScalarType_c} Afc[{dimf}*{dimc}] = {{0}};
            expression_kernel(Afc{coef_args});
            for ({IntType_c} i = 0; i < {dimf}; i++)
               for ({IntType_c} j = 0; j < {dimc}; j++)
                   Rc[j] += Afc[i*{dimc} + j] * Rf[i] * w[i];
        }}
        """
        restrict_kernel = op2.Kernel(restrict_code, "restriction", requires_zeroed_output_arguments=True)
        return prolong_kernel, restrict_kernel, coefficients

>>>>>>> fc88b9a1
    def multTranspose(self, mat, rf, rc):
        """
        Implement restriction: restrict residual on fine grid rf to coarse grid rc.
        """
        with self.uf.dat.vec_wo as uf:
            rf.copy(uf)
        for bc in self.Vf_bcs:
            bc.zero(self.uf)

<<<<<<< HEAD
        with self.uc.dat.vec_wo as uc:
            uc.set(0.0E0)
        self._kernels[1]()
=======
        self._restrict()
>>>>>>> fc88b9a1

        for bc in self.Vc_bcs:
            bc.zero(self.uc)
        with self.uc.dat.vec_ro as uc:
            uc.copy(rc)

    def mult(self, mat, xc, xf, inc=False):
        """
        Implement prolongation: prolong correction on coarse grid xc to fine grid xf.
        """
        with self.uc.dat.vec_wo as uc:
            xc.copy(uc)
        for bc in self.Vc_bcs:
            bc.zero(self.uc)

<<<<<<< HEAD
        with self.uf.dat.vec_wo as uf:
            uf.set(0.0E0)
        self._kernels[0]()
=======
        self._prolong()
>>>>>>> fc88b9a1

        for bc in self.Vf_bcs:
            bc.zero(self.uf)
        if inc:
            with self.uf.dat.vec_ro as uf:
                xf.axpy(1.0, uf)
        else:
            with self.uf.dat.vec_ro as uf:
                uf.copy(xf)

    def multAdd(self, mat, x, y, w):
        if y.handle == w.handle:
            self.mult(mat, x, w, inc=True)
        else:
            self.mult(mat, x, w)
            w.axpy(1.0, y)


class MixedInterpolationMatrix(StandaloneInterpolationMatrix):
    """
    Interpolation matrix for a mixed finite element space.
    """
    @cached_property
    def _weight(self):
        return None

    @cached_property
    def _standalones(self):
        standalones = []
        for (i, (uf_sub, uc_sub)) in enumerate(zip(self.uf.subfunctions, self.uc.subfunctions)):
            Vf_sub_bcs = [bc for bc in self.Vf_bcs if bc.function_space().index == i]
            Vc_sub_bcs = [bc for bc in self.Vc_bcs if bc.function_space().index == i]
            standalone = StandaloneInterpolationMatrix(uf_sub, uc_sub, Vf_sub_bcs, Vc_sub_bcs)
            standalones.append(standalone)
        return standalones

    @cached_property
    def _kernels(self):
<<<<<<< HEAD
        prolong = lambda: [standalone._kernels[0]() for standalone in self._standalones]
        restrict = lambda: [standalone._kernels[1]() for standalone in self._standalones]
=======
        prolong = lambda: [s._prolong() for s in self._standalones]
        restrict = lambda: [s._restrict() for s in self._standalones]
>>>>>>> fc88b9a1
        return prolong, restrict

    def getNestSubMatrix(self, i, j):
        if i == j:
            s = self._standalones[i]
            sizes = (s.uf.dof_dset.layout_vec.getSizes(), s.uc.dof_dset.layout_vec.getSizes())
            M_shll = PETSc.Mat().createPython(sizes, s, comm=s.uf._comm)
            M_shll.setUp()
            return M_shll
        else:
            return None


def prolongation_matrix_aij(Pk, P1, Pk_bcs=[], P1_bcs=[]):
    if isinstance(Pk, firedrake.Function):
        Pk = Pk.function_space()
    if isinstance(P1, firedrake.Function):
        P1 = P1.function_space()
    sp = op2.Sparsity((Pk.dof_dset,
                       P1.dof_dset),
                      (Pk.cell_node_map(),
                       P1.cell_node_map()))
    mat = op2.Mat(sp, PETSc.ScalarType)
    mesh = Pk.mesh()

    fele = Pk.ufl_element()
    if isinstance(fele, ufl.MixedElement) and not isinstance(fele, (ufl.VectorElement, ufl.TensorElement)):
        for i in range(fele.num_sub_elements()):
            Pk_bcs_i = [bc for bc in Pk_bcs if bc.function_space().index == i]
            P1_bcs_i = [bc for bc in P1_bcs if bc.function_space().index == i]

            rlgmap, clgmap = mat[i, i].local_to_global_maps
            rlgmap = Pk.sub(i).local_to_global_map(Pk_bcs_i, lgmap=rlgmap)
            clgmap = P1.sub(i).local_to_global_map(P1_bcs_i, lgmap=clgmap)
            unroll = any(bc.function_space().component is not None
                         for bc in chain(Pk_bcs_i, P1_bcs_i) if bc is not None)
            matarg = mat[i, i](op2.WRITE, (Pk.sub(i).cell_node_map(), P1.sub(i).cell_node_map()),
                               lgmaps=((rlgmap, clgmap), ), unroll_map=unroll)
            expr = firedrake.TestFunction(P1.sub(i))
            kernel, coefficients = prolongation_transfer_kernel_action(Pk.sub(i), expr)
            parloop_args = [kernel, mesh.cell_set, matarg]
            for coefficient in coefficients:
                m_ = coefficient.cell_node_map()
                parloop_args.append(coefficient.dat(op2.READ, m_))

            op2.par_loop(*parloop_args)

    else:
        rlgmap, clgmap = mat.local_to_global_maps
        rlgmap = Pk.local_to_global_map(Pk_bcs, lgmap=rlgmap)
        clgmap = P1.local_to_global_map(P1_bcs, lgmap=clgmap)
        unroll = any(bc.function_space().component is not None
                     for bc in chain(Pk_bcs, P1_bcs) if bc is not None)
        matarg = mat(op2.WRITE, (Pk.cell_node_map(), P1.cell_node_map()),
                     lgmaps=((rlgmap, clgmap), ), unroll_map=unroll)
        expr = firedrake.TestFunction(P1)
        kernel, coefficients = prolongation_transfer_kernel_action(Pk, expr)
        parloop_args = [kernel, mesh.cell_set, matarg]
        for coefficient in coefficients:
            m_ = coefficient.cell_node_map()
            parloop_args.append(coefficient.dat(op2.READ, m_))

        op2.par_loop(*parloop_args)

    mat.assemble()
    return mat.handle


def prolongation_matrix_matfree(Vf, Vc, Vf_bcs=[], Vc_bcs=[]):
    fele = Vf.ufl_element()
    if isinstance(fele, ufl.MixedElement) and not isinstance(fele, (ufl.VectorElement, ufl.TensorElement)):
        ctx = MixedInterpolationMatrix(Vf, Vc, Vf_bcs, Vc_bcs)
    else:
        ctx = StandaloneInterpolationMatrix(Vf, Vc, Vf_bcs, Vc_bcs)

    sizes = (Vf.dof_dset.layout_vec.getSizes(), Vc.dof_dset.layout_vec.getSizes())
    M_shll = PETSc.Mat().createPython(sizes, ctx, comm=Vf._comm)
    M_shll.setUp()

    return M_shll<|MERGE_RESOLUTION|>--- conflicted
+++ resolved
@@ -92,15 +92,6 @@
 
         prefix = obj.getOptionsPrefix()
         options_prefix = prefix + self._prefix
-<<<<<<< HEAD
-        pdm = PETSc.DMShell().create(comm=pc.comm)
-        pdm.setOptionsPrefix(options_prefix)
-
-        self.ppc = self.configure_pmg(pc, pdm)
-        self.ppc.setFromOptions()
-
-        copts = PETSc.Options(self.ppc.getOptionsPrefix()+self.ppc.getType()+"_coarse_")
-=======
         pdm = PETSc.DMShell().create(comm=obj.comm)
         pdm.setOptionsPrefix(options_prefix)
 
@@ -108,7 +99,6 @@
         is_snes = isinstance(obj, PETSc.SNES)
 
         copts = PETSc.Options(ppc.getOptionsPrefix() + ppc.getType() + "_coarse_")
->>>>>>> fc88b9a1
 
         # Get the coarse degree from PETSc options
         fcp = ctx._problem.form_compiler_parameters
@@ -137,19 +127,10 @@
         # Now overwrite some routines on the DM
         pdm.setRefine(None)
         pdm.setCoarsen(self.coarsen)
-<<<<<<< HEAD
-        pdm.setCreateInterpolation(self.create_interpolation)
-        # We need this for p-FAS
-        pdm.setCreateInjection(self.create_injection)
-        pdm.setSNESFunction(_SNESContext.form_function)
-        pdm.setSNESJacobian(_SNESContext.form_jacobian)
-        pdm.setKSPComputeOperators(_SNESContext.compute_operators)
-=======
         if is_snes:
             pdm.setSNESFunction(_SNESContext.form_function)
             pdm.setSNESJacobian(_SNESContext.form_jacobian)
             pdm.setKSPComputeOperators(_SNESContext.compute_operators)
->>>>>>> fc88b9a1
 
         set_function_space(pdm, get_function_space(odm))
 
@@ -157,15 +138,11 @@
         assert parent is not None
         add_hook(parent, setup=partial(push_parent, pdm, parent), teardown=partial(pop_parent, pdm, parent), call_setup=True)
         add_hook(parent, setup=partial(push_appctx, pdm, ctx), teardown=partial(pop_appctx, pdm, ctx), call_setup=True)
-<<<<<<< HEAD
-        self.ppc.setUp()
-=======
 
         ppc.incrementTabLevel(1, parent=obj)
         ppc.setFromOptions()
         ppc.setUp()
         self.ppc = ppc
->>>>>>> fc88b9a1
 
     def update(self, obj):
         self.ppc.setUp()
@@ -175,11 +152,7 @@
             viewer = PETSc.Viewer.STDOUT
         viewer.printfASCII("p-multigrid PC\n")
         if hasattr(self, "ppc"):
-<<<<<<< HEAD
-            self.ppc.view(viewer)
-=======
             self.ppc.view(viewer=viewer)
->>>>>>> fc88b9a1
 
     def destroy(self, obj):
         if hasattr(self, "ppc"):
@@ -289,7 +262,6 @@
 
         interp_petscmat, _ = cdm.createInterpolation(fdm)
         inject_petscmat = cdm.createInjection(fdm)
-<<<<<<< HEAD
 
         if cu in cJ.coefficients():
             # injection of the initial state
@@ -297,15 +269,6 @@
                 with cu.dat.vec_wo as xc, fu.dat.vec_ro as xf:
                     inject_petscmat.mult(xf, xc)
 
-=======
-
-        if cu in cJ.coefficients():
-            # injection of the initial state
-            def inject_state():
-                with cu.dat.vec_wo as xc, fu.dat.vec_ro as xf:
-                    inject_petscmat.mult(xf, xc)
-
->>>>>>> fc88b9a1
             add_hook(parent, setup=inject_state, call_setup=True)
 
         # coarsen the nullspace basis
@@ -547,100 +510,6 @@
     def coarsen_residual(self, Fc, Jc, uc):
         return Fc
 
-<<<<<<< HEAD
-
-def load_c_code(code, name, argtypes, comm):
-    from pyop2.compilation import load
-    from pyop2.utils import get_petsc_dir
-    cppargs = ["-I%s/include" % d for d in get_petsc_dir()]
-    ldargs = (["-L%s/lib" % d for d in get_petsc_dir()]
-              + ["-Wl,-rpath,%s/lib" % d for d in get_petsc_dir()]
-              + ["-lpetsc", "-lm"])
-    return load(code, "c", name, argtypes=argtypes,
-                cppargs=cppargs, ldargs=ldargs,
-                comm=comm)
-
-
-def reference_moments(*args, **kwargs):
-    """
-    Return a python function that computes the L2 inner product of the
-    arguments in the reference cell.
-
-    :arg test: the test `ufl.Argument`
-    :arg trial: the trial `ufl.Argument` or `ufl.Coefficient`
-    :kwarg diagonal: are we assembling the diagonal of the bilinear form?
-    """
-    import ctypes
-    from tsfc import compile_form
-    quad_degree = 1+sum([PMGBase.max_degree(t.ufl_element()) for t in args])
-    form = ufl.inner(*args)*ufl.dx(degree=quad_degree)
-    kernel, = compile_form(form, parameters=dict(mode="spectral"),
-                           log=PETSc.Log.isActive(), **kwargs)
-    op2kernel = op2.Kernel(kernel.ast, kernel.name,
-                           requires_zeroed_output_arguments=True,
-                           flop_count=kernel.flop_count,
-                           events=(kernel.event,))
-    code = op2kernel.code.gencode().replace("static inline void", "void")
-    coords = None
-    mesh = form.ufl_domain()
-    if len(kernel.arguments) > 3-len(form.arguments()):
-        mesh_element = mesh.coordinates.function_space().finat_element
-        nodes = mesh_element.fiat_equivalent.dual.get_nodes()
-        points = [list(node.get_point_dict().keys())[0] for node in nodes]
-        coords = numpy.array(points, dtype=PETSc.ScalarType)
-
-    argtypes = [ctypes.c_voidp]*len(kernel.arguments)
-    funptr = load_c_code(code, op2kernel.code.name, argtypes, mesh.comm)
-
-    def _wrapper(*args):
-        args[0].fill(0.0E0)
-        _args = list(args)
-        if coords is not None:
-            _args.insert(1, coords)
-        return funptr(*[a.ctypes.data for a in _args])
-
-    return _wrapper
-
-
-@lru_cache(maxsize=10)
-def matfree_reference_prolongator(Vf, Vc):
-    """
-    Return the prolongation from Vc to Vf on the reference element.
-    """
-    dimf = Vf.value_size * Vf.finat_element.space_dimension()
-    dimc = Vc.value_size * Vc.finat_element.space_dimension()
-    build_Afc = reference_moments(ufl.TestFunction(Vf), ufl.TrialFunction(Vc))
-    apply_Aff = reference_moments(ufl.TestFunction(Vf), ufl.Coefficient(Vf))
-    diag_Aff = reference_moments(ufl.TestFunction(Vf), ufl.TrialFunction(Vf), diagonal=True)
-    Ax = numpy.empty((dimf,), dtype=PETSc.ScalarType)
-    Dx = numpy.empty((dimf,), dtype=PETSc.ScalarType)
-    diagonal = numpy.empty((dimf,), dtype=PETSc.ScalarType)
-    result = numpy.empty((dimf, dimc), dtype=PETSc.ScalarType)
-
-    def _afun(x):
-        nonlocal Ax, Dx, diagonal
-        numpy.multiply(x, diagonal, out=Dx)
-        apply_Aff(Ax, Dx)
-        numpy.multiply(Ax, diagonal, out=Ax)
-        return Ax
-
-    if Vf.comm.rank == 0:
-        from scipy.sparse.linalg import cg, LinearOperator
-        build_Afc(result)
-        diag_Aff(diagonal)
-        numpy.sqrt(diagonal, out=diagonal)
-        numpy.reciprocal(diagonal, out=diagonal)
-        A = LinearOperator((dimf, dimf), _afun, dtype=result.dtype)
-        for k in range(dimc):
-            numpy.multiply(result[:, k], diagonal, out=result[:, k])
-            result[:, k], _ = cg(A, result[:, k], tol=1E-12)
-            numpy.multiply(result[:, k], diagonal, out=result[:, k])
-
-    result = Vf.comm.bcast(result, root=0)
-    return result
-
-=======
->>>>>>> fc88b9a1
 
 def prolongation_transfer_kernel_action(Vf, expr):
     from tsfc import compile_expression_dual_evaluation
@@ -661,37 +530,6 @@
     """
     Expand a FiniteElement as an EnrichedElement of TensorProductElements, discarding modifiers.
     """
-<<<<<<< HEAD
-    if ele.cell().cellname().startswith("quadrilateral"):
-        # Handle immersed quadrilaterals
-        quadrilateral_tpc = ufl.TensorProductCell(ufl.interval, ufl.interval)
-        return expand_element(ele.reconstruct(cell=quadrilateral_tpc))
-    elif ele.cell() == ufl.hexahedron:
-        hexahedron_tpc = ufl.TensorProductCell(ufl.quadrilateral, ufl.interval)
-        return expand_element(ele.reconstruct(cell=hexahedron_tpc))
-    elif isinstance(ele, (ufl.TensorElement, ufl.VectorElement)):
-        return expand_element(ele._sub_element)
-    elif isinstance(ele, ufl.MixedElement):
-        return type(ele)(*[expand_element(e) for e in ele.sub_elements()])
-    elif isinstance(ele, ufl.RestrictedElement):
-        return type(ele)(expand_element(ele._element), restriction_domain=ele._restriction_domain)
-    elif isinstance(ele, (ufl.HDivElement, ufl.HCurlElement, ufl.BrokenElement)):
-        return expand_element(ele._element)
-    elif isinstance(ele, ufl.WithMapping):
-        return expand_element(ele.wrapee)
-    elif isinstance(ele, ufl.EnrichedElement):
-        terms = []
-        for e in ele._elements:
-            ee = expand_element(e)
-            if isinstance(ee, ufl.EnrichedElement):
-                terms.extend(ee._elements)
-            else:
-                terms.append(ee)
-        cell, = set([t.cell() for t in terms])
-        return ufl.EnrichedElement(*terms)
-    elif isinstance(ele, ufl.TensorProductElement):
-        factors = [expand_element(e) for e in ele.sub_elements()]
-=======
     if isinstance(ele, finat.FlattenedDimensions):
         return expand_element(ele.product)
     elif isinstance(ele, (finat.HDivElement, finat.HCurlElement)):
@@ -703,7 +541,6 @@
         return finat.EnrichedElement(terms)
     elif isinstance(ele, finat.TensorProductElement):
         factors = list(map(expand_element, ele.factors))
->>>>>>> fc88b9a1
         terms = [tuple()]
         for e in factors:
             new_terms = []
@@ -711,18 +548,8 @@
                 f_factors = tuple(f.factors) if isinstance(f, finat.TensorProductElement) else (f,)
                 new_terms.extend([t_factors + f_factors for t_factors in terms])
             terms = new_terms
-<<<<<<< HEAD
-
-        if len(terms) == 1:
-            return ufl.TensorProductElement(*terms[0])
-        else:
-            terms = [ufl.TensorProductElement(*k) for k in terms]
-            cell, = set([t.cell() for t in terms])
-            return ufl.EnrichedElement(*terms)
-=======
         terms = list(map(finat.TensorProductElement, terms))
         return finat.EnrichedElement(terms)
->>>>>>> fc88b9a1
     else:
         return ele
 
@@ -781,53 +608,6 @@
 
 @lru_cache(maxsize=10)
 @PETSc.Log.EventDecorator("GetLineElements")
-<<<<<<< HEAD
-def get_line_elements(V):
-    from FIAT.reference_element import LINE
-    from tsfc.finatinterface import create_element
-    ele = V.ufl_element()
-    if isinstance(ele, ufl.MixedElement) and not isinstance(ele, (ufl.TensorElement, ufl.VectorElement)):
-        raise ValueError("MixedElements are not decomposed into tensor products")
-
-    ele = expand_element(ele)
-    finat_ele = create_element(ele)
-    if finat_ele.space_dimension() != V.finat_element.space_dimension():
-        raise ValueError("Failed to decompose %s into tensor products" % V.ufl_element())
-
-    def cyclic_perm(a):
-        return [a[i:] + a[:i] for i in range(len(a))]
-
-    permutations = []
-    line_elements = []
-    axes_shifts = []
-
-    terms = finat_ele.elements if hasattr(finat_ele, "elements") else [finat_ele]
-    for term in terms:
-        factors = term.factors if hasattr(term, "factors") else (term,)
-        expansion = tuple(e.fiat_equivalent for e in reversed(factors))
-        if not all([e.get_reference_element().shape == LINE for e in expansion]):
-            raise ValueError("Failed to decompose %s into line elements" % V.ufl_element())
-
-        shift = -1
-        for k, perm in enumerate(permutations):
-            is_perm = all([e1.space_dimension() == e2.space_dimension()
-                           for e1, e2 in zip(perm, expansion)])
-            for e1, e2 in zip(perm, expansion):
-                if is_perm:
-                    is_perm = compare_element(e1, e2)
-
-            if is_perm:
-                shift = len(expansion) - k
-                axes_shifts[-1] = axes_shifts[-1] + (shift, )
-                break
-
-        if shift == -1:
-            line_elements.append(expansion)
-            axes_shifts.append((0, ))
-            permutations = cyclic_perm(expansion)
-
-    return line_elements, axes_shifts
-=======
 def get_permutation_to_line_elements(finat_element):
     from FIAT.reference_element import LINE
 
@@ -886,7 +666,6 @@
 
     dof_perm = numpy.concatenate(dof_perm)
     return dof_perm, unique_line_elements, shifts
->>>>>>> fc88b9a1
 
 
 @lru_cache(maxsize=10)
@@ -905,63 +684,6 @@
     if fkey == ckey and compare_dual_basis(fdual, cdual):
         return numpy.array([])
     return evaluate_dual(fdual, celem, ckey)
-<<<<<<< HEAD
-
-
-@lru_cache(maxsize=10)
-def finat_reference_prolongator(felem, celem):
-    from finat.quadrature import make_quadrature
-    from gem.interpreter import evaluate
-
-    ref_el = felem.cell
-    ndim = ref_el.get_spatial_dimension()
-    degree = felem.degree
-    try:
-        degree = max(degree)
-    except TypeError:
-        pass
-    quad_degree = 2*degree+1
-
-    def _tabulate(e, ps, entity=None):
-        results = evaluate(e.basis_evaluation(0, ps, entity).values())
-        return results[0].arr.reshape((len(ps.points), -1))
-
-    is_facet_element = True
-    entity_dofs = felem.entity_dofs()
-    for key in entity_dofs:
-        v = sum(list(entity_dofs[key].values()), [])
-        if len(v):
-            edim = sum(key) if type(key) == tuple else key
-            if edim == ndim:
-                is_facet_element = False
-
-    if is_facet_element and degree > 5:
-        entities = []
-        quadratures = []
-        for key in ref_el.sub_entities:
-            edim = sum(key) if type(key) == tuple else key
-            if edim == ndim-1:
-                sub_entities = ref_el.sub_entities[key]
-                entities.extend([(key, f) for f in sub_entities])
-                quadratures.extend([make_quadrature(ref_el.construct_subelement(key), quad_degree)]*len(sub_entities))
-
-        wts = numpy.concatenate([evaluate([q.weight_expression])[0].arr.reshape((-1,)) for q in quadratures])
-        cphi = numpy.concatenate([_tabulate(celem, q.point_set, entity=e) for q, e in zip(quadratures, entities)]).T
-        fphi = numpy.concatenate([_tabulate(felem, q.point_set, entity=e) for q, e in zip(quadratures, entities)]).T
-    else:
-        quadrature = make_quadrature(ref_el, quad_degree)
-        wts = evaluate([quadrature.weight_expression])[0].arr.reshape((-1,))
-        cphi = _tabulate(celem, quadrature.point_set).T
-        fphi = _tabulate(felem, quadrature.point_set).T
-
-    numpy.sqrt(wts, out=wts)
-    numpy.multiply(fphi, wts, out=fphi)
-    numpy.multiply(cphi, wts, out=cphi)
-    cphi = cphi.reshape((celem.space_dimension(), -1))
-    fphi = fphi.reshape((felem.space_dimension(), -1))
-    return numpy.linalg.solve(fphi.dot(fphi.T), fphi.dot(cphi.T))
-=======
->>>>>>> fc88b9a1
 
 
 # Common kernel to compute y = kron(A3, kron(A2, A1)) * x
@@ -1042,7 +764,6 @@
     PetscBLASInt nx, PetscBLASInt ny, PetscBLASInt nz, PetscBLASInt nel,
     PetscScalar *A1, PetscScalar *A2, PetscScalar *A3,
     PetscScalar *x, PetscScalar *y, PetscScalar *xwork, PetscScalar *ywork){
-<<<<<<< HEAD
 
     PetscScalar *ptr[2] = {xwork, ywork};
 
@@ -1052,17 +773,6 @@
 
     kronmxv_inplace(tflag, mx, my, mz, nx, ny, nz, nel, A1, A2, A3, &ptr[0], &ptr[1]);
 
-=======
-
-    PetscScalar *ptr[2] = {xwork, ywork};
-
-    if(ptr[0] != x)
-        for(PetscBLASInt j=0; j<nx*ny*nz*nel; j++)
-            ptr[0][j] = x[j];
-
-    kronmxv_inplace(tflag, mx, my, mz, nx, ny, nz, nel, A1, A2, A3, &ptr[0], &ptr[1]);
-
->>>>>>> fc88b9a1
     if(ptr[1] != y)
         for(PetscBLASInt j=0; j<mx*my*mz*nel; j++)
             y[j] = ptr[1][j];
@@ -1117,24 +827,13 @@
 @PETSc.Log.EventDecorator("MakeKronCode")
 def make_kron_code(Vf, Vc, t_in, t_out, mat_name, scratch):
     """
-<<<<<<< HEAD
-    Return interpolation and restriction sub-kernels between enriched tensor product elements
-=======
     Return interpolation and restriction kernels between enriched tensor product elements
->>>>>>> fc88b9a1
     """
     operator_decl = []
     prolong_code = []
     restrict_code = []
-<<<<<<< HEAD
-    felems, fshifts = get_line_elements(Vf)
-    celems, cshifts = get_line_elements(Vc)
-    if len(felems) > 3 or len(celems) > 3:
-        raise ValueError("The expansion is too complicated")
-=======
     _, felems, fshifts = get_permutation_to_line_elements(Vf.finat_element)
     _, celems, cshifts = get_permutation_to_line_elements(Vc.finat_element)
->>>>>>> fc88b9a1
 
     shifts = fshifts
     in_place = False
@@ -1148,10 +847,7 @@
             pelem = celems[0]
             perm_name = "perm_%s" % t_in
             celems = celems*len(felems)
-<<<<<<< HEAD
-=======
-
->>>>>>> fc88b9a1
+
         elif len(felems) == 1:
             shifts = cshifts
             psize = Vf.value_size
@@ -1161,22 +857,6 @@
         else:
             raise ValueError("Cannot assign fine to coarse DOFs")
 
-<<<<<<< HEAD
-        for k in range(len(shifts)):
-            if Vc.value_size*len(shifts[k]) < Vf.value_size:
-                shifts[k] = shifts[k]*(Vf.value_size//Vc.value_size)
-
-        perm = sum(shifts, tuple())
-        perm_data = ", ".join(map(str, perm))
-        operator_decl.append(f"""
-            PetscBLASInt {perm_name}[{len(perm)}] = {{ {perm_data} }};
-        """)
-
-        pshape = [e.space_dimension() for e in pelem]
-        pargs = ", ".join(map(str, pshape+[1]*(3-len(pshape))))
-        pstride = psize * numpy.prod(pshape)
-        if shifts == fshifts:
-=======
         pshape = [e.space_dimension() for e in pelem]
         pargs = ", ".join(map(str, pshape+[1]*(3-len(pshape))))
         pstride = psize * numpy.prod(pshape)
@@ -1205,7 +885,6 @@
                 PetscBLASInt {perm_name}[{len(perm)}] = {{ {perm_data} }};
             """)
 
->>>>>>> fc88b9a1
             prolong_code.append(f"""
             for({IntType_c} j=1; j<{len(perm)}; j++)
                 permute_axis({perm_name}[j], {pargs}, {psize}, {t_in}, {t_in}+j*{pstride});
@@ -1295,14 +974,11 @@
     prolong_code = "".join(prolong_code)
     restrict_code = "".join(reversed(restrict_code))
     shapes = [tuple(map(max, zip(*fshapes))), tuple(map(max, zip(*cshapes)))]
-<<<<<<< HEAD
-=======
 
     if fskip > numpy.prod(shapes[0]):
         shapes[0] = (fskip, 1, 1, 1)
     if cskip > numpy.prod(shapes[1]):
         shapes[1] = (cskip, 1, 1, 1)
->>>>>>> fc88b9a1
     return operator_decl, prolong_code, restrict_code, shapes
 
 
@@ -1348,14 +1024,8 @@
 def make_mapping_code(Q, fmapping, cmapping, t_in, t_out):
     if fmapping == cmapping:
         return None
-<<<<<<< HEAD
-    domain = Q.ufl_domain()
-    A = get_piola_tensor(cmapping, domain, inverse=False)
-    B = get_piola_tensor(fmapping, domain, inverse=True)
-=======
     A = get_piola_tensor(cmapping, Q.mesh(), inverse=False)
     B = get_piola_tensor(fmapping, Q.mesh(), inverse=True)
->>>>>>> fc88b9a1
     tensor = A
     if B:
         tensor = ufl.dot(B, tensor) if tensor else B
@@ -1395,11 +1065,7 @@
 
 
 def make_permutation_code(V, vshape, pshape, t_in, t_out, array_name):
-<<<<<<< HEAD
-    _, shifts = get_line_elements(V)
-=======
     _, _, shifts = get_permutation_to_line_elements(V.finat_element)
->>>>>>> fc88b9a1
     shift = shifts[0]
     if shift != (0,):
         ndof = numpy.prod(vshape)
@@ -1445,34 +1111,15 @@
     return decl, prolong, restrict
 
 
-@PETSc.Log.EventDecorator("GetPermutedMap")
 def get_permuted_map(V):
     """
     Return a PermutedMap with the same tensor product shape for
     every component of H(div) or H(curl) tensor product elements
     """
-<<<<<<< HEAD
-    expansion, shifts = get_line_elements(V)
-    if {(0, )} == set(shifts):
-        return V.cell_node_map()
-
-    istart = 0
-    perm = []
-    for factors, shift in zip(expansion, shifts):
-        axes = numpy.arange(len(factors))
-        pshape = [len(shift)] + [e.space_dimension() for e in factors]
-        iend = istart + numpy.prod(pshape)
-        permutation = numpy.reshape(numpy.arange(istart, iend), pshape)
-        for k in range(permutation.shape[0]):
-            permutation[k] = numpy.reshape(numpy.transpose(permutation[k], axes=numpy.roll(axes, shift[k])), pshape[1:])
-        perm.extend(permutation.flat)
-        istart = iend
-=======
 
     perm, _, _ = get_permutation_to_line_elements(V.finat_element)
     if all(perm[:-1] < perm[1:]):
         return V.cell_node_map()
->>>>>>> fc88b9a1
 
     return PermutedMap(V.cell_node_map(), perm)
 
@@ -1491,26 +1138,16 @@
             self.uf = Vf
             Vf = Vf.function_space()
         else:
-<<<<<<< HEAD
-            self.uf = self._cache_work.get(Vf) or firedrake.Function(Vf)
-            self._cache_work[Vf] = self.uf
-=======
             if Vf not in self._cache_work:
                 self._cache_work[Vf] = firedrake.Function(Vf)
             self.uf = self._cache_work[Vf]
->>>>>>> fc88b9a1
         if isinstance(Vc, firedrake.Function):
             self.uc = Vc
             Vc = Vc.function_space()
         else:
-<<<<<<< HEAD
-            self.uc = self._cache_work.get(Vc) or firedrake.Function(Vc)
-            self._cache_work[Vc] = self.uc
-=======
             if Vc not in self._cache_work:
                 self._cache_work[Vc] = firedrake.Function(Vc)
             self.uc = self._cache_work[Vc]
->>>>>>> fc88b9a1
         self.Vf = Vf
         self.Vc = Vc
 
@@ -1557,8 +1194,6 @@
         restrict = partial(op2.par_loop, *restrict_args, *coefficient_args)
         return prolong, restrict
 
-<<<<<<< HEAD
-=======
     def _prolong(self):
         with self.uf.dat.vec_wo as uf:
             uf.set(0.0E0)
@@ -1569,7 +1204,6 @@
             uc.set(0.0E0)
         self._kernels[1]()
 
->>>>>>> fc88b9a1
     def view(self, mat, viewer=None):
         if viewer is None:
             return
@@ -1630,22 +1264,14 @@
                 qelem = felem
                 if qelem.mapping() != "identity":
                     qelem = qelem.reconstruct(mapping="identity")
-<<<<<<< HEAD
-                Qf = Vf if qelem == felem else firedrake.FunctionSpace(Vf.ufl_domain(), qelem)
-=======
                 Qf = Vf if qelem == felem else firedrake.FunctionSpace(Vf.mesh(), qelem)
->>>>>>> fc88b9a1
                 mapping_output = make_mapping_code(Qf, fmapping, cmapping, "t0", "t1")
                 in_place_mapping = True
             except Exception:
                 qelem = ufl.FiniteElement("DQ", cell=felem.cell(), degree=PMGBase.max_degree(felem))
                 if felem.value_shape():
                     qelem = ufl.TensorElement(qelem, shape=felem.value_shape(), symmetry=felem.symmetry())
-<<<<<<< HEAD
-                Qf = firedrake.FunctionSpace(Vf.ufl_domain(), qelem)
-=======
                 Qf = firedrake.FunctionSpace(Vf.mesh(), qelem)
->>>>>>> fc88b9a1
                 mapping_output = make_mapping_code(Qf, fmapping, cmapping, "t0", "t1")
 
             qshape = (Qf.value_size, Qf.finat_element.space_dimension())
@@ -1751,70 +1377,6 @@
 
         This is temporary while we wait for dual evaluation in FInAT.
         """
-<<<<<<< HEAD
-        try:
-            prolong_kernel, _ = prolongation_transfer_kernel_action(Vf, self.uc)
-            matrix_kernel, coefficients = prolongation_transfer_kernel_action(Vf, firedrake.TestFunction(Vc))
-            # The way we transpose the prolongation kernel is suboptimal.
-            # A local matrix is generated each time the kernel is executed.
-            element_kernel = loopy.generate_code_v2(matrix_kernel.code).device_code()
-            element_kernel = element_kernel.replace("void expression_kernel", "static void expression_kernel")
-            coef_args = "".join([", c%d" % i for i in range(len(coefficients))])
-            coef_decl = "".join([", const %s *restrict c%d" % (ScalarType_c, i) for i in range(len(coefficients))])
-            dimc = Vc.finat_element.space_dimension() * Vc.value_size
-            dimf = Vf.finat_element.space_dimension() * Vf.value_size
-            restrict_code = f"""
-            {element_kernel}
-
-            void restriction({ScalarType_c} *restrict Rc, const {ScalarType_c} *restrict Rf, const {ScalarType_c} *restrict w{coef_decl})
-            {{
-                {ScalarType_c} Afc[{dimf}*{dimc}] = {{0}};
-                expression_kernel(Afc{coef_args});
-                for ({IntType_c} i = 0; i < {dimf}; i++)
-                   for ({IntType_c} j = 0; j < {dimc}; j++)
-                       Rc[j] += Afc[i*{dimc} + j] * Rf[i] * w[i];
-            }}
-            """
-            restrict_kernel = op2.Kernel(restrict_code, "restriction", requires_zeroed_output_arguments=True)
-        except NotImplementedError:
-            if Vc.ufl_element().mapping() != Vf.ufl_element().mapping():
-                raise NotImplementedError("Prolongation not supported from %s to %s" % (Vc.ufl_element(), Vf.ufl_element()))
-            if Vf.finat_element.space_dimension() < 400:
-                Jmat = finat_reference_prolongator(Vf.finat_element, Vc.finat_element)
-            else:
-                Jmat = matfree_reference_prolongator(Vf, Vc)
-            dimf, dimc = Jmat.shape
-            vsize = (Vc.value_size*Vc.finat_element.space_dimension())//dimc
-            Jdata = ", ".join(map(float.hex, Jmat.flat))
-            kernel_code = f"""
-            void prolongation({ScalarType_c} *restrict uf, const {ScalarType_c} *restrict uc)
-            {{
-                {ScalarType_c} Afc[{dimf}*{dimc}] = {{ {Jdata} }};
-                for ({IntType_c} i = 0; i < {vsize}*{dimf}; i++)
-                   uf[i] = 0.0E0;
-
-                for ({IntType_c} i = 0; i < {dimf}; i++)
-                    for ({IntType_c} j = 0; j < {dimc}; j++)
-                        for ({IntType_c} k = 0; k < {vsize}; k++)
-                            uf[i*{vsize}+k] += Afc[i*{dimc} + j] * uc[j*{vsize}+k];
-            }}
-
-            void restriction({ScalarType_c} *restrict Rc, const {ScalarType_c} *restrict Rf, const {ScalarType_c} *restrict w)
-            {{
-                {ScalarType_c} Afc[{dimf}*{dimc}] = {{ {Jdata} }};
-                for ({IntType_c} i = 0; i < {dimf}; i++)
-                    for ({IntType_c} j = 0; j < {dimc}; j++)
-                        for ({IntType_c} k = 0; k < {vsize}; k++)
-                            Rc[j*{vsize}+k] += Afc[i*{dimc} + j] * Rf[i*{vsize}+k] * w[i*{vsize}+k];
-            }}
-            """
-            prolong_kernel = op2.Kernel(kernel_code, "prolongation", requires_zeroed_output_arguments=True)
-            restrict_kernel = op2.Kernel(kernel_code, "restriction", requires_zeroed_output_arguments=True)
-            coefficients = []
-
-        return prolong_kernel, restrict_kernel, coefficients
-
-=======
         prolong_kernel, _ = prolongation_transfer_kernel_action(Vf, self.uc)
         matrix_kernel, coefficients = prolongation_transfer_kernel_action(Vf, firedrake.TestFunction(Vc))
         # The way we transpose the prolongation kernel is suboptimal.
@@ -1840,7 +1402,6 @@
         restrict_kernel = op2.Kernel(restrict_code, "restriction", requires_zeroed_output_arguments=True)
         return prolong_kernel, restrict_kernel, coefficients
 
->>>>>>> fc88b9a1
     def multTranspose(self, mat, rf, rc):
         """
         Implement restriction: restrict residual on fine grid rf to coarse grid rc.
@@ -1850,13 +1411,7 @@
         for bc in self.Vf_bcs:
             bc.zero(self.uf)
 
-<<<<<<< HEAD
-        with self.uc.dat.vec_wo as uc:
-            uc.set(0.0E0)
-        self._kernels[1]()
-=======
         self._restrict()
->>>>>>> fc88b9a1
 
         for bc in self.Vc_bcs:
             bc.zero(self.uc)
@@ -1872,13 +1427,7 @@
         for bc in self.Vc_bcs:
             bc.zero(self.uc)
 
-<<<<<<< HEAD
-        with self.uf.dat.vec_wo as uf:
-            uf.set(0.0E0)
-        self._kernels[0]()
-=======
         self._prolong()
->>>>>>> fc88b9a1
 
         for bc in self.Vf_bcs:
             bc.zero(self.uf)
@@ -1917,13 +1466,8 @@
 
     @cached_property
     def _kernels(self):
-<<<<<<< HEAD
-        prolong = lambda: [standalone._kernels[0]() for standalone in self._standalones]
-        restrict = lambda: [standalone._kernels[1]() for standalone in self._standalones]
-=======
         prolong = lambda: [s._prolong() for s in self._standalones]
         restrict = lambda: [s._restrict() for s in self._standalones]
->>>>>>> fc88b9a1
         return prolong, restrict
 
     def getNestSubMatrix(self, i, j):
