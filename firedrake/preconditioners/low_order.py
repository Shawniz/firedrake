--- conflicted
+++ resolved
@@ -10,110 +10,8 @@
         if isinstance(ele, MixedElement) and not isinstance(ele, (VectorElement, TensorElement)):
             raise NotImplementedError("Implement this method yourself")
 
-<<<<<<< HEAD
-
-def restriction_matrix(Pk, P1, Pk_bcs, P1_bcs):
-    sp = op2.Sparsity((P1.dof_dset,
-                       Pk.dof_dset),
-                      (P1.cell_node_map(),
-                       Pk.cell_node_map()))
-    mat = op2.compute_backend.Mat(sp, PETSc.ScalarType)
-
-    rlgmap, clgmap = mat.local_to_global_maps
-    rlgmap = P1.local_to_global_map(P1_bcs, lgmap=rlgmap)
-    clgmap = Pk.local_to_global_map(Pk_bcs, lgmap=clgmap)
-    unroll = any(bc.function_space().component is not None
-                 for bc in chain(P1_bcs, Pk_bcs) if bc is not None)
-    matarg = mat(op2.WRITE, (P1.cell_node_map(), Pk.cell_node_map()),
-                 lgmaps=(rlgmap, clgmap), unroll_map=unroll)
-    mesh = Pk.ufl_domain()
-    op2.par_loop(transfer_kernel(Pk, P1), mesh.cell_set,
-                 matarg)
-    mat.assemble()
-    return mat.handle
-
-
-class P1PC(PCBase):
-
-    needs_python_pmat = True
-
-    def initialize(self, pc):
-        _, P = pc.getOperators()
-        assert P.type == "python"
-        context = P.getPythonContext()
-        (self.J, self.bcs) = (context.a, context.row_bcs)
-
-        test, trial = self.J.arguments()
-        if test.function_space() != trial.function_space():
-            raise NotImplementedError("test and trial spaces must be the same")
-
-        Pk = test.function_space()
-        element = Pk.ufl_element()
-        shape = element.value_shape()
-        mesh = Pk.ufl_domain()
-        if len(shape) == 0:
-            P1 = firedrake.FunctionSpace(mesh, "CG", 1)
-        elif len(shape) == 1:
-            P1 = firedrake.VectorFunctionSpace(mesh, "CG", 1, dim=shape[0])
-        else:
-            P1 = firedrake.TensorFunctionSpace(mesh, "CG", 1, shape=shape,
-                                               symmetry=element.symmetry())
-
-        # TODO: A smarter low-order operator would also interpolate
-        # any coefficients to the coarse space.
-        mapper = ArgumentReplacer({test: firedrake.TestFunction(P1),
-                                   trial: firedrake.TrialFunction(P1)})
-        self.lo_J = map_integrands.map_integrand_dags(mapper, self.J)
-
-        lo_bcs = []
-        for bc in self.bcs:
-            # Don't actually need the value, since it's only used for
-            # killing parts of the restriction matrix.
-            lo_bcs.append(firedrake.DirichletBC(P1, firedrake.zero(P1.shape),
-                                                bc.sub_domain,
-                                                method=bc.method))
-
-        self.lo_bcs = tuple(lo_bcs)
-
-        mat_type = PETSc.Options().getString(pc.getOptionsPrefix() + "lo_mat_type",
-                                             firedrake.parameters["default_matrix_type"])
-        self.lo_op = firedrake.assemble(self.lo_J, bcs=self.lo_bcs,
-                                        mat_type=mat_type)
-        A, P = pc.getOperators()
-        nearnullsp = P.getNearNullSpace()
-        if nearnullsp.handle != 0:
-            # Actually have a near nullspace
-            tmp = firedrake.Function(Pk)
-            low = firedrake.Function(P1)
-            vecs = []
-            for vec in nearnullsp.getVecs():
-                with tmp.dat.vec as v:
-                    vec.copy(v)
-                low.interpolate(tmp)
-                with low.dat.vec_ro as v:
-                    vecs.append(v.copy())
-            nullsp = PETSc.NullSpace().create(vectors=vecs, comm=pc.comm)
-            self.lo_op.petscmat.setNearNullSpace(nullsp)
-        lo = PETSc.PC().create(comm=pc.comm)
-        lo.incrementTabLevel(1, parent=pc)
-        lo.setOperators(self.lo_op.petscmat, self.lo_op.petscmat)
-        lo.setOptionsPrefix(pc.getOptionsPrefix() + "lo_")
-        lo.setFromOptions()
-        self.lo = lo
-        self.restriction = restriction_matrix(Pk, P1, self.bcs, self.lo_bcs)
-
-        self.work = self.lo_op.petscmat.createVecs()
-        if len(self.bcs) > 0:
-            bc_nodes = numpy.unique(numpy.concatenate([bc.nodes for bc in self.bcs]))
-            bc_nodes = bc_nodes[bc_nodes < Pk.dof_dset.size]
-            bc_iset = PETSc.IS().createBlock(numpy.prod(shape), bc_nodes,
-                                             comm=PETSc.COMM_SELF)
-            self.bc_indices = bc_iset.getIndices()
-            bc_iset.destroy()
-=======
         p = ele.degree()
         if p == 1:
             raise ValueError
->>>>>>> 73013086
         else:
             return ele.reconstruct(degree=1)