import firedrake.assemble as assemble
from firedrake.preconditioners.base import PCBase
from firedrake.petsc import PETSc
from firedrake.functionspace import FunctionSpace, VectorFunctionSpace
from firedrake.ufl_expr import TestFunction
from firedrake.interpolation import Interpolator, interpolate
from firedrake.dmhooks import get_function_space
from firedrake.utils import complex_mode
from firedrake_citations import Citations
from firedrake import SpatialCoordinate
from ufl import grad

__all__ = ("HypreAMS",)


def chop(A, tol=1E-10):
    # remove (near) zeros from sparsity pattern
    A.chop(tol)
    B = PETSc.Mat().create(comm=A.comm)
    B.setType(A.getType())
    B.setSizes(A.getSizes())
    B.setBlockSize(A.getBlockSize())
    B.setUp()
    B.setOption(PETSc.Mat.Option.IGNORE_ZERO_ENTRIES, True)
    B.setPreallocationCSR(A.getValuesCSR())
    B.assemble()
    A.destroy()
    return B


class HypreAMS(PCBase):
    def initialize(self, obj):
        if complex_mode:
            raise NotImplementedError("HypreAMS preconditioner not yet implemented in complex mode")

        Citations().register("Kolev2009")
        appctx = self.get_appctx(obj)
        V = get_function_space(obj.getDM())
        mesh = V.mesh()

        formdegree = V.finat_element.formdegree
        degree = V.ufl_element().degree()
        try:
            degree = max(degree)
        except TypeError:
            pass
        if formdegree != 1 or degree != 1:
            family = str(V.ufl_element().family())
            raise ValueError("Hypre AMS requires lowest order Nedelec elements! (not %s of degree %d)" % (family, degree))

        P1 = FunctionSpace(mesh, "Lagrange", 1)
        G_callback = appctx.get("get_gradient", None)
        if G_callback is None:
            self.G = chop(Interpolator(grad(TestFunction(P1)), V).callable().handle)
        else:
            self.G = G_callback(P1, V)

        VectorP1 = VectorFunctionSpace(mesh, "Lagrange", 1)
        self.coordinates = interpolate(SpatialCoordinate(mesh), VectorP1)

        self.pc = PETSc.PC()
        self.build_hypre(obj, self.pc)

    def build_hypre(self, obj, pc):
        A, P = obj.getOperators()
        prefix = obj.getOptionsPrefix()

        pc.create(comm=obj.comm)
        pc.incrementTabLevel(1, parent=obj)
        pc.setOptionsPrefix(prefix + "hypre_ams_")
        pc.setOperators(A=A, P=P)

        pc.setType('hypre')
        pc.setHYPREType('ams')
        pc.setHYPREDiscreteGradient(self.G)
        pc.setCoordinates(self.coordinates.dat.data_ro)

        zero_beta = PETSc.Options(prefix).getBool("pc_hypre_ams_zero_beta_poisson", default=False)
        if zero_beta:
            pc.setHYPRESetBetaPoissonMatrix(None)
<<<<<<< HEAD
        pc.setCoordinates(self.coordinates.dat.data_ro)
=======

        VectorP1 = VectorFunctionSpace(mesh, "Lagrange", 1)
        interp = interpolate(SpatialCoordinate(mesh), VectorP1)
        pc.setCoordinates(assemble.assemble(interp).dat.data_ro.copy())
>>>>>>> 49212987
        pc.setFromOptions()
        self.pc = pc

    def apply(self, obj, x, y):
        self.pc.apply(x, y)

    def applyTranspose(self, obj, x, y):
        self.pc.applyTranspose(x, y)

    def view(self, obj, viewer=None):
        super().view(obj, viewer)
        if hasattr(self, "pc"):
            viewer.printfASCII("PC to apply inverse\n")
            self.pc.view(viewer)

    def update(self, obj):
        self.pc.destroy()
        self.build_hypre(obj, self.pc)

    def destroy(self, obj):
        if hasattr(self, "G"):
            self.G.destroy()
        if hasattr(self, "pc"):
            self.pc.destroy()<|MERGE_RESOLUTION|>--- conflicted
+++ resolved
@@ -78,14 +78,7 @@
         zero_beta = PETSc.Options(prefix).getBool("pc_hypre_ams_zero_beta_poisson", default=False)
         if zero_beta:
             pc.setHYPRESetBetaPoissonMatrix(None)
-<<<<<<< HEAD
         pc.setCoordinates(self.coordinates.dat.data_ro)
-=======
-
-        VectorP1 = VectorFunctionSpace(mesh, "Lagrange", 1)
-        interp = interpolate(SpatialCoordinate(mesh), VectorP1)
-        pc.setCoordinates(assemble.assemble(interp).dat.data_ro.copy())
->>>>>>> 49212987
         pc.setFromOptions()
         self.pc = pc
 
