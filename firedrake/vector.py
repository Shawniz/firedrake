--- conflicted
+++ resolved
@@ -2,11 +2,8 @@
 
 import numpy as np
 
-<<<<<<< HEAD
 from ufl.form import ZeroBaseForm
-=======
 from pyop2.mpi import internal_comm, decref
->>>>>>> e85b7f19
 
 import firedrake
 from firedrake.petsc import PETSc
