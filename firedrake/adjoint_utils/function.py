from functools import wraps
import ufl
from ufl.domain import extract_unique_domain
from pyadjoint.overloaded_type import create_overloaded_object, FloatingType
from pyadjoint.tape import annotate_tape, stop_annotating, get_working_tape
from firedrake.adjoint_utils.blocks import FunctionAssignBlock, ProjectBlock, SubfunctionBlock, FunctionMergeBlock, SupermeshProjectBlock
import firedrake
from .checkpointing import disk_checkpointing, CheckpointFunction, \
    CheckpointBase, checkpoint_init_data, DelegatedFunctionCheckpoint


class FunctionMixin(FloatingType):

    @staticmethod
    def _ad_annotate_init(init):
        @wraps(init)
        def wrapper(self, *args, **kwargs):
            FloatingType.__init__(self, *args,
                                  block_class=kwargs.pop("block_class", None),
                                  _ad_floating_active=kwargs.pop("_ad_floating_active", False),
                                  _ad_args=kwargs.pop("_ad_args", None),
                                  output_block_class=kwargs.pop("output_block_class", None),
                                  _ad_output_args=kwargs.pop("_ad_output_args", None),
                                  _ad_outputs=kwargs.pop("_ad_outputs", None),
                                  ad_block_tag=kwargs.pop("ad_block_tag", None), **kwargs)
            init(self, *args, **kwargs)
        return wrapper

    @staticmethod
    def _ad_annotate_project(project):
        @wraps(project)
        def wrapper(self, b, *args, **kwargs):
            ad_block_tag = kwargs.pop("ad_block_tag", None)
            annotate = annotate_tape(kwargs)

            if annotate:
                bcs = kwargs.get("bcs", [])
                if isinstance(b, firedrake.Function) and extract_unique_domain(b) != self.function_space().mesh():
                    block = SupermeshProjectBlock(b, self.function_space(), self, bcs, ad_block_tag=ad_block_tag)
                else:
                    block = ProjectBlock(b, self.function_space(), self, bcs, ad_block_tag=ad_block_tag)

                tape = get_working_tape()
                tape.add_block(block)

            with stop_annotating():
                output = project(self, b, *args, **kwargs)

            if annotate:
                block.add_output(output.create_block_variable())

            return output
        return wrapper

    @staticmethod
    def _ad_annotate_subfunctions(subfunctions):
        @wraps(subfunctions)
        def wrapper(self, *args, **kwargs):
            ad_block_tag = kwargs.pop("ad_block_tag", None)
            with stop_annotating():
                output = subfunctions(self, *args, **kwargs)

            output = tuple(type(self)(output[i].function_space(),
                                      output[i],
                                      block_class=SubfunctionBlock,
                                      _ad_floating_active=True,
                                      _ad_args=[self, i],
                                      _ad_output_args=[i],
                                      output_block_class=FunctionMergeBlock,
                                      _ad_outputs=[self],
                                      ad_block_tag=ad_block_tag)
                           for i in range(len(output)))
            return output
        return wrapper

    @staticmethod
    def _ad_annotate_copy(copy):
        @wraps(copy)
        def wrapper(self, *args, **kwargs):
            ad_block_tag = kwargs.pop("ad_block_tag", None)
            annotate = annotate_tape(kwargs)
            func = copy(self, *args, **kwargs)

            if annotate:
                if kwargs.pop("deepcopy", False):
                    block = FunctionAssignBlock(func, self, ad_block_tag=ad_block_tag)
                    tape = get_working_tape()
                    tape.add_block(block)
                    block.add_output(func.create_block_variable())
                else:
                    # TODO: Implement. Here we would need to use floating types.
                    raise NotImplementedError("Currently kwargs['deepcopy'] must be set True")

            return func

        return wrapper

    @staticmethod
    def _ad_annotate_assign(assign):
        @wraps(assign)
        def wrapper(self, other, *args, **kwargs):
            """To disable the annotation, just pass :py:data:`annotate=False` to this routine, and it acts exactly like the
            Firedrake assign call."""
            ad_block_tag = kwargs.pop("ad_block_tag", None)
            # do not annotate in case of self assignment
            annotate = annotate_tape(kwargs) and self != other

            if annotate:
                if not isinstance(other, ufl.core.operator.Operator):
                    other = create_overloaded_object(other)
                block = FunctionAssignBlock(self, other, ad_block_tag=ad_block_tag)
                tape = get_working_tape()
                tape.add_block(block)

            with stop_annotating():
                ret = assign(self, other, *args, **kwargs)

            if annotate:
                block_var = self.create_block_variable()
                block.add_output(block_var)

                if isinstance(other, type(self)):
                    if self.function_space().mesh() == other.function_space().mesh():
                        block_var._checkpoint = DelegatedFunctionCheckpoint(other.block_variable)

            return ret

        return wrapper

    @staticmethod
    def _ad_not_implemented(func):
        @wraps(func)
        def wrapper(*args, **kwargs):
            if annotate_tape(kwargs):
                raise NotImplementedError("Automatic differentiation is not supported for this operation.")
            return func(*args, **kwargs)
        return wrapper

    @staticmethod
    def _ad_annotate_iadd(__iadd__):
        @wraps(__iadd__)
        def wrapper(self, other, **kwargs):
            with stop_annotating():
                func = __iadd__(self, other, **kwargs)

            ad_block_tag = kwargs.pop("ad_block_tag", None)
            annotate = annotate_tape(kwargs)
            if annotate:
                block = FunctionAssignBlock(func, self + other, ad_block_tag=ad_block_tag)
                tape = get_working_tape()
                tape.add_block(block)
                block.add_output(func.create_block_variable())

            return func

        return wrapper

    @staticmethod
    def _ad_annotate_isub(__isub__):
        @wraps(__isub__)
        def wrapper(self, other, **kwargs):
            with stop_annotating():
                func = __isub__(self, other, **kwargs)

            ad_block_tag = kwargs.pop("ad_block_tag", None)
            annotate = annotate_tape(kwargs)
            if annotate:
                block = FunctionAssignBlock(func, self - other, ad_block_tag=ad_block_tag)
                tape = get_working_tape()
                tape.add_block(block)
                block.add_output(func.create_block_variable())

            return func

        return wrapper

    @staticmethod
    def _ad_annotate_imul(__imul__):
        @wraps(__imul__)
        def wrapper(self, other, **kwargs):
            with stop_annotating():
                func = __imul__(self, other, **kwargs)

            ad_block_tag = kwargs.pop("ad_block_tag", None)
            annotate = annotate_tape(kwargs)
            if annotate:
                block = FunctionAssignBlock(func, self*other, ad_block_tag=ad_block_tag)
                tape = get_working_tape()
                tape.add_block(block)
                block.add_output(func.create_block_variable())

            return func

        return wrapper

    @staticmethod
    def _ad_annotate_itruediv(__itruediv__):
        @wraps(__itruediv__)
        def wrapper(self, other, **kwargs):
            with stop_annotating():
                func = __itruediv__(self, other, **kwargs)

            ad_block_tag = kwargs.pop("ad_block_tag", None)
            annotate = annotate_tape(kwargs)
            if annotate:
                block = FunctionAssignBlock(func, self/other, ad_block_tag=ad_block_tag)
                tape = get_working_tape()
                tape.add_block(block)
                block.add_output(func.create_block_variable())

            return func

        return wrapper

    def _ad_create_checkpoint(self):
        if disk_checkpointing():
            return CheckpointFunction(self)
        else:
            return self.copy(deepcopy=True)

<<<<<<< HEAD
    def _ad_convert_riesz(self, value, options=None):
        from firedrake import Function, Cofunction

        options = {} if options is None else options
        riesz_representation = options.get("riesz_representation", "L2")
        solver_options = options.get("solver_options", {})
        V = options.get("function_space", self.function_space())
        if value == 0.:
            # In adjoint-based differentiation, value == 0. arises only when
            # the functional is independent on the control variable.
            return Function(V)

        if not isinstance(value, (Cofunction, Function)):
            raise TypeError(f"Expected a Cofunction or a Function not a {type(value)}")

        if riesz_representation == "l2":
            return Function(V, val=value.dat)

        elif riesz_representation in ("L2", "H1"):
            if not isinstance(value, Cofunction):
                raise TypeError(f"Expected a Cofunction not a {type(value)}")

            ret = Function(V)
            a = self._define_riesz_map_form(riesz_representation, V)
            firedrake.solve(a == value, ret, **solver_options)
            return ret

        elif callable(riesz_representation):
            return riesz_representation(value)

        else:
            raise ValueError(
                "Unknown Riesz representation %s" % riesz_representation)
=======
    def _ad_convert_riesz(self, value, riesz_map=None):
        return value.riesz_representation(riesz_map=riesz_map or "L2")
>>>>>>> e81ea516

    def _ad_init_zero(self, dual=False):
        from firedrake import Function, Cofunction
        if dual:
            return Cofunction(self.function_space().dual())
        else:
            return Function(self.function_space())

    def _ad_restore_at_checkpoint(self, checkpoint):
        if isinstance(checkpoint, CheckpointBase):
            return checkpoint.restore()
        else:
            return checkpoint

    def _ad_will_add_as_dependency(self):
        """Method called when the object is added as a Block dependency."""
        with checkpoint_init_data():
            super()._ad_will_add_as_dependency()

    def _ad_mul(self, other):
        from firedrake import Function

        r = Function(self.function_space())
        # `self` can be a Cofunction in which case only left multiplication
        # with a scalar is allowed.
        r.assign(other * self)
        return r

    def _ad_add(self, other):
        from firedrake import Function

        r = Function(self.function_space())
        Function.assign(r, self + other)
        return r

    def _ad_dot(self, other, options=None):
        from firedrake import assemble, action, Cofunction

        if isinstance(other, Cofunction):
            return assemble(action(other, self))

        options = {} if options is None else options
        riesz_representation = options.get("riesz_representation", "L2")
        if riesz_representation == "l2":
            return self.dat.inner(other.dat)
        elif riesz_representation == "L2":
            return assemble(firedrake.inner(self, other)*firedrake.dx)
        elif riesz_representation == "H1":
            return assemble((firedrake.inner(self, other)
                            + firedrake.inner(firedrake.grad(self), other))*firedrake.dx)
        else:
            raise NotImplementedError(
                "Unknown Riesz representation %s" % riesz_representation)

    @staticmethod
    def _ad_assign_numpy(dst, src, offset):
        range_begin, range_end = dst.vector().local_range()
        m_a_local = src[offset + range_begin:offset + range_end]
        dst.vector().set_local(m_a_local)
        dst.vector().apply('insert')
        offset += dst.vector().size()
        return dst, offset

    @staticmethod
    def _ad_to_list(m):
        if not hasattr(m, "gather"):
            m_v = m.vector()
        else:
            m_v = m
        m_a = m_v.gather()

        return m_a.tolist()

    def _ad_copy(self):
        from firedrake import Function

        r = Function(self.function_space())
        r.assign(self)
        return r

    def _ad_dim(self):
        return self.function_space().dim()

    def _ad_imul(self, other):
        self *= other
        return self

    def _ad_iadd(self, other):
        self += other
        return self

    def _ad_function_space(self, mesh):
        return self.ufl_function_space()

    def _reduce(self, r, r0):
        vec = self.vector().get_local()
        for i in range(len(vec)):
            r0 = r(vec[i], r0)
        return r0

    def _applyUnary(self, f):
        vec = self.vector()
        npdata = vec.get_local()
        for i in range(len(npdata)):
            npdata[i] = f(npdata[i])
        vec.set_local(npdata)

    def _applyBinary(self, f, y):
        vec = self.vector()
        npdata = vec.get_local()
        npdatay = y.vector().get_local()
        for i in range(len(npdata)):
            npdata[i] = f(npdata[i], npdatay[i])
        vec.set_local(npdata)

    def _ad_from_petsc(self, vec):
        with self.dat.vec_wo as self_v:
            vec.copy(result=self_v)

    def _ad_to_petsc(self, vec=None):
        with self.dat.vec_ro as self_v:
            if vec:
                self_v.copy(result=vec)
            else:
                vec = self_v.copy()
        return vec

    def __deepcopy__(self, memodict={}):
        return self.copy(deepcopy=True)


class CofunctionMixin(FunctionMixin):

    def _ad_dot(self, other):
        return firedrake.assemble(firedrake.action(self, other))<|MERGE_RESOLUTION|>--- conflicted
+++ resolved
@@ -218,44 +218,8 @@
         else:
             return self.copy(deepcopy=True)
 
-<<<<<<< HEAD
-    def _ad_convert_riesz(self, value, options=None):
-        from firedrake import Function, Cofunction
-
-        options = {} if options is None else options
-        riesz_representation = options.get("riesz_representation", "L2")
-        solver_options = options.get("solver_options", {})
-        V = options.get("function_space", self.function_space())
-        if value == 0.:
-            # In adjoint-based differentiation, value == 0. arises only when
-            # the functional is independent on the control variable.
-            return Function(V)
-
-        if not isinstance(value, (Cofunction, Function)):
-            raise TypeError(f"Expected a Cofunction or a Function not a {type(value)}")
-
-        if riesz_representation == "l2":
-            return Function(V, val=value.dat)
-
-        elif riesz_representation in ("L2", "H1"):
-            if not isinstance(value, Cofunction):
-                raise TypeError(f"Expected a Cofunction not a {type(value)}")
-
-            ret = Function(V)
-            a = self._define_riesz_map_form(riesz_representation, V)
-            firedrake.solve(a == value, ret, **solver_options)
-            return ret
-
-        elif callable(riesz_representation):
-            return riesz_representation(value)
-
-        else:
-            raise ValueError(
-                "Unknown Riesz representation %s" % riesz_representation)
-=======
     def _ad_convert_riesz(self, value, riesz_map=None):
         return value.riesz_representation(riesz_map=riesz_map or "L2")
->>>>>>> e81ea516
 
     def _ad_init_zero(self, dual=False):
         from firedrake import Function, Cofunction
