--- conflicted
+++ resolved
@@ -12,8 +12,4 @@
 from firedrake.adjoint_utils.solving import *                # noqa: F401
 from firedrake.adjoint_utils.mesh import *                   # noqa: F401
 from firedrake.adjoint_utils.checkpointing import *          # noqa: F401
-<<<<<<< HEAD
-from firedrake.adjoint_utils.ensemblefunction import *       # noqa: F401
-=======
-from firedrake.adjoint_utils.ensemble_function import *      # noqa: F401
->>>>>>> b3f4de12
+from firedrake.adjoint_utils.ensemble_function import *      # noqa: F401