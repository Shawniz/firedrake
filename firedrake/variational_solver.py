import ufl
from itertools import chain
from contextlib import ExitStack
from types import MappingProxyType

from firedrake import dmhooks, slate, solving, solving_utils, ufl_expr, utils
from firedrake import function
from firedrake.petsc import (
    PETSc, OptionsManager, flatten_parameters, DEFAULT_KSP_PARAMETERS,
    DEFAULT_SNES_PARAMETERS
)
from firedrake.function import Function
from firedrake.functionspace import RestrictedFunctionSpace
from firedrake.ufl_expr import TrialFunction, TestFunction
from firedrake.bcs import DirichletBC, EquationBC
from firedrake.adjoint_utils import NonlinearVariationalProblemMixin, NonlinearVariationalSolverMixin
from ufl import replace

__all__ = ["LinearVariationalProblem",
           "LinearVariationalSolver",
           "NonlinearVariationalProblem",
           "NonlinearVariationalSolver"]


def check_pde_args(F, J, Jp):
    if not isinstance(F, (ufl.BaseForm, slate.slate.TensorBase)):
        raise TypeError("Provided residual is a '%s', not a BaseForm or Slate Tensor" % type(F).__name__)
    if len(F.arguments()) != 1:
        raise ValueError("Provided residual is not a linear form")
    if not isinstance(J, (ufl.BaseForm, slate.slate.TensorBase)):
        raise TypeError("Provided Jacobian is a '%s', not a BaseForm or Slate Tensor" % type(J).__name__)
    if len(J.arguments()) != 2:
        raise ValueError("Provided Jacobian is not a bilinear form")
    if Jp is not None and not isinstance(Jp, (ufl.BaseForm, slate.slate.TensorBase)):
        raise TypeError("Provided preconditioner is a '%s', not a BaseForm or Slate Tensor" % type(Jp).__name__)
    if Jp is not None and len(Jp.arguments()) != 2:
        raise ValueError("Provided preconditioner is not a bilinear form")


def is_form_consistent(is_linear, bcs):
    # Check form style consistency
    if not (is_linear == all(bc.is_linear for bc in bcs if not isinstance(bc, DirichletBC))
            or not is_linear == all(not bc.is_linear for bc in bcs if not isinstance(bc, DirichletBC))):
        raise TypeError("Form style mismatch: some forms are given in 'F == 0' style, but others are given in 'A == b' style.")


class NonlinearVariationalProblem(NonlinearVariationalProblemMixin):
    r"""Nonlinear variational problem F(u; v) = 0."""

    @PETSc.Log.EventDecorator()
    @NonlinearVariationalProblemMixin._ad_annotate_init
    def __init__(self, F, u, bcs=None, J=None,
                 Jp=None,
                 form_compiler_parameters=None,
                 is_linear=False, restrict=False):
        r"""
        :param F: the nonlinear form
        :param u: the :class:`.Function` to solve for
        :param bcs: the boundary conditions (optional)
        :param J: the Jacobian J = dF/du (optional)
        :param Jp: a form used for preconditioning the linear system,
                 optional, if not supplied then the Jacobian itself
                 will be used.
        :param dict form_compiler_parameters: parameters to pass to the form
            compiler (optional)
        :is_linear: internally used to check if all domain/bc forms
            are given either in 'A == b' style or in 'F == 0' style.
        :param restrict: (optional) If `True`, use restricted function spaces,
            that exclude Dirichlet boundary condition nodes,  internally for
            the test and trial spaces.
        """
        V = u.function_space()
        self.output_space = V
        self.u = u

        if not isinstance(self.u, function.Function):
            raise TypeError("Provided solution is a '%s', not a Function" % type(self.u).__name__)

        # Use the user-provided Jacobian. If none is provided, derive
        # the Jacobian from the residual.
        self.J = J or ufl_expr.derivative(F, u)
        self.F = F
        self.Jp = Jp
        if bcs:
            for bc in bcs:
                if isinstance(bc, EquationBC):
                    restrict = False
        self.restrict = restrict

        if restrict and bcs:
            V_res = RestrictedFunctionSpace(V, boundary_set=set([bc.sub_domain for bc in bcs]))
            bcs = [DirichletBC(V_res, bc.function_arg, bc.sub_domain) for bc in bcs]
            self.u_restrict = Function(V_res).interpolate(u)
            v_res, u_res = TestFunction(V_res), TrialFunction(V_res)
            F_arg, = F.arguments()
            replace_dict = {F_arg: v_res}
            replace_dict[self.u] = self.u_restrict
            self.F = replace(F, replace_dict)
            v_arg, u_arg = self.J.arguments()
            self.J = replace(self.J, {v_arg: v_res, u_arg: u_res})
            if self.Jp:
                v_arg, u_arg = self.Jp.arguments()
                self.Jp = replace(self.Jp, {v_arg: v_res, u_arg: u_res})
            self.restricted_space = V_res
        else:
            self.u_restrict = u

        self.bcs = solving._extract_bcs(bcs)
        # Check form style consistency
        self.is_linear = is_linear
        is_form_consistent(self.is_linear, self.bcs)
        self.Jp_eq_J = Jp is None

        # Argument checking
        check_pde_args(self.F, self.J, self.Jp)

        # Store form compiler parameters
        self.form_compiler_parameters = form_compiler_parameters
        self._constant_jacobian = False

    def dirichlet_bcs(self):
        for bc in self.bcs:
            yield from bc.dirichlet_bcs()

    @utils.cached_property
    def dm(self):
        return self.u_restrict.function_space().dm


class NonlinearVariationalSolver(OptionsManager, NonlinearVariationalSolverMixin):
    r"""Solves a :class:`NonlinearVariationalProblem`."""

    DEFAULT_SNES_PARAMETERS = DEFAULT_SNES_PARAMETERS

    # Looser default tolerance for KSP inside SNES.
    # TODO: When we drop Python 3.8 replace this mess with
    # DEFAULT_KSP_PARAMETERS = MappingProxyType(DEFAULT_KSP_PARAMETERS | {'ksp_rtol': 1e-5})
    DEFAULT_KSP_PARAMETERS = MappingProxyType({
        k: v
        if k != 'ksp_rtol' else 1e-5
        for k, v in DEFAULT_KSP_PARAMETERS.items()
    })

    @PETSc.Log.EventDecorator()
    @NonlinearVariationalSolverMixin._ad_annotate_init
    def __init__(self, problem, *, solver_parameters=None,
                 options_prefix=None,
                 nullspace=None,
                 transpose_nullspace=None,
                 near_nullspace=None,
                 appctx=None,
                 pre_jacobian_callback=None,
                 post_jacobian_callback=None,
                 pre_function_callback=None,
                 post_function_callback=None):
        r"""
        :arg problem: A :class:`NonlinearVariationalProblem` to solve.
        :kwarg nullspace: an optional :class:`.VectorSpaceBasis` (or
               :class:`.MixedVectorSpaceBasis`) spanning the null
               space of the operator.
        :kwarg transpose_nullspace: as for the nullspace, but used to
               make the right hand side consistent.
        :kwarg near_nullspace: as for the nullspace, but used to
               specify the near nullspace (for multigrid solvers).
        :kwarg solver_parameters: Solver parameters to pass to PETSc.
               This should be a dict mapping PETSc options to values.
        :kwarg appctx: A dictionary containing application context that
               is passed to the preconditioner if matrix-free.
        :kwarg options_prefix: an optional prefix used to distinguish
               PETSc options.  If not provided a unique prefix will be
               created.  Use this option if you want to pass options
               to the solver from the command line in addition to
               through the ``solver_parameters`` dict.
        :kwarg pre_jacobian_callback: A user-defined function that will
               be called immediately before Jacobian assembly. This can
               be used, for example, to update a coefficient function
               that has a complicated dependence on the unknown solution.
        :kwarg post_jacobian_callback: As above, but called after the
               Jacobian has been assembled.
        :kwarg pre_function_callback: As above, but called immediately
               before residual assembly.
        :kwarg post_function_callback: As above, but called immediately
               after residual assembly.

        Example usage of the ``solver_parameters`` option: to set the
        nonlinear solver type to just use a linear solver, use

        .. code-block:: python3

            {'snes_type': 'ksponly'}

        PETSc flag options (where the presence of the option means something) should
        be specified with ``None``.
        For example:

        .. code-block:: python3

            {'snes_monitor': None}

        To use the ``pre_jacobian_callback`` or ``pre_function_callback``
        functionality, the user-defined function must accept the current
        solution as a petsc4py Vec. Example usage is given below:

        .. code-block:: python3

            def update_diffusivity(current_solution):
                with cursol.dat.vec_wo as v:
                    current_solution.copy(v)
                solve(trial*test*dx == dot(grad(cursol), grad(test))*dx, diffusivity)

            solver = NonlinearVariationalSolver(problem,
                                                pre_jacobian_callback=update_diffusivity)

        """
        assert isinstance(problem, NonlinearVariationalProblem)

        solver_parameters = flatten_parameters(solver_parameters or {})
        solver_parameters = solving_utils.set_defaults(solver_parameters,
                                                       problem.J.arguments(),
                                                       ksp_defaults=self.DEFAULT_KSP_PARAMETERS,
                                                       snes_defaults=self.DEFAULT_SNES_PARAMETERS)
        super().__init__(solver_parameters, options_prefix)
        # Now the correct parameters live in self.parameters (via the
        # OptionsManager mixin)
        mat_type = self.parameters.get("mat_type")
        pmat_type = self.parameters.get("pmat_type")
        ctx = solving_utils._SNESContext(problem,
                                         mat_type=mat_type,
                                         pmat_type=pmat_type,
                                         appctx=appctx,
                                         pre_jacobian_callback=pre_jacobian_callback,
                                         pre_function_callback=pre_function_callback,
                                         post_jacobian_callback=post_jacobian_callback,
                                         post_function_callback=post_function_callback,
                                         options_prefix=self.options_prefix)

        self.snes = PETSc.SNES().create(comm=problem.dm.comm)

        self._problem = problem

        self._ctx = ctx
<<<<<<< HEAD
        self._work = problem.u.function_space().template_vec.duplicate()
=======
        self._work = problem.u_restrict.dof_dset.layout_vec.duplicate()
>>>>>>> 12e2082e
        self.snes.setDM(problem.dm)

        ctx.set_function(self.snes)
        ctx.set_jacobian(self.snes)
        ctx.set_nullspace(nullspace, problem.J.arguments()[0].function_space()._ises,
                          transpose=False, near=False)
        ctx.set_nullspace(transpose_nullspace, problem.J.arguments()[1].function_space()._ises,
                          transpose=True, near=False)
        ctx.set_nullspace(near_nullspace, problem.J.arguments()[0].function_space()._ises,
                          transpose=False, near=True)
        ctx._nullspace = nullspace
        ctx._nullspace_T = transpose_nullspace
        ctx._near_nullspace = near_nullspace

        # Set from options now, so that people who want to noodle with
        # the snes object directly (mostly Patrick), can.  We need the
        # DM with an app context in place so that if the DM is active
        # on a subKSP the context is available.
        dm = self.snes.getDM()
        with dmhooks.add_hooks(dm, self, appctx=self._ctx, save=False):
            self.set_from_options(self.snes)

        # Used for custom grid transfer.
        self._transfer_operators = ()
        self._setup = False

    def set_transfer_manager(self, manager):
        r"""Set the object that manages transfer between grid levels.
        Typically a :class:`~.TransferManager` object.

        :arg manager: Transfer manager, should conform to the
            TransferManager interface.
        :raises ValueError: if called after the transfer manager is setup.
        """
        self._ctx.transfer_manager = manager

    @PETSc.Log.EventDecorator()
    @NonlinearVariationalSolverMixin._ad_annotate_solve
    def solve(self, bounds=None):
        r"""Solve the variational problem.

        :arg bounds: Optional bounds on the solution (lower, upper).
            ``lower`` and ``upper`` must both be
            :class:`~.Function`\s. or :class:`~.Vector`\s.

        .. note::

           If bounds are provided the ``snes_type`` must be set to
           ``vinewtonssls`` or ``vinewtonrsls``.
        """
        # Make sure the DM has this solver's callback functions
        self._ctx.set_function(self.snes)
        self._ctx.set_jacobian(self.snes)

        # Make sure appcontext is attached to every coefficient DM before we solve.
        problem = self._problem
        forms = (problem.F, problem.J, problem.Jp)
        coefficients = utils.unique(chain.from_iterable(form.coefficients() for form in forms if form is not None))
        # Make sure the solution dm is visited last
        solution_dm = self.snes.getDM()
        problem_dms = [V.dm for V in utils.unique(c.function_space() for c in coefficients) if V.dm != solution_dm]
        problem_dms.append(solution_dm)

        for dbc in problem.dirichlet_bcs():
            dbc.apply(problem.u_restrict)

        if bounds is not None:
            lower, upper = bounds
            with lower.dat.vec_ro as lb, upper.dat.vec_ro as ub:
                self.snes.setVariableBounds(lb, ub)

        work = self._work
<<<<<<< HEAD
        with problem.u.dat.vec_rw as u:
=======
        with problem.u_restrict.dat.vec as u:
>>>>>>> 12e2082e
            u.copy(work)
            with ExitStack() as stack:
                # Ensure options database has full set of options (so monitors
                # work right)
                for ctx in chain([self.inserted_options()],
                                 [dmhooks.add_hooks(dm, self, appctx=self._ctx) for dm in problem_dms],
                                 self._transfer_operators):
                    stack.enter_context(ctx)
                self.snes.solve(None, work)
            work.copy(u)
        self._setup = True
        if problem.restrict:
            problem.u.interpolate(problem.u_restrict)
        solving_utils.check_snes_convergence(self.snes)

        # Grab the comm associated with the `_problem` and call PETSc's garbage cleanup routine
        comm = self._problem.u_restrict.function_space().mesh()._comm
        PETSc.garbage_cleanup(comm=comm)


class LinearVariationalProblem(NonlinearVariationalProblem):
    r"""Linear variational problem a(u, v) = L(v)."""

    @PETSc.Log.EventDecorator()
    def __init__(self, a, L, u, bcs=None, aP=None,
                 form_compiler_parameters=None,
                 constant_jacobian=False, restrict=False):
        r"""
        :param a: the bilinear form
        :param L: the linear form
        :param u: the :class:`.Function` to which the solution will be assigned
        :param bcs: the boundary conditions (optional)
        :param aP: an optional operator to assemble to precondition
                 the system (if not provided a preconditioner may be
                 computed from ``a``)
        :param dict form_compiler_parameters: parameters to pass to the form
            compiler (optional)
        :param constant_jacobian: (optional) flag indicating that the
                 Jacobian is constant (i.e. does not depend on
                 varying fields).  If your Jacobian does not change, set
                 this flag to ``True``.
        :param restrict: (optional) If `True`, use restricted function spaces,
            that exclude Dirichlet boundary condition nodes,  internally for
            the test and trial spaces.
        """
        # In the linear case, the Jacobian is the equation LHS.
        J = a
        # Jacobian is checked in superclass, but let's check L here.
        if not isinstance(L, (ufl.BaseForm, slate.slate.TensorBase)) and L == 0:
            F = ufl_expr.action(J, u)
        else:
            if not isinstance(L, (ufl.BaseForm, slate.slate.TensorBase)):
                raise TypeError("Provided RHS is a '%s', not a Form or Slate Tensor" % type(L).__name__)
            if len(L.arguments()) != 1:
                raise ValueError("Provided RHS is not a linear form")
            F = ufl_expr.action(J, u) - L

        super(LinearVariationalProblem, self).__init__(F, u, bcs, J, aP,
                                                       form_compiler_parameters=form_compiler_parameters,
                                                       is_linear=True, restrict=restrict)
        self._constant_jacobian = constant_jacobian


class LinearVariationalSolver(NonlinearVariationalSolver):
    r"""Solves a :class:`LinearVariationalProblem`.

    :arg problem: A :class:`LinearVariationalProblem` to solve.
    :kwarg solver_parameters: Solver parameters to pass to PETSc.
        This should be a dict mapping PETSc options to values.
    :kwarg nullspace: an optional :class:`.VectorSpaceBasis` (or
        :class:`.MixedVectorSpaceBasis`) spanning the null
        space of the operator.
    :kwarg transpose_nullspace: as for the nullspace, but used to
        make the right hand side consistent.
    :kwarg options_prefix: an optional prefix used to distinguish
        PETSc options.  If not provided a unique prefix will be
        created.  Use this option if you want to pass options
        to the solver from the command line in addition to
        through the ``solver_parameters`` dict.
    :kwarg appctx: A dictionary containing application context that
        is passed to the preconditioner if matrix-free.
    :kwarg pre_jacobian_callback: A user-defined function that will
           be called immediately before Jacobian assembly. This can
           be used, for example, to update a coefficient function
           that has a complicated dependence on the unknown solution.
    :kwarg post_jacobian_callback: As above, but called after the
           Jacobian has been assembled.
    :kwarg pre_function_callback: As above, but called immediately
           before residual assembly.
    :kwarg post_function_callback: As above, but called immediately
           after residual assembly.

    See also :class:`NonlinearVariationalSolver` for nonlinear problems.
    """

    DEFAULT_SNES_PARAMETERS = {"snes_type": "ksponly"}

    # Tighter default tolerance for KSP only.
    DEFAULT_KSP_PARAMETERS = DEFAULT_KSP_PARAMETERS

    def invalidate_jacobian(self):
        r"""
        Forces the matrix to be reassembled next time it is required.
        """
        self._ctx._jacobian_assembled = False<|MERGE_RESOLUTION|>--- conflicted
+++ resolved
@@ -239,11 +239,7 @@
         self._problem = problem
 
         self._ctx = ctx
-<<<<<<< HEAD
-        self._work = problem.u.function_space().template_vec.duplicate()
-=======
-        self._work = problem.u_restrict.dof_dset.layout_vec.duplicate()
->>>>>>> 12e2082e
+        self._work = problem.u_restrict.function_space().template_vec.duplicate()
         self.snes.setDM(problem.dm)
 
         ctx.set_function(self.snes)
@@ -316,11 +312,7 @@
                 self.snes.setVariableBounds(lb, ub)
 
         work = self._work
-<<<<<<< HEAD
-        with problem.u.dat.vec_rw as u:
-=======
-        with problem.u_restrict.dat.vec as u:
->>>>>>> 12e2082e
+        with problem.u_restrict.dat.vec_rw as u:
             u.copy(work)
             with ExitStack() as stack:
                 # Ensure options database has full set of options (so monitors
