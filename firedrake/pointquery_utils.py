--- conflicted
+++ resolved
@@ -49,32 +49,29 @@
 
 def src_locate_cell(mesh, tolerance=None):
     src = ['#include <evaluate.h>']
-<<<<<<< HEAD
-    to_reference_coords_kernel, more_src = compile_coordinate_element(
-        mesh.ufl_coordinate_element(), tolerance
-    )
-    src.append(more_src)
-
-    # generate packing code for a single cell
-    plex = mesh.topology
-    expr = to_reference_coords_kernel(
-        op3.DummyKernelArgument(),  # result_
-        op3.DummyKernelArgument(),  # x
-        op3.DummyKernelArgument(),  # cell_dist_l1
-        mesh.coordinates.dat[plex.closure(plex.cells.index(), "fiat")],  # C
-    )
-    # NOTE: we can name the arguments whatever we like, only the order matters
-    pack_ir = op3.ir.lower.compile(expr, name="wrap_to_reference_coords")
-    pack_src = lp.generate_code_v2(pack_ir.ir).device_code()
-
-    src.append(pack_src)
-=======
+    # to_reference_coords_kernel, more_src = compile_coordinate_element(
+    #     mesh.ufl_coordinate_element(), tolerance
+    # )
+    # src.append(more_src)
+    #
+    # # generate packing code for a single cell
+    # plex = mesh.topology
+    # expr = to_reference_coords_kernel(
+    #     op3.DummyKernelArgument(),  # result_
+    #     op3.DummyKernelArgument(),  # x
+    #     op3.DummyKernelArgument(),  # cell_dist_l1
+    #     mesh.coordinates.dat[plex.closure(plex.cells.index(), "fiat")],  # C
+    # )
+    # # NOTE: we can name the arguments whatever we like, only the order matters
+    # pack_ir = op3.ir.lower.compile(expr, name="wrap_to_reference_coords")
+    # pack_src = lp.generate_code_v2(pack_ir.ir).device_code()
+    #
+    # src.append(pack_src)
     src.append(compile_coordinate_element(mesh, tolerance))
     src.append(make_wrapper(mesh.coordinates,
                             forward_args=["void*", "double*", RealType_c+"*"],
                             kernel_name="to_reference_coords_kernel",
                             wrapper_name="wrap_to_reference_coords"))
->>>>>>> c2500aa3
     with open(path.join(path.dirname(__file__), "locate.c")) as f:
         src.append(f.read())
 
