--- conflicted
+++ resolved
@@ -133,15 +133,6 @@
                                  diagonal=diagonal, log=PETSc.Log.isActive())
         kernels = []
         for kernel in tree:
-<<<<<<< HEAD
-            # Set optimization options
-            opts = default_parameters["coffee"].copy()
-            # Out-of-date: Add the additional external operators resulting from form compiling
-            #if not kernel.coefficient_numbers <= tuple(number_map.keys()):
-            #    add_coefficient_numbers = tuple(n for n in kernel.coefficient_numbers if n not in number_map.keys())
-            #    number_map.update(dict(zip(add_coefficient_numbers, add_coefficient_numbers)))
-=======
->>>>>>> 0d2b8396
             # Unwind coefficient numbering
             numbers = tuple((number_map[number], indices) for number, indices in kernel.coefficient_numbers)
             events = (kernel.event,)
