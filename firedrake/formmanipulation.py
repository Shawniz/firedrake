
import numpy
import collections

from ufl import as_vector, split
from ufl.classes import Zero, FixedIndex, ListTensor, ZeroBaseForm
from ufl.algorithms.map_integrands import map_integrand_dags
from ufl.algorithms import expand_derivatives
from ufl.corealg.map_dag import MultiFunction, map_expr_dags

from pyop2 import MixedDat
from pyop2.utils import as_tuple

from firedrake.petsc import PETSc
from firedrake.functionspace import MixedFunctionSpace
from firedrake.cofunction import Cofunction


def subspace(V, indices):
    """Construct a collapsed subspace using components from V."""
    if len(indices) == 1:
        W = V[indices[0]]
    else:
        W = MixedFunctionSpace([V[i] for i in indices])
    return W.collapse()


class ExtractSubBlock(MultiFunction):

    """Extract a sub-block from a form."""

    class IndexInliner(MultiFunction):
        """Inline fixed index of list tensors"""
        expr = MultiFunction.reuse_if_untouched

        def multi_index(self, o):
            return o

        def indexed(self, o, child, multiindex):
            indices = multiindex.indices()
            if isinstance(child, ListTensor) and all(isinstance(i, FixedIndex) for i in indices):
                if len(indices) == 1:
                    return child[indices[0]]
                elif len(indices) == len(child.ufl_operands) and all(k == int(i) for k, i in enumerate(indices)):
                    return child
                else:
                    return ListTensor(*(child[i] for i in indices))
            return self.expr(o, child, multiindex)

    index_inliner = IndexInliner()

    def _subspace_argument(self, a):
        return type(a)(subspace(a.function_space(), self.blocks[a.number()]),
                       a.number(), part=a.part())

    @PETSc.Log.EventDecorator()
    def split(self, form, argument_indices):
        """Split a form.

        :arg form: the form to split.
        :arg argument_indices: indices of test and trial spaces to extract.
            This should be 0-, 1-, or 2-tuple (whose length is the
            same as the number of arguments as the ``form``) whose
            entries are either an integer index, or else an iterable
            of indices.

        Returns a new :class:`ufl.classes.Form` on the selected subspace.
        """
        args = form.arguments()
        self._arg_cache = {}
        self.blocks = dict(enumerate(map(as_tuple, argument_indices)))
        if len(args) == 0:
            # Functional can't be split
            return form
        if all(len(a.function_space()) == 1 for a in args):
            assert (len(idx) == 1 for idx in self.blocks.values())
            assert (idx[0] == 0 for idx in self.blocks.values())
            return form
        # TODO find a way to distinguish empty Forms avoiding expand_derivatives
        f = map_integrand_dags(self, form)
        if expand_derivatives(f).empty():
            # Get ZeroBaseForm with the right shape
            f = ZeroBaseForm(tuple(map(self._subspace_argument, form.arguments())))
        return f

    expr = MultiFunction.reuse_if_untouched

    def multi_index(self, o):
        return o

    def expr_list(self, o, *operands):
        # Inline list tensor indexing.
        # This fixes a problem where we extract a subblock from
        # derivative(foo, ...) and end up with the "Argument" looking like
        # [v_0, v_2, v_3][1, 2]
        return self.expr(o, *map_expr_dags(self.index_inliner, operands))

    def coefficient_derivative(self, o, expr, coefficients, arguments, cds):
        argument, = arguments
        if (isinstance(argument, Zero)
            or (isinstance(argument, ListTensor)
                and all(isinstance(a, Zero) for a in argument.ufl_operands))):
            # If we're only taking a derivative wrt part of an argument in
            # a mixed space other bits might come back as zero. We want to
            # propagate a zero in that case.
            return Zero(o.ufl_shape, o.ufl_free_indices, o.ufl_index_dimensions)
        else:
            return self.reuse_if_untouched(o, expr, coefficients, arguments, cds)

    @PETSc.Log.EventDecorator()
    def argument(self, o):
        V = o.function_space()

        if len(V) == 1:
            # Not on a mixed space, just return ourselves.
            return o

        if o in self._arg_cache:
            return self._arg_cache[o]

        indices = self.blocks[o.number()]

        a = self._subspace_argument(o)
        asplit = (a, ) if len(indices) == 1 else split(a)

        args = []
        for i in range(len(V)):
            if i in indices:
                asub = asplit[indices.index(i)]
                args.extend(asub[j] for j in numpy.ndindex(asub.ufl_shape))
            else:
                args.extend(Zero() for j in numpy.ndindex(V[i].value_shape))
        return self._arg_cache.setdefault(o, as_vector(args))

    def cofunction(self, o):
        V = o.function_space()

        if len(V) == 1:
            # Not on a mixed space, just return ourselves.
            return o

        # We only need the test space for Cofunction
        indices = self.blocks[0]
        W = subspace(V, indices)
        if len(W) == 1:
            return Cofunction(W, val=o.dat[indices[0]])
        else:
            return Cofunction(W, val=MixedDat(o.dat[i] for i in indices))


SplitForm = collections.namedtuple("SplitForm", ["indices", "form"])


@PETSc.Log.EventDecorator()
def split_form(form, diagonal=False):
    """Split a form into a tuple of sub-forms defined on the component spaces.

    Each entry is a :class:`SplitForm` tuple of the indices into the
    component arguments and the form defined on that block.

    For example, consider the following code:

    .. code-block:: python3

        V = FunctionSpace(m, 'CG', 1)
        W = V*V*V
        u, v, w = TrialFunctions(W)
        p, q, r = TestFunctions(W)
        a = q*u*dx + p*w*dx

    Then splitting the form returns a tuple of two forms.

    .. code-block:: python3

       ((0, 2), w*p*dx),
        (1, 0), q*u*dx))

    Due to the limited amount of simplification that UFL does, some of
    the returned forms may eventually evaluate to zero.  The form
    compiler will remove these in its more complex simplification
    stages.
    """
    splitter = ExtractSubBlock()
    args = form.arguments()
    shape = tuple(len(a.function_space()) for a in args)
    forms = []
    rank = len(shape)
    if diagonal:
        assert rank == 2
        rank = 1
    for idx in numpy.ndindex(shape):
        if diagonal:
            i, j = idx
            if i != j:
                continue
        f = splitter.split(form, idx)
<<<<<<< HEAD
        if len(f.integrals()) > 0:
            # Set any non-mixed components to None, rather than zero
            idx = tuple(
                x if shape[i] > 1 else None
                for i, x in enumerate(idx)
            )

            if diagonal:
                i, j = idx
                if i != j:
                    continue
                idx = (i, )
            forms.append(SplitForm(indices=idx, form=f))
=======
        forms.append(SplitForm(indices=idx[:rank], form=f))
>>>>>>> c2500aa3
    return tuple(forms)<|MERGE_RESOLUTION|>--- conflicted
+++ resolved
@@ -107,7 +107,6 @@
         else:
             return self.reuse_if_untouched(o, expr, coefficients, arguments, cds)
 
-    @PETSc.Log.EventDecorator()
     def argument(self, o):
         V = o.function_space()
 
@@ -194,21 +193,10 @@
             if i != j:
                 continue
         f = splitter.split(form, idx)
-<<<<<<< HEAD
-        if len(f.integrals()) > 0:
-            # Set any non-mixed components to None, rather than zero
-            idx = tuple(
-                x if shape[i] > 1 else None
-                for i, x in enumerate(idx)
-            )
-
-            if diagonal:
-                i, j = idx
-                if i != j:
-                    continue
-                idx = (i, )
-            forms.append(SplitForm(indices=idx, form=f))
-=======
+        # Set any non-mixed components to None, rather than zero
+        idx = tuple(
+            x if shape[i] > 1 else None
+            for i, x in enumerate(idx)
+        )
         forms.append(SplitForm(indices=idx[:rank], form=f))
->>>>>>> c2500aa3
     return tuple(forms)