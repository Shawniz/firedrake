
import numpy
import collections

from ufl import as_vector, split
from ufl.classes import Zero, FixedIndex, ListTensor, ZeroBaseForm
from ufl.algorithms.map_integrands import map_integrand_dags
from ufl.algorithms import expand_derivatives
from ufl.corealg.map_dag import MultiFunction, map_expr_dags

from pyop2 import MixedDat
from pyop2.utils import as_tuple

from firedrake.petsc import PETSc
from firedrake.functionspace import MixedFunctionSpace
from firedrake.cofunction import Cofunction
<<<<<<< HEAD
from firedrake.functionspace import FunctionSpace, MixedFunctionSpace, DualSpace
from firedrake.matrix import AssembledMatrix
from firedrake import slate
=======
from firedrake.matrix import AssembledMatrix
>>>>>>> 88e019a1


def subspace(V, indices):
    """Construct a collapsed subspace using components from V."""
    if len(indices) == 1:
        W = V[indices[0]]
    else:
        W = MixedFunctionSpace([V[i] for i in indices])
    return W.collapse()


class ExtractSubBlock(MultiFunction):

    """Extract a sub-block from a form."""

    class IndexInliner(MultiFunction):
        """Inline fixed index of list tensors"""
        expr = MultiFunction.reuse_if_untouched

        def multi_index(self, o):
            return o

        def indexed(self, o, child, multiindex):
            indices = multiindex.indices()
            if isinstance(child, ListTensor) and all(isinstance(i, FixedIndex) for i in indices):
                if len(indices) == 1:
                    return child[indices[0]]
                elif len(indices) == len(child.ufl_operands) and all(k == int(i) for k, i in enumerate(indices)):
                    return child
                else:
                    return ListTensor(*(child[i] for i in indices))
            return self.expr(o, child, multiindex)

    index_inliner = IndexInliner()

    def _subspace_argument(self, a):
        return type(a)(subspace(a.function_space(), self.blocks[a.number()]),
                       a.number(), part=a.part())

    @PETSc.Log.EventDecorator()
    def split(self, form, argument_indices):
        """Split a form.

        :arg form: the form to split.
        :arg argument_indices: indices of test and trial spaces to extract.
            This should be 0-, 1-, or 2-tuple (whose length is the
            same as the number of arguments as the ``form``) whose
            entries are either an integer index, or else an iterable
            of indices.

        Returns a new :class:`ufl.classes.Form` on the selected subspace.
        """
        args = form.arguments()
        self._arg_cache = {}
        self.blocks = dict(enumerate(map(as_tuple, argument_indices)))
        if len(args) == 0:
            # Functional can't be split
            return form
        if all(len(a.function_space()) == 1 for a in args):
            assert (len(idx) == 1 for idx in self.blocks.values())
            assert (idx[0] == 0 for idx in self.blocks.values())
            return form
<<<<<<< HEAD

        if isinstance(form, slate.slate.TensorBase):
            return slate.slate.Block(form, argument_indices)

=======
>>>>>>> 88e019a1
        # TODO find a way to distinguish empty Forms avoiding expand_derivatives
        f = map_integrand_dags(self, form)
        if expand_derivatives(f).empty():
            # Get ZeroBaseForm with the right shape
            f = ZeroBaseForm(tuple(map(self._subspace_argument, form.arguments())))
        return f

    expr = MultiFunction.reuse_if_untouched

    def multi_index(self, o):
        return o

    def expr_list(self, o, *operands):
        # Inline list tensor indexing.
        # This fixes a problem where we extract a subblock from
        # derivative(foo, ...) and end up with the "Argument" looking like
        # [v_0, v_2, v_3][1, 2]
        return self.expr(o, *map_expr_dags(self.index_inliner, operands))

    def coefficient_derivative(self, o, expr, coefficients, arguments, cds):
        argument, = arguments
        if (isinstance(argument, Zero)
            or (isinstance(argument, ListTensor)
                and all(isinstance(a, Zero) for a in argument.ufl_operands))):
            # If we're only taking a derivative wrt part of an argument in
            # a mixed space other bits might come back as zero. We want to
            # propagate a zero in that case.
            return Zero(o.ufl_shape, o.ufl_free_indices, o.ufl_index_dimensions)
        else:
            return self.reuse_if_untouched(o, expr, coefficients, arguments, cds)

    @PETSc.Log.EventDecorator()
    def argument(self, o):
        V = o.function_space()

        if len(V) == 1:
            # Not on a mixed space, just return ourselves.
            return o

        if o in self._arg_cache:
            return self._arg_cache[o]

        indices = self.blocks[o.number()]

        a = self._subspace_argument(o)
        asplit = (a, ) if len(indices) == 1 else split(a)

        args = []
        for i in range(len(V)):
            if i in indices:
                asub = asplit[indices.index(i)]
                args.extend(asub[j] for j in numpy.ndindex(asub.ufl_shape))
            else:
                args.extend(Zero() for j in numpy.ndindex(V[i].value_shape))
        return self._arg_cache.setdefault(o, as_vector(args))

    def cofunction(self, o):
        V = o.function_space()

        if len(V) == 1:
            # Not on a mixed space, just return ourselves.
            return o

        # We only need the test space for Cofunction
        indices = self.blocks[0]
        W = subspace(V, indices)
        if len(W) == 1:
            return Cofunction(W, val=o.dat[indices[0]])
        else:
            return Cofunction(W, val=MixedDat(o.dat[i] for i in indices))

    def matrix(self, o):
        ises = []
        args = []
        for a in o.arguments():
            V = a.function_space()
            iset = PETSc.IS()
            if a.number() in self.blocks:
                asplit = self._subspace_argument(a)
                for f in self.blocks[a.number()]:
                    fset = V.dof_dset.field_ises[f]
                    iset = iset.expand(fset)
            else:
                asplit = a
                for fset in V.dof_dset.field_ises:
                    iset = iset.expand(fset)

            ises.append(iset)
            args.append(asplit)

        submat = o.petscmat.createSubMatrix(*ises)
        bcs = ()
        return AssembledMatrix(tuple(args), bcs, submat)


SplitForm = collections.namedtuple("SplitForm", ["indices", "form"])


@PETSc.Log.EventDecorator()
def split_form(form, diagonal=False):
    """Split a form into a tuple of sub-forms defined on the component spaces.

    Each entry is a :class:`SplitForm` tuple of the indices into the
    component arguments and the form defined on that block.

    For example, consider the following code:

    .. code-block:: python3

        V = FunctionSpace(m, 'CG', 1)
        W = V*V*V
        u, v, w = TrialFunctions(W)
        p, q, r = TestFunctions(W)
        a = q*u*dx + p*w*dx

    Then splitting the form returns a tuple of two forms.

    .. code-block:: python3

       ((0, 2), w*p*dx),
        (1, 0), q*u*dx))

    Due to the limited amount of simplification that UFL does, some of
    the returned forms may eventually evaluate to zero.  The form
    compiler will remove these in its more complex simplification
    stages.
    """
    splitter = ExtractSubBlock()
    args = form.arguments()
    shape = tuple(len(a.function_space()) for a in args)
    forms = []
    rank = len(shape)
    if diagonal:
        assert rank == 2
        rank = 1
    for idx in numpy.ndindex(shape):
        if diagonal:
            i, j = idx
            if i != j:
                continue
        f = splitter.split(form, idx)
        forms.append(SplitForm(indices=idx[:rank], form=f))
    return tuple(forms)<|MERGE_RESOLUTION|>--- conflicted
+++ resolved
@@ -14,13 +14,8 @@
 from firedrake.petsc import PETSc
 from firedrake.functionspace import MixedFunctionSpace
 from firedrake.cofunction import Cofunction
-<<<<<<< HEAD
-from firedrake.functionspace import FunctionSpace, MixedFunctionSpace, DualSpace
 from firedrake.matrix import AssembledMatrix
 from firedrake import slate
-=======
-from firedrake.matrix import AssembledMatrix
->>>>>>> 88e019a1
 
 
 def subspace(V, indices):
@@ -83,13 +78,10 @@
             assert (len(idx) == 1 for idx in self.blocks.values())
             assert (idx[0] == 0 for idx in self.blocks.values())
             return form
-<<<<<<< HEAD
 
         if isinstance(form, slate.slate.TensorBase):
             return slate.slate.Block(form, argument_indices)
 
-=======
->>>>>>> 88e019a1
         # TODO find a way to distinguish empty Forms avoiding expand_derivatives
         f = map_integrand_dags(self, form)
         if expand_derivatives(f).empty():
