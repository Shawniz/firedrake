import numpy as np
import finat
import ufl

<<<<<<< HEAD
import pyop3 as op3
from pyadjoint.tape import stop_annotating, annotate_tape
from pyop2 import mpi
from ufl.form import BaseForm

=======
from ufl.form import BaseForm
from pyop2 import op2, mpi
from pyadjoint.tape import stop_annotating, annotate_tape, get_working_tape
>>>>>>> e27b7025
import firedrake.assemble
import firedrake.functionspaceimpl as functionspaceimpl
from firedrake import utils, vector, ufl_expr
from firedrake.utils import ScalarType
from firedrake.adjoint_utils.function import FunctionMixin
from firedrake.adjoint_utils.checkpointing import DelegatedFunctionCheckpoint
from firedrake.adjoint_utils.blocks.function import CofunctionAssignBlock
from firedrake.petsc import PETSc


class Cofunction(ufl.Cofunction, FunctionMixin):
    r"""A :class:`Cofunction` represents a function on a dual space.
    Like Functions, cofunctions are
    represented as sums of basis functions:

    .. math::

            f = \\sum_i f_i \phi_i(x)

    The :class:`Cofunction` class provides storage for the coefficients
    :math:`f_i` and associates them with a :class:`.FunctionSpace` object
    which provides the basis functions :math:`\\phi_i(x)`.

    Note that the coefficients are always scalars: if the
    :class:`Cofunction` is vector-valued then this is specified in
    the :class:`.FunctionSpace`.
    """

    @PETSc.Log.EventDecorator()
    @FunctionMixin._ad_annotate_init
    def __init__(self, function_space, val=None, name=None, dtype=ScalarType,
                 count=None):
        r"""
        :param function_space: the :class:`.FunctionSpace`,
            or :class:`.MixedFunctionSpace` on which to build this :class:`Cofunction`.
            Alternatively, another :class:`Cofunction` may be passed here and its function space
            will be used to build this :class:`Cofunction`.  In this
            case, the function values are copied.
        :param val: NumPy array-like (or :class:`pyop2.types.dat.Dat`) providing initial values (optional).
            If val is an existing :class:`Cofunction`, then the data will be shared.
        :param name: user-defined name for this :class:`Cofunction` (optional).
        :param dtype: optional data type for this :class:`Cofunction`
               (defaults to ``ScalarType``).
        """

        V = function_space
        if isinstance(V, Cofunction):
            V = V.function_space()
            # Deep copy prevents modifications to Vector copies.
            # Also, this discard the value of `val` if it was specified (consistent with Function)
            val = function_space.copy(deepcopy=True).dat
        elif not isinstance(V, functionspaceimpl.FiredrakeDualSpace):
            raise NotImplementedError("Can't make a Cofunction defined on a "
                                      + str(type(function_space)))

        ufl.Cofunction.__init__(self, V.ufl_function_space(), count=count)

        # User comm
        self.comm = V.comm
        # Internal comm
        self._comm = mpi.internal_comm(V.comm, self)
        self._function_space = V
        self.uid = utils._new_uid(self._comm)
        self._name = name or 'cofunction_%d' % self.uid
        self._label = "a cofunction"

        if isinstance(val, Cofunction):
            val = val.dat
        if isinstance(val, op3.HierarchicalArray):
            # FIXME
            # assert val.comm == self._comm
            self.dat = val
        else:
            self.dat = function_space.make_dat(val, dtype, self.name())

        if isinstance(function_space, Cofunction):
            self.dat.copy(function_space.dat)

    @PETSc.Log.EventDecorator()
    def copy(self, deepcopy=True):
        r"""Return a copy of this :class:`firedrake.function.CoordinatelessFunction`.

        :kwarg deepcopy: If ``True``, the default, the new
            :class:`firedrake.function.CoordinatelessFunction` will allocate new space
            and copy values.  If ``False``, then the new
            :class:`firedrake.function.CoordinatelessFunction` will share the dof values.
        """
        if deepcopy:
            val = type(self.dat)(self.dat)
        else:
            val = self.dat
        return type(self)(self.function_space(),
                          val=val, name=self.name(),
                          dtype=self.dat.dtype)

    def _analyze_form_arguments(self):
        # Cofunctions have one argument in primal space as they map from V to R.
        self._arguments = (ufl_expr.Argument(self.function_space().dual(), 0),)
        self._coefficients = (self,)

    @utils.cached_property
    @FunctionMixin._ad_annotate_subfunctions
    def subfunctions(self):
        r"""Extract any sub :class:`Cofunction`\s defined on the component spaces
        of this this :class:`Cofunction`'s :class:`.FunctionSpace`."""
        if len(self.function_space()) > 1:
            subfuncs = []
            for subspace in self.function_space():
                subdat = self.dat[subspace.index]
                # relabel the axes (remove suffix)
                subaxes = subdat.axes.relabel({
                    label: label.removesuffix(f"_{subspace.index}")
                    for label in subdat.axes.node_labels
                    if label.startswith("dof")
                })
                # .with_axes
                subdat = op3.HierarchicalArray(subaxes, data=subdat.buffer, name=subdat.name)
                subfunc = type(self)(
                    subspace, subdat, name=f"{self.name()}[{subspace.index}]"
                )
                subfuncs.append(subfunc)
            return tuple(subfuncs)
        else:
            return (self,)

    @FunctionMixin._ad_annotate_subfunctions
    def split(self):
        import warnings
        warnings.warn("The .split() method is deprecated, please use the .subfunctions property instead", category=FutureWarning)
        return self.subfunctions

    # exact copy from function.py
    @utils.cached_property
    def _components(self):
        if self.function_space()._cdim == 1:
            return (self,)
        else:
            if len(self.function_space().shape) > 1:
                # This all gets a lot easier if one could insert slices *above*
                # the relevant indices. Then we could just index with a ScalarIndex.
                # Instead we have to construct the whole IndexTree and for simplicity
                # this is disabled for tensor things.
                raise NotImplementedError

            root_axis = self.dat.axes.root
            root_index = op3.Slice(
                root_axis.label,
                [op3.AffineSliceComponent(c.label) for c in root_axis.components],
            )
            root_index_tree = op3.IndexTree(root_index)
            subtree = op3.IndexTree(op3.Slice("dof", [op3.AffineSliceComponent("XXX")]))
            for component in root_index.component_labels:
                root_index_tree = root_index_tree.add_subtree(subtree, root_index, component, uniquify_ids=True)

            subfuncs = []
            # This flattens any tensor shape, which pyop3 can now do "properly"
            for i, j in enumerate(np.ndindex(self.function_space().shape)):

                # just one-tuple supported for now
                j, = j

                indices = root_index_tree
                subtree = op3.IndexTree(op3.ScalarIndex("dim0", "XXX", j))
                for leaf in root_index_tree.leaves:
                    indices = indices.add_subtree(subtree, *leaf, uniquify_ids=True)

                subfunc = type(self)(
                    self.function_space().sub(i),
                    # val=self.dat[indices],
                    val=self.dat.getitem(indices, strict=True),
                    name=f"view[{i}]({self.name()})"
                )
                subfuncs.append(subfunc)
            return tuple(subfuncs)

    @PETSc.Log.EventDecorator()
    def sub(self, i):
        r"""Extract the ith sub :class:`Cofunction` of this :class:`Cofunction`.

        :arg i: the index to extract

        See also :attr:`subfunctions`.

        If the :class:`Cofunction` is defined on a
        :func:`~.VectorFunctionSpace` or :func:`~.TensorFunctionSpace`
        this returns a proxy object indexing the ith component of the space,
        suitable for use in boundary condition application."""
        if len(self.function_space()) == 1:
            return self._components[i]
        return self.subfunctions[i]

    def function_space(self):
        r"""Return the :class:`.FunctionSpace`, or :class:`.MixedFunctionSpace`
            on which this :class:`Cofunction` is defined.
        """
        return self._function_space

    def equals(self, other):
        """Check equality."""
        if type(other) is not Cofunction:
            return False
        if self is other:
            return True
        return self._count == other._count and self._function_space == other._function_space

    def zero(self, subset=None):
        """Set values to zero.

        Parameters
        ----------
        subset : pyop2.types.set.Subset
                 A subset of the domain indicating the nodes to zero.
                 If `None` then the whole function is zeroed.

        Returns
        -------
        firedrake.cofunction.Cofunction
            Returns `self`
        """
        return self.assign(0, subset=subset)

    @PETSc.Log.EventDecorator()
    @utils.known_pyop2_safe
    def assign(self, expr, subset=None, expr_from_assemble=False):
        r"""Set the :class:`Cofunction` value to the pointwise value of
        expr. expr may only contain :class:`Cofunction`\s on the same
        :class:`.FunctionSpace` as the :class:`Cofunction` being assigned to.

        Similar functionality is available for the augmented assignment
        operators `+=`, `-=`, `*=` and `/=`. For example, if `f` and `g` are
        both Cofunctions on the same :class:`.FunctionSpace` then::

          f += 2 * g

        will add twice `g` to `f`.

        If present, subset must be an :class:`pyop2.types.set.Subset` of this
        :class:`Cofunction`'s ``node_set``.  The expression will then
        only be assigned to the nodes on that subset.

        The `expr_from_assemble` optional argument indicates whether the
        expression results from an assemble operation performed within the
        current method. `expr_from_assemble` is required for the
        `CofunctionAssignBlock`.
        """
        expr = ufl.as_ufl(expr)
        if isinstance(expr, ufl.classes.Zero):
            with stop_annotating(modifies=(self,)):
                self.dat.zero(subset=subset)
            return self
        elif (isinstance(expr, Cofunction)
              and expr.function_space() == self.function_space()):
            # do not annotate in case of self assignment
            if annotate_tape() and self != expr:
                if subset is not None:
                    raise NotImplementedError("Cofunction subset assignment "
                                              "annotation is not supported.")
                self.block_variable = self.create_block_variable()
                self.block_variable._checkpoint = DelegatedFunctionCheckpoint(
                    expr.block_variable)
                get_working_tape().add_block(
                    CofunctionAssignBlock(
                        self, expr, rhs_from_assemble=expr_from_assemble)
                )

            expr.dat.copy(self.dat, subset=subset)
            return self
        elif isinstance(expr, BaseForm):
            # Enable c.assign(B) where c is a Cofunction and B an appropriate
            # BaseForm object. If annotation is enabled, the following
            # operation will result in an assemble block on the Pyadjoint tape.
            assembled_expr = firedrake.assemble(expr)
            return self.assign(
                assembled_expr, subset=subset,
                expr_from_assemble=True)

        raise ValueError('Cannot assign %s' % expr)

    def riesz_representation(self, riesz_map='L2', **solver_options):
        """Return the Riesz representation of this :class:`Cofunction` with respect to the given Riesz map.

        Example: For a L2 Riesz map, the Riesz representation is obtained by solving
        the linear system ``Mx = self``, where M is the L2 mass matrix, i.e. M = <u, v>
        with u and v trial and test functions, respectively.

        Parameters
        ----------
        riesz_map : str or collections.abc.Callable
                    The Riesz map to use (`l2`, `L2`, or `H1`). This can also be a callable.
        solver_options : dict
                         Solver options to pass to the linear solver:
                            - solver_parameters: optional solver parameters.
                            - nullspace: an optional :class:`.VectorSpaceBasis` (or :class:`.MixedVectorSpaceBasis`)
                                         spanning the null space of the operator.
                            - transpose_nullspace: as for the nullspace, but used to make the right hand side consistent.
                            - near_nullspace: as for the nullspace, but used to add the near nullspace.
                            - options_prefix: an optional prefix used to distinguish PETSc options.
                                              If not provided a unique prefix will be created.
                                              Use this option if you want to pass options to the solver from the command line
                                              in addition to through the ``solver_parameters`` dict.

        Returns
        -------
        firedrake.function.Function
            Riesz representation of this :class:`Cofunction` with respect to the given Riesz map.
        """
        return self._ad_convert_riesz(self, options={"function_space": self.function_space().dual(),
                                                     "riesz_representation": riesz_map,
                                                     "solver_options": solver_options})

    @FunctionMixin._ad_annotate_iadd
    @utils.known_pyop2_safe
    def __iadd__(self, expr):

        if np.isscalar(expr):
            self.dat += expr
            return self
        if isinstance(expr, vector.Vector):
            expr = expr.function
        if isinstance(expr, Cofunction) and \
            expr.function_space() == self.function_space():
            self.dat.data_wo[...] += expr.dat.data_ro
            return self
        # Let Python hit `BaseForm.__add__` which relies on ufl.FormSum.
        return NotImplemented

    @FunctionMixin._ad_annotate_isub
    @utils.known_pyop2_safe
    def __isub__(self, expr):

        if np.isscalar(expr):
            self.dat -= expr
            return self
        if isinstance(expr, vector.Vector):
            expr = expr.function
        if isinstance(expr, Cofunction) and \
           expr.function_space() == self.function_space():
            self.dat -= expr.dat
            return self

        # Let Python hit `BaseForm.__sub__` which relies on ufl.FormSum.
        return NotImplemented

    @FunctionMixin._ad_annotate_imul
    def __imul__(self, expr):

        if np.isscalar(expr):
            self.dat *= expr
            return self
        if isinstance(expr, vector.Vector):
            expr = expr.function
        if isinstance(expr, Cofunction) and \
           expr.function_space() == self.function_space():
            self.dat *= expr.dat
            return self
        return NotImplemented

    def interpolate(self, expression):
        r"""Interpolate an expression onto this :class:`Cofunction`.

        :param expression: a UFL expression to interpolate
        :returns: this :class:`firedrake.cofunction.Cofunction` object"""
        from firedrake import interpolation
        interp = interpolation.Interpolate(ufl_expr.Argument(self.function_space().dual(), 0), expression)
        return firedrake.assemble(interp, tensor=self)

    def vector(self):
        r"""Return a :class:`.Vector` wrapping the data in this
        :class:`Cofunction`"""
        return vector.Vector(self)

    @property
    def node_set(self):
        r"""A :class:`pyop2.types.set.Set` containing the nodes of this
        :class:`Cofunction`. One or (for rank-1 and 2
        :class:`.FunctionSpace`\s) more degrees of freedom are stored
        at each node.
        """
        return self.function_space().node_set

    def ufl_id(self):
        return self.uid

    def name(self):
        r"""Return the name of this :class:`Cofunction`"""
        return self._name

    def label(self):
        r"""Return the label (a description) of this :class:`Cofunction`"""
        return self._label

    def rename(self, name=None, label=None):
        r"""Set the name and or label of this :class:`Cofunction`

        :arg name: The new name of the `Cofunction` (if not `None`)
        :arg label: The new label for the `Cofunction` (if not `None`)
        """
        if name is not None:
            self._name = name
        if label is not None:
            self._label = label

    def __str__(self):
        if self._name is not None:
            return self._name
        else:
            return super(Cofunction, self).__str__()

    def cell_node_map(self):
        return self.function_space().cell_node_map()<|MERGE_RESOLUTION|>--- conflicted
+++ resolved
@@ -2,17 +2,11 @@
 import finat
 import ufl
 
-<<<<<<< HEAD
 import pyop3 as op3
-from pyadjoint.tape import stop_annotating, annotate_tape
+from pyadjoint.tape import stop_annotating, annotate_tape, get_working_tape
 from pyop2 import mpi
 from ufl.form import BaseForm
 
-=======
-from ufl.form import BaseForm
-from pyop2 import op2, mpi
-from pyadjoint.tape import stop_annotating, annotate_tape, get_working_tape
->>>>>>> e27b7025
 import firedrake.assemble
 import firedrake.functionspaceimpl as functionspaceimpl
 from firedrake import utils, vector, ufl_expr
