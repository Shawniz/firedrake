from pyop2 import op2

import firedrake
from firedrake import ufl_expr
from firedrake.petsc import PETSc
from . import utils
from . import kernels


__all__ = ["prolong", "restrict", "inject"]


def check_arguments(coarse, fine):
    cfs = coarse.function_space()
    ffs = fine.function_space()
    hierarchy, lvl = utils.get_level(cfs.mesh())
    if hierarchy is None:
        raise ValueError("Coarse function not from hierarchy")
    fhierarchy, flvl = utils.get_level(ffs.mesh())
    if lvl >= flvl:
        raise ValueError("Coarse function must be from coarser space")
    if hierarchy is not fhierarchy:
        raise ValueError("Can't transfer between functions from different hierarchies")
    if coarse.ufl_shape != fine.ufl_shape:
        raise ValueError("Mismatching function space shapes")


@PETSc.Log.EventDecorator()
def prolong(coarse, fine):
    check_arguments(coarse, fine)
    Vc = coarse.function_space()
    Vf = fine.function_space()
    if len(Vc) > 1:
        if len(Vc) != len(Vf):
            raise ValueError("Mixed spaces have different lengths")
        for in_, out in zip(coarse.subfunctions, fine.subfunctions):
            manager = firedrake.dmhooks.get_transfer_manager(in_.function_space().dm)
            manager.prolong(in_, out)
        return fine

    if Vc.ufl_element().family() == "Real" or Vf.ufl_element().family() == "Real":
        assert Vc.ufl_element().family() == "Real"
        assert Vf.ufl_element().family() == "Real"
        with fine.dat.vec_wo as dest, coarse.dat.vec_ro as src:
            src.copy(dest)
        return fine

<<<<<<< HEAD
    hierarchy, coarse_level = utils.get_level(coarse.ufl_domain())
    _, fine_level = utils.get_level(fine.ufl_domain())
=======
    hierarchy, coarse_level = utils.get_level(ufl_expr.extract_unique_domain(coarse))
    _, fine_level = utils.get_level(ufl_expr.extract_unique_domain(fine))
>>>>>>> fad1e7cc
    refinements_per_level = hierarchy.refinements_per_level
    repeat = (fine_level - coarse_level)*refinements_per_level
    next_level = coarse_level * refinements_per_level

    element = Vc.ufl_element()
    meshes = hierarchy._meshes
    for j in range(repeat):
        next_level += 1
        if j == repeat - 1:
            next = fine
            Vf = fine.function_space()
        else:
            Vf = firedrake.FunctionSpace(meshes[next_level], element)
            next = firedrake.Function(Vf)

        coarse_coords = Vc.ufl_domain().coordinates
        fine_to_coarse = utils.fine_node_to_coarse_node_map(Vf, Vc)
        fine_to_coarse_coords = utils.fine_node_to_coarse_node_map(Vf, coarse_coords.function_space())
        kernel = kernels.prolong_kernel(coarse)

        # XXX: Should be able to figure out locations by pushing forward
        # reference cell node locations to physical space.
        # x = \sum_i c_i \phi_i(x_hat)
        node_locations = utils.physical_node_locations(Vf)
        # Have to do this, because the node set core size is not right for
        # this expanded stencil
        for d in [coarse, coarse_coords]:
            d.dat.global_to_local_begin(op2.READ)
            d.dat.global_to_local_end(op2.READ)
        op2.par_loop(kernel, next.node_set,
                     next.dat(op2.WRITE),
                     coarse.dat(op2.READ, fine_to_coarse),
                     node_locations.dat(op2.READ),
                     coarse_coords.dat(op2.READ, fine_to_coarse_coords))
        coarse = next
        Vc = Vf
    return fine


@PETSc.Log.EventDecorator()
def restrict(fine_dual, coarse_dual):
    check_arguments(coarse_dual, fine_dual)
    Vf = fine_dual.function_space()
    Vc = coarse_dual.function_space()
    if len(Vc) > 1:
        if len(Vc) != len(Vf):
            raise ValueError("Mixed spaces have different lengths")
        for in_, out in zip(fine_dual.subfunctions, coarse_dual.subfunctions):
            manager = firedrake.dmhooks.get_transfer_manager(in_.function_space().dm)
            manager.restrict(in_, out)
        return coarse_dual

    if Vc.ufl_element().family() == "Real" or Vf.ufl_element().family() == "Real":
        assert Vc.ufl_element().family() == "Real"
        assert Vf.ufl_element().family() == "Real"
        with coarse_dual.dat.vec_wo as dest, fine_dual.dat.vec_ro as src:
            src.copy(dest)
        return coarse_dual

<<<<<<< HEAD
    hierarchy, coarse_level = utils.get_level(coarse_dual.ufl_domain())
    _, fine_level = utils.get_level(fine_dual.ufl_domain())
=======
    hierarchy, coarse_level = utils.get_level(ufl_expr.extract_unique_domain(coarse_dual))
    _, fine_level = utils.get_level(ufl_expr.extract_unique_domain(fine_dual))
>>>>>>> fad1e7cc
    refinements_per_level = hierarchy.refinements_per_level
    repeat = (fine_level - coarse_level)*refinements_per_level
    next_level = fine_level * refinements_per_level

    element = Vc.ufl_element()
    meshes = hierarchy._meshes

    for j in range(repeat):
        next_level -= 1
        if j == repeat - 1:
            coarse_dual.dat.zero()
            next = coarse_dual
            Vc = next.function_space()
        else:
            Vc = firedrake.FunctionSpace(meshes[next_level], element)
            next = firedrake.Function(Vc)
        # XXX: Should be able to figure out locations by pushing forward
        # reference cell node locations to physical space.
        # x = \sum_i c_i \phi_i(x_hat)
        node_locations = utils.physical_node_locations(Vf)

        coarse_coords = Vc.ufl_domain().coordinates
        fine_to_coarse = utils.fine_node_to_coarse_node_map(Vf, Vc)
        fine_to_coarse_coords = utils.fine_node_to_coarse_node_map(Vf, coarse_coords.function_space())
        # Have to do this, because the node set core size is not right for
        # this expanded stencil
        for d in [coarse_coords]:
            d.dat.global_to_local_begin(op2.READ)
            d.dat.global_to_local_end(op2.READ)
        kernel = kernels.restrict_kernel(Vf, Vc)
        op2.par_loop(kernel, fine_dual.node_set,
                     next.dat(op2.INC, fine_to_coarse),
                     fine_dual.dat(op2.READ),
                     node_locations.dat(op2.READ),
                     coarse_coords.dat(op2.READ, fine_to_coarse_coords))
        fine_dual = next
        Vf = Vc
    return coarse_dual


@PETSc.Log.EventDecorator()
def inject(fine, coarse):
    check_arguments(coarse, fine)
    Vf = fine.function_space()
    Vc = coarse.function_space()
    if len(Vc) > 1:
        if len(Vc) != len(Vf):
            raise ValueError("Mixed spaces have different lengths")
        for in_, out in zip(fine.subfunctions, coarse.subfunctions):
            manager = firedrake.dmhooks.get_transfer_manager(in_.function_space().dm)
            manager.inject(in_, out)
        return

    if Vc.ufl_element().family() == "Real" or Vf.ufl_element().family() == "Real":
        assert Vc.ufl_element().family() == "Real"
        assert Vf.ufl_element().family() == "Real"
        with coarse.dat.vec_wo as dest, fine.dat.vec_ro as src:
            src.copy(dest)
        return

    # Algorithm:
    # Loop over coarse nodes
    # Have list of candidate fine cells for each coarse node
    # For each fine cell, pull back to reference space, determine if
    # coarse node location is inside.
    # With candidate cell found, evaluate fine dofs from relevant
    # function at coarse node location.
    #
    # For DG, for each coarse cell, instead:
    # solve inner(u_c, v_c)*dx_c == inner(f, v_c)*dx_c

    kernel, dg = kernels.inject_kernel(Vf, Vc)
<<<<<<< HEAD
    hierarchy, coarse_level = utils.get_level(coarse.ufl_domain())
    if dg and not hierarchy.nested:
        raise NotImplementedError("Sorry, we can't do supermesh projections yet!")
    _, fine_level = utils.get_level(fine.ufl_domain())
=======
    hierarchy, coarse_level = utils.get_level(ufl_expr.extract_unique_domain(coarse))
    if dg and not hierarchy.nested:
        raise NotImplementedError("Sorry, we can't do supermesh projections yet!")
    _, fine_level = utils.get_level(ufl_expr.extract_unique_domain(fine))
>>>>>>> fad1e7cc
    refinements_per_level = hierarchy.refinements_per_level
    repeat = (fine_level - coarse_level)*refinements_per_level
    next_level = fine_level * refinements_per_level

    element = Vc.ufl_element()
    meshes = hierarchy._meshes

    for j in range(repeat):
        next_level -= 1
        if j == repeat - 1:
            coarse.dat.zero()
            next = coarse
            Vc = next.function_space()
        else:
            Vc = firedrake.FunctionSpace(meshes[next_level], element)
            next = firedrake.Function(Vc)
        if not dg:
            node_locations = utils.physical_node_locations(Vc)

            fine_coords = Vf.ufl_domain().coordinates
            coarse_node_to_fine_nodes = utils.coarse_node_to_fine_node_map(Vc, Vf)
            coarse_node_to_fine_coords = utils.coarse_node_to_fine_node_map(Vc, fine_coords.function_space())

            # Have to do this, because the node set core size is not right for
            # this expanded stencil
            for d in [fine, fine_coords]:
                d.dat.global_to_local_begin(op2.READ)
                d.dat.global_to_local_end(op2.READ)
            op2.par_loop(kernel, next.node_set,
                         next.dat(op2.INC),
                         node_locations.dat(op2.READ),
                         fine.dat(op2.READ, coarse_node_to_fine_nodes),
                         fine_coords.dat(op2.READ, coarse_node_to_fine_coords))
        else:
            coarse_coords = Vc.mesh().coordinates
            fine_coords = Vf.mesh().coordinates
            coarse_cell_to_fine_nodes = utils.coarse_cell_to_fine_node_map(Vc, Vf)
            coarse_cell_to_fine_coords = utils.coarse_cell_to_fine_node_map(Vc, fine_coords.function_space())
            # Have to do this, because the node set core size is not right for
            # this expanded stencil
            for d in [fine, fine_coords]:
                d.dat.global_to_local_begin(op2.READ)
                d.dat.global_to_local_end(op2.READ)
            op2.par_loop(kernel, Vc.mesh().cell_set,
                         next.dat(op2.INC, next.cell_node_map()),
                         fine.dat(op2.READ, coarse_cell_to_fine_nodes),
                         fine_coords.dat(op2.READ, coarse_cell_to_fine_coords),
                         coarse_coords.dat(op2.READ, coarse_coords.cell_node_map()))
        fine = next
        Vf = Vc
    return coarse<|MERGE_RESOLUTION|>--- conflicted
+++ resolved
@@ -45,13 +45,8 @@
             src.copy(dest)
         return fine
 
-<<<<<<< HEAD
-    hierarchy, coarse_level = utils.get_level(coarse.ufl_domain())
-    _, fine_level = utils.get_level(fine.ufl_domain())
-=======
     hierarchy, coarse_level = utils.get_level(ufl_expr.extract_unique_domain(coarse))
     _, fine_level = utils.get_level(ufl_expr.extract_unique_domain(fine))
->>>>>>> fad1e7cc
     refinements_per_level = hierarchy.refinements_per_level
     repeat = (fine_level - coarse_level)*refinements_per_level
     next_level = coarse_level * refinements_per_level
@@ -111,13 +106,8 @@
             src.copy(dest)
         return coarse_dual
 
-<<<<<<< HEAD
-    hierarchy, coarse_level = utils.get_level(coarse_dual.ufl_domain())
-    _, fine_level = utils.get_level(fine_dual.ufl_domain())
-=======
     hierarchy, coarse_level = utils.get_level(ufl_expr.extract_unique_domain(coarse_dual))
     _, fine_level = utils.get_level(ufl_expr.extract_unique_domain(fine_dual))
->>>>>>> fad1e7cc
     refinements_per_level = hierarchy.refinements_per_level
     repeat = (fine_level - coarse_level)*refinements_per_level
     next_level = fine_level * refinements_per_level
@@ -190,17 +180,10 @@
     # solve inner(u_c, v_c)*dx_c == inner(f, v_c)*dx_c
 
     kernel, dg = kernels.inject_kernel(Vf, Vc)
-<<<<<<< HEAD
-    hierarchy, coarse_level = utils.get_level(coarse.ufl_domain())
-    if dg and not hierarchy.nested:
-        raise NotImplementedError("Sorry, we can't do supermesh projections yet!")
-    _, fine_level = utils.get_level(fine.ufl_domain())
-=======
     hierarchy, coarse_level = utils.get_level(ufl_expr.extract_unique_domain(coarse))
     if dg and not hierarchy.nested:
         raise NotImplementedError("Sorry, we can't do supermesh projections yet!")
     _, fine_level = utils.get_level(ufl_expr.extract_unique_domain(fine))
->>>>>>> fad1e7cc
     refinements_per_level = hierarchy.refinements_per_level
     repeat = (fine_level - coarse_level)*refinements_per_level
     next_level = fine_level * refinements_per_level
