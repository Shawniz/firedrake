--- conflicted
+++ resolved
@@ -178,29 +178,6 @@
 
     def inject_on_restrict(fine, restriction, rscale, injection, coarse):
         manager = get_transfer_manager(fine)
-<<<<<<< HEAD
-        finectx = get_appctx(fine)
-        forms = (finectx.F, finectx.J, finectx.Jp)
-        coefficients = unique(chain.from_iterable(form.coefficients()
-                              for form in forms if form is not None))
-        for c in coefficients:
-            if hasattr(c, '_child'):
-                if is_dual(c):
-                    manager.restrict(c, c._child)
-                else:
-                    manager.inject(c, c._child)
-        # Apply bcs and also inject them
-        for bc in chain(*finectx._problem.bcs):
-            if isinstance(bc, DirichletBC):
-                if finectx.pre_apply_bcs:
-                    bc.apply(finectx._x)
-                g = bc.function_arg
-                if isinstance(g, firedrake.Function) and hasattr(g, "_child"):
-                    manager.inject(g, g._child)
-
-    V = problem.u_restrict.function_space()
-    if not hasattr(V, "_coarse"):
-=======
         cctx = get_appctx(coarse)
         cmapping = cctx._coefficient_mapping
         if cmapping is None:
@@ -215,9 +192,8 @@
             for bc in cctx._problem.dirichlet_bcs():
                 bc.apply(cctx._x)
 
-    dm = problem.u.function_space().dm
+    dm = problem.u_restrict.function_space().dm
     if not dm.getAttr("_coarsen_hook"):
->>>>>>> 7fe6ff38
         # The hook is persistent and cumulative, but also problem-independent.
         # Therefore, we are only adding it once.
         dm.addCoarsenHook(None, inject_on_restrict)
@@ -225,13 +201,6 @@
 
     if coefficient_mapping is None:
         coefficient_mapping = {}
-<<<<<<< HEAD
-    for c in coefficients:
-        coefficient_mapping[c] = self(c, self, coefficient_mapping=coefficient_mapping)
-
-    u = coefficient_mapping[problem.u_restrict]
-=======
->>>>>>> 7fe6ff38
 
     bcs = [self(bc, self, coefficient_mapping=coefficient_mapping) for bc in problem.bcs]
     F = self(problem.F, self, coefficient_mapping=coefficient_mapping)
