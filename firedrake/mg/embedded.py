import firedrake
import ufl
from functools import reduce
from enum import IntEnum
from operator import and_
from firedrake.petsc import PETSc
from firedrake.embedding import get_embedding_dg_element

__all__ = ("TransferManager", )


native = frozenset(["Lagrange", "Discontinuous Lagrange", "Real", "Q", "DQ"])


class Op(IntEnum):
    PROLONG = 0
    RESTRICT = 1
    INJECT = 2


class TransferManager(object):
    class Cache(object):
        """A caching object for work vectors and matrices.

        :arg element: The element to use for the caching."""
        def __init__(self, element):
            self.embedding_element = get_embedding_dg_element(element)
            self._DG_work = {}
            self._work_vec = {}
            self._V_dof_weights = {}
            self._V_coarse_jacobian = {}
            self._V_approx_inv_mass_piola = {}
            self._V_DG_project_reference_values = {}
            self._V_inv_mass_ksp = {}
            self._V_DG_mass_piola = {}

    def __init__(self, *, native_transfers=None, use_averaging=True, mat_type=None):
        """
        An object for managing transfers between levels in a multigrid
        hierarchy (possibly via embedding in DG spaces).

        :arg native_transfers: dict mapping UFL element
           to "natively supported" transfer operators. This should be
           a three-tuple of (prolong, restrict, inject).
        :arg use_averaging: Use averaging to approximate the
           projection out of the embedded DG space? If False, a global
           L2 projection will be performed.
        :arg mat_type: matrix type for the projection operators.
        """
        self.native_transfers = native_transfers or {}
        self.use_averaging = use_averaging
        self.caches = {}
        self.mat_type = mat_type or firedrake.parameters["default_matrix_type"]

    def is_native(self, element):
        if element in self.native_transfers.keys():
            return True
        if isinstance(element.cell(), ufl.TensorProductCell) and len(element.sub_elements()) > 0:
            return reduce(and_, map(self.is_native, element.sub_elements()))
        return element.family() in native

    def _native_transfer(self, element, op):
        try:
            return self.native_transfers[element][op]
        except KeyError:
            if self.is_native(element):
                ops = firedrake.prolong, firedrake.restrict, firedrake.inject
                return self.native_transfers.setdefault(element, ops)[op]
        return None

    def cache(self, element):
        try:
            return self.caches[element]
        except KeyError:
            return self.caches.setdefault(element, TransferManager.Cache(element))

    def V_dof_weights(self, V):
        """Dof weights for averaging projection.

        :arg V: function space to compute weights for.
        :returns: A PETSc Vec.
        """
        cache = self.cache(V.ufl_element())
        key = V.dim()
        try:
            return cache._V_dof_weights[key]
        except KeyError:
            # Compute dof multiplicity for V
            # Spin over all (owned) cells incrementing visible dofs by 1.
            # After halo exchange, the Vec representation is the
            # global Vector counting the number of cells that see each
            # dof.
            f = firedrake.Function(V)
            firedrake.par_loop(("{[i, j]: 0 <= i < A.dofs and 0 <= j < %d}" % V.value_size,
                               "A[i, j] = A[i, j] + 1"),
                               firedrake.dx,
                               {"A": (f, firedrake.INC)},
                               is_loopy_kernel=True)
            with f.dat.vec_ro as fv:
                return cache._V_dof_weights.setdefault(key, fv.copy())

    def pullback(self, mapping, F):
        if mapping.lower() == "identity":
            return 1
        elif mapping.lower() == "covariant piola":
            return ufl.inv(F).T
        elif mapping.lower() == "contravariant piola":
            S = ufl.diag(ufl.as_tensor([-1]+[1]*(F.ufl_shape[-1]-1)))
            return (1/ufl.det(F)) * F * S
        elif mapping.lower() == "l2 piola":
            return 1/abs(ufl.det(F))
        else:
            raise ValueError("Unrecognized mapping", mapping)

    def pushforward(self, mapping, F):
        if mapping.lower() == "identity":
            return 1
        elif mapping.lower() == "covariant piola":
            return F.T
        elif mapping.lower() == "contravariant piola":
            S = ufl.diag(ufl.as_tensor([-1]+[1]*(F.ufl_shape[-1]-1)))
            return ufl.det(F) * S * ufl.inv(F)
        elif mapping.lower() == "l2 piola":
            return abs(ufl.det(F))
        else:
            raise ValueError("Unrecognized mapping", mapping)

    def affine_function_space(self, V):
        if V.ufl_element().mapping() == "identity":
            return V
        if V.mesh().ufl_cell().is_simplex() and V.mesh().coordinates.function_space().ufl_element().degree() == 1:
            return V
        return firedrake.FunctionSpace(V.mesh(), ufl.WithMapping(V.ufl_element(), mapping="identity"))

    def dx(self, V):
        degree = V.ufl_element().degree()
        try:
            degree = max(degree)
        except TypeError:
            pass
        return firedrake.dx(degree=2*degree, domain=V.mesh())

    def V_coarse_jacobian(self, Vc, Vf):
        cmesh = Vc.mesh()
        Fc = firedrake.Jacobian(cmesh)
        vector_element = get_embedding_dg_element(cmesh.coordinates.function_space().ufl_element())
        element = ufl.TensorElement(vector_element.sub_elements()[0], shape=Fc.ufl_shape)

        cache = self.cache(element)
        key = (Vc.ufl_domain(), Vf.ufl_domain())
        try:
            return cache._V_coarse_jacobian[key]
        except KeyError:
            Qc = firedrake.FunctionSpace(Vc.mesh(), element)
            Qf = firedrake.FunctionSpace(Vf.mesh(), element)
            qc = firedrake.Function(Qc)
            qf = firedrake.Function(Qf)
            qc.interpolate(Fc)
            if Qc.dim() < Qf.dim():
                self.prolong(qc, qf)
            else:
                self.inject(qc, qf)
            return cache._V_coarse_jacobian.setdefault(key, qf)

    def V_DG_project_reference_values(self, Vc, DG):
        """
        Project reference values in Vc onto DG.
        Computes (cellwise) (DG, DG)^{-1} (DG, hat{Vc}).
        :arg Vc: a function space
        :arg DG: the DG space
        :returns: A PETSc Mat mapping from Vc -> DG.
        """
        cache = self.cache(Vc.ufl_element())
        key = Vc.dim()
        try:
            return cache._V_DG_project_reference_values[key]
        except KeyError:
            V = self.affine_function_space(Vc)
            idet = 1/abs(ufl.JacobianDeterminant(V.mesh()))
            a = firedrake.Tensor(firedrake.inner(firedrake.TrialFunction(DG),
                                                 firedrake.TestFunction(DG))*idet*self.dx(DG))
            b = firedrake.Tensor(firedrake.inner(firedrake.TrialFunction(V),
                                                 firedrake.TestFunction(DG))*idet*self.dx(DG))
            M = firedrake.assemble(a.inv * b, mat_type=self.mat_type)
            return cache._V_DG_project_reference_values.setdefault(key, M.petscmat)

    def V_approx_inv_mass_piola(self, Vc, Vf, DG):
        """
        Approximate inverse mass.
        Computes (cellwise) (hat{Vf}, hat{Vf})^{-1} (hat{Vf}, pushforward(Vf) * pullback(Vc) * DG).
        :arg Vc: a function space to extract the piola transform
        :arg Vf: the target function space
        :arg DG: the source DG space
        :returns: A PETSc Mat mapping from DG -> Vf.
        """
        cache = self.cache(Vf.ufl_element())
        key = (Vf.dim(), Vc.dim())
        try:
            return cache._V_approx_inv_mass_piola[key]
        except KeyError:
            dg_trial = firedrake.TrialFunction(DG)
            V = self.affine_function_space(Vf)
            if V != Vf:
                mapping = Vc.ufl_element().mapping()
                push = self.pushforward(mapping, ufl.Jacobian(Vf.mesh()))
                pull = self.pullback(mapping, self.V_coarse_jacobian(Vc, Vf))
                scale = push * pull
                if scale.ufl_shape and len(dg_trial.ufl_shape) > 1:
                    dg_trial = dg_trial * scale.T
                else:
                    dg_trial = scale * dg_trial

            idet = 1/abs(ufl.JacobianDeterminant(V.mesh()))
            a = firedrake.Tensor(firedrake.inner(firedrake.TrialFunction(V),
                                                 firedrake.TestFunction(V))*idet*self.dx(V))
            b = firedrake.Tensor(firedrake.inner(dg_trial, firedrake.TestFunction(V))*idet*self.dx(V))
            M = firedrake.assemble(a.inv * b, mat_type=self.mat_type)
            return cache._V_approx_inv_mass_piola.setdefault(key, M.petscmat)

    def V_DG_mass_piola(self, Vc, Vf, DG):
        """
        Computes (hat{Vf}, pushforward(Vf) * pullback(Vc) * DG).
        :arg Vc: a function space to extract the piola transform
        :arg Vf: a function space
        :arg DG: the DG space
        :returns: A PETSc Mat mapping from Vf -> DG.
        """
        cache = self.cache(Vf.ufl_element())
        key = (Vf.dim(), Vc.dim)
        try:
            return cache._V_DG_mass_piola[key]
        except KeyError:
            dg_trial = firedrake.TrialFunction(DG)
            V = self.affine_function_space(Vf)
            if V != Vf:
                mapping = Vc.ufl_element().mapping()
                push = self.pushforward(mapping, ufl.Jacobian(Vf.mesh()))
                pull = self.pullback(mapping, self.V_coarse_jacobian(Vc, Vf))
                scale = push * pull
                if scale.ufl_shape and len(dg_trial.ufl_shape) > 1:
                    dg_trial = dg_trial * scale.T
                else:
                    dg_trial = scale * dg_trial

            idet = 1/abs(ufl.JacobianDeterminant(V.mesh()))
            b = firedrake.Tensor(firedrake.inner(dg_trial, firedrake.TestFunction(V))*idet*self.dx(V))
            M = firedrake.assemble(b, mat_type=self.mat_type)
            return cache._V_DG_mass_piola.setdefault(key, M.petscmat)

    def V_inv_mass_ksp(self, V):
        """
        A KSP inverting a reference mass matrix
        :arg V: a function space.
        :returns: A PETSc KSP for inverting (V, V)_hat{K}.
        """
        cache = self.cache(V.ufl_element())
        key = V.dim()
        try:
            return cache._V_inv_mass_ksp[key]
        except KeyError:
            V = self.affine_function_space(V)
            idet = 1/abs(ufl.JacobianDeterminant(V.mesh()))
            M = firedrake.assemble(firedrake.inner(firedrake.TrialFunction(V),
<<<<<<< HEAD
                                                   firedrake.TestFunction(V))*idet*self.dx(V),
                                   mat_type=self.mat_type)
            ksp = PETSc.KSP().create(comm=V.comm)
=======
                                                   firedrake.TestFunction(V))*firedrake.dx)
            ksp = PETSc.KSP().create(comm=V._comm)
>>>>>>> e85b7f19
            ksp.setOperators(M.petscmat)
            try:
                short_name = V.ufl_element()._short_name
            except AttributeError:
                short_name = str(V.ufl_element())
            ksp.setOptionsPrefix("{}_prolongation_mass_".format(short_name))
            ksp.setType("preonly")
            ksp.pc.setType("cholesky")
            ksp.setFromOptions()
            ksp.setUp()
            return cache._V_inv_mass_ksp.setdefault(key, ksp)

    def DG_work(self, V):
        """A DG work Function matching V
        :arg V: a function space.
        :returns: A Function in the embedding DG space.
        """
        cache = self.cache(V.ufl_element())
        key = V.dim()
        try:
            return cache._DG_work[key]
        except KeyError:
            DG = firedrake.FunctionSpace(V.mesh(), cache.embedding_element)
            return cache._DG_work.setdefault(key, firedrake.Function(DG))

    def work_vec(self, V):
        """A work Vec for V
        :arg V: a function space.
        :returns: A PETSc Vec for V.
        """
        cache = self.cache(V.ufl_element())
        key = V.dim()
        try:
            return cache._work_vec[key]
        except KeyError:
            return cache._work_vec.setdefault(key, V.dof_dset.layout_vec.duplicate())

    @PETSc.Log.EventDecorator()
    def op(self, source, target, transfer_op):
        """Primal transfer (either prolongation or injection).

        :arg source: The source function.
        :arg target: The target function.
        :arg transfer_op: The transfer operation for the DG space.
        """
        Vs = source.function_space()
        Vt = target.function_space()

        source_element = Vs.ufl_element()
        target_element = Vt.ufl_element()
        if self.is_native(source_element) and self.is_native(target_element):
            return self._native_transfer(source_element, transfer_op)(source, target)
        if type(source_element) is ufl.MixedElement:
            assert type(target_element) is ufl.MixedElement
            for source_, target_ in zip(source.split(), target.split()):
                self.op(source_, target_, transfer_op=transfer_op)
            return target
        # Get some work vectors
        dgsource = self.DG_work(Vs)
        dgtarget = self.DG_work(Vt)
        VDGs = dgsource.function_space()
        VDGt = dgtarget.function_space()

        # Project into DG space
        # u \in Vs -> u \in VDGs
        with source.dat.vec_ro as sv, dgsource.dat.vec_wo as dgv:
            self.V_DG_project_reference_values(Vs, VDGs).mult(sv, dgv)

        # Transfer
        # u \in VDGs -> u \in VDGt
        self.op(dgsource, dgtarget, transfer_op)

        # Project back
        # u \in VDGt -> u \in Vt
        with dgtarget.dat.vec_ro as dgv, target.dat.vec_wo as t:
            if self.use_averaging:
                self.V_approx_inv_mass_piola(Vs, Vt, VDGt).mult(dgv, t)
                t.pointwiseDivide(t, self.V_dof_weights(Vt))
            else:
                work = self.work_vec(Vt)
                self.V_DG_mass_piola(Vs, Vt, VDGt).mult(dgv, work)
                self.V_inv_mass_ksp(Vt).solve(work, t)

    def prolong(self, uc, uf):
        """Prolong a function.

        :arg uc: The source (coarse grid) function.
        :arg uf: The target (fine grid) function.
        """
        self.op(uc, uf, transfer_op=Op.PROLONG)

    def inject(self, uf, uc):
        """Inject a function (primal restriction)

        :arg uc: The source (fine grid) function.
        :arg uf: The target (coarse grid) function.
        """
        self.op(uf, uc, transfer_op=Op.INJECT)

    def restrict(self, gf, gc):
        """Restrict a dual function.

        :arg gf: The source (fine grid) dual function.
        :arg gc: The target (coarse grid) dual function.
        """
        Vc = gc.function_space()
        Vf = gf.function_space()

        source_element = Vf.ufl_element()
        target_element = Vc.ufl_element()
        if self.is_native(source_element) and self.is_native(target_element):
            return self._native_transfer(source_element, Op.RESTRICT)(gf, gc)
        if type(source_element) is ufl.MixedElement:
            assert type(target_element) is ufl.MixedElement
            for source_, target_ in zip(gf.split(), gc.split()):
                self.restrict(source_, target_)
            return gc
        dgf = self.DG_work(Vf)
        dgc = self.DG_work(Vc)
        VDGf = dgf.function_space()
        VDGc = dgc.function_space()
        work = self.work_vec(Vf)

        # g \in Vf^* -> g \in VDGf^*
        with gf.dat.vec_ro as gfv, dgf.dat.vec_wo as dgscratch:
            if self.use_averaging:
                work.pointwiseDivide(gfv, self.V_dof_weights(Vf))
                self.V_approx_inv_mass_piola(Vc, Vf, VDGf).multTranspose(work, dgscratch)
            else:
                self.V_inv_mass_ksp(Vf).solve(gfv, work)
                self.V_DG_mass_piola(Vc, Vf, VDGf).multTranspose(work, dgscratch)

        # g \in VDGf^* -> g \in VDGc^*
        self.restrict(dgf, dgc)

        # g \in VDGc^* -> g \in Vc^*
        with dgc.dat.vec_ro as dgscratch, gc.dat.vec_wo as gcv:
            self.V_DG_project_reference_values(Vc, VDGc).multTranspose(dgscratch, gcv)
        return gc<|MERGE_RESOLUTION|>--- conflicted
+++ resolved
@@ -261,14 +261,9 @@
             V = self.affine_function_space(V)
             idet = 1/abs(ufl.JacobianDeterminant(V.mesh()))
             M = firedrake.assemble(firedrake.inner(firedrake.TrialFunction(V),
-<<<<<<< HEAD
                                                    firedrake.TestFunction(V))*idet*self.dx(V),
                                    mat_type=self.mat_type)
-            ksp = PETSc.KSP().create(comm=V.comm)
-=======
-                                                   firedrake.TestFunction(V))*firedrake.dx)
             ksp = PETSc.KSP().create(comm=V._comm)
->>>>>>> e85b7f19
             ksp.setOperators(M.petscmat)
             try:
                 short_name = V.ufl_element()._short_name
