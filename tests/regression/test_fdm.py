import pytest
from firedrake import *

ksp = {
    "mat_type": "matfree",
    "ksp_type": "cg",
    "ksp_atol": 0.0E0,
    "ksp_rtol": 1.0E-8,
    "ksp_norm_type": "natural",
    "ksp_monitor": None,
<<<<<<< HEAD
    "pc_type": "python",
    "pc_python_type": "firedrake.P1PC",
    "pmg_mg_coarse": {
        "mat_type": "aij",
        "ksp_type": "preonly",
        "pc_type": "cholesky",
    },
=======
}

coarse = {
    "mat_type": "aij",
    "ksp_type": "preonly",
    "pc_type": "cholesky",
}

fdmstar = {
    "pc_type": "python",
    "pc_python_type": "firedrake.P1PC",
    "pmg_mg_coarse": coarse,
>>>>>>> fc88b9a1
    "pmg_mg_levels": {
        "ksp_max_it": 1,
        "ksp_type": "chebyshev",
        "ksp_norm_type": "none",
        "esteig_ksp_type": "cg",
        "esteig_ksp_norm_type": "natural",
        "ksp_chebyshev_esteig": "0.5,0.5,0.0,1.0",
        "pc_type": "python",
        "pc_python_type": "firedrake.FDMPC",
        "fdm": {
            "pc_type": "python",
            "pc_python_type": "firedrake.ASMExtrudedStarPC",
            "pc_star_mat_ordering_type": "nd",
            "pc_star_sub_sub_pc_type": "cholesky",
        }
    }
}

facetstar = {
    "pc_type": "python",
    "pc_python_type": "firedrake.FacetSplitPC",
    "facet_pc_type": "python",
    "facet_pc_python_type": "firedrake.FDMPC",
    "facet_fdm_pc_use_amat": False,
    "facet_fdm_pc_type": "fieldsplit",
    "facet_fdm_pc_fieldsplit_type": "symmetric_multiplicative",
    "facet_fdm_fieldsplit_0": {
        "ksp_type": "preonly",
        "pc_type": "icc",
    },
    "facet_fdm_fieldsplit_1": {
        "ksp_type": "preonly",
        "pc_type": "python",
        "pc_python_type": "firedrake.P1PC",
        "pmg_mg_coarse": coarse,
        "pmg_mg_levels": {
            "ksp_max_it": 1,
            "ksp_type": "chebyshev",
            "ksp_norm_type": "none",
            "esteig_ksp_type": "cg",
            "esteig_ksp_norm_type": "natural",
            "ksp_chebyshev_esteig": "0.5,0.5,0.0,1.0",
            "pc_type": "python",
            "pc_python_type": "firedrake.ASMExtrudedStarPC",
            "pc_star_mat_ordering_type": "nd",
            "pc_star_sub_sub_pc_type": "cholesky",
        }
    }
}

fdmstar.update(ksp)
facetstar.update(ksp)


def build_riesz_map(V, d):
    beta = Constant(1E-4)
    subs = [(1, 3)]
    if V.mesh().cell_set._extruded:
        subs += ["top"]

    x = SpatialCoordinate(V.mesh())
    x -= Constant([0.5]*len(x))
    if V.ufl_element().value_shape() == ():
        u_exact = exp(-10*dot(x, x))
        u_bc = u_exact
    else:
        A = Constant([[-1.]*len(x)]*len(x)) + diag(Constant([len(x)]*len(x)))
        u_exact = dot(A, x) * exp(-10*dot(x, x))
        u_bc = Function(V)
        u_bc.project(u_exact, solver_parameters={"mat_type": "matfree", "pc_type": "jacobi"})

    bcs = [DirichletBC(V, u_bc, sub) for sub in subs]

    uh = Function(V)
    test = TestFunction(V)
    trial = TrialFunction(V)
    a = lambda v, u: inner(v, beta*u)*dx + inner(d(v), d(u))*dx
    return LinearVariationalProblem(a(test, trial), a(test, u_exact), uh, bcs=bcs)


def solve_riesz_map(problem, solver_parameters):
    problem.u.assign(0)
    solver = LinearVariationalSolver(problem, solver_parameters=solver_parameters)
    solver.solve()
    return solver.snes.ksp.getIterationNumber()


def solve_riesz_map(V, d):
    beta = Constant(1E-8)
    subs = [(1, 3)]
    if V.mesh().cell_set._extruded:
        subs += ["top"]

    x = SpatialCoordinate(V.mesh())
    x -= Constant([0.5]*len(x))
    if V.ufl_element().value_shape() == ():
        u_exact = exp(-10*dot(x, x))
        u_bc = u_exact
    else:
        u_exact = x * exp(-10*dot(x, x))
        u_bc = Function(V)
        u_bc.project(u_exact, solver_parameters={"mat_type": "matfree", "pc_type": "jacobi"})

    bcs = [DirichletBC(V, u_bc, sub) for sub in subs]

    uh = Function(V)
    test = TestFunction(V)
    trial = TrialFunction(V)
    a = lambda v, u: inner(v, beta*u)*dx + inner(d(v), d(u))*dx
    problem = LinearVariationalProblem(a(test, trial), a(test, u_exact), uh, bcs=bcs)
    solver = LinearVariationalSolver(problem, solver_parameters=fdmstar)
    solver.solve()
    return solver.snes.ksp.getIterationNumber()


@pytest.fixture(params=[2, 3],
                ids=["Rectangle", "Box"])
def mesh(request):
    nx = 4
    distribution = {"overlap_type": (DistributedMeshOverlapType.VERTEX, 1)}
    m = UnitSquareMesh(nx, nx, quadrilateral=True, distribution_parameters=distribution)
    if request.param == 3:
        m = ExtrudedMesh(m, nx)

    x = SpatialCoordinate(m)
    xnew = as_vector([acos(1-2*xj)/pi for xj in x])
    m.coordinates.interpolate(xnew)
    return m


@pytest.fixture(params=[None, "fdm"], ids=["spectral", "fdm"])
def variant(request):
    return request.param


@pytest.mark.skipcomplex
def test_p_independence_hgrad(mesh, variant):
    family = "Lagrange"
<<<<<<< HEAD
    expected = 9 if mesh.topological_dimension() == 3 else 5
    for degree in range(3, 6):
        element = FiniteElement(family, cell=mesh.ufl_cell(), degree=degree, variant=variant)
        V = FunctionSpace(mesh, element)
        assert solve_riesz_map(V, grad) <= expected
=======
    expected = [16, 12] if mesh.topological_dimension() == 3 else [9, 7]
    solvers = [fdmstar] if variant is None else [fdmstar, facetstar]
    for degree in range(3, 6):
        element = FiniteElement(family, cell=mesh.ufl_cell(), degree=degree, variant=variant)
        V = FunctionSpace(mesh, element)
        problem = build_riesz_map(V, grad)
        for sp, max_it in zip(solvers, expected[:len(solvers)]):
            assert solve_riesz_map(problem, sp) <= max_it
>>>>>>> fc88b9a1


@pytest.mark.skipcomplex
def test_p_independence_hcurl(mesh):
    family = "NCE" if mesh.topological_dimension() == 3 else "RTCE"
<<<<<<< HEAD
    expected = 6 if mesh.topological_dimension() == 3 else 3
    for degree in range(3, 6):
        element = FiniteElement(family, cell=mesh.ufl_cell(), degree=degree, variant="fdm")
        V = FunctionSpace(mesh, element)
        assert solve_riesz_map(V, curl) <= expected
=======
    expected = [13, 10] if mesh.topological_dimension() == 3 else [6, 6]
    solvers = [fdmstar, facetstar]
    for degree in range(3, 6):
        element = FiniteElement(family, cell=mesh.ufl_cell(), degree=degree, variant="fdm")
        V = FunctionSpace(mesh, element)
        problem = build_riesz_map(V, curl)
        for sp, max_it in zip(solvers, expected[:len(solvers)]):
            assert solve_riesz_map(problem, sp) <= max_it
>>>>>>> fc88b9a1


@pytest.mark.skipcomplex
def test_p_independence_hdiv(mesh):
    family = "NCF" if mesh.topological_dimension() == 3 else "RTCF"
<<<<<<< HEAD
    expected = 2
    for degree in range(3, 6):
        element = FiniteElement(family, cell=mesh.ufl_cell(), degree=degree, variant="fdm")
        V = FunctionSpace(mesh, element)
        assert solve_riesz_map(V, div) <= expected
=======
    expected = [6, 6]
    solvers = [fdmstar, facetstar]
    for degree in range(3, 6):
        element = FiniteElement(family, cell=mesh.ufl_cell(), degree=degree, variant="fdm")
        V = FunctionSpace(mesh, element)
        problem = build_riesz_map(V, div)
        for sp, max_it in zip(solvers, expected[:len(solvers)]):
            assert solve_riesz_map(problem, sp) <= max_it
>>>>>>> fc88b9a1


@pytest.mark.skipcomplex
def test_variable_coefficient(mesh):
    gdim = mesh.geometric_dimension()
    k = 4
    V = FunctionSpace(mesh, "Lagrange", k)
    u = TrialFunction(V)
    v = TestFunction(V)
    x = SpatialCoordinate(mesh)
    x -= Constant([0.5]*len(x))

    # variable coefficients
    alphas = [0.1+10*dot(x, x)]*gdim
    alphas[0] = 1+10*exp(-dot(x, x))
    alpha = diag(as_vector(alphas))
    beta = ((10*cos(3*pi*x[0]) + 20*sin(2*pi*x[1]))*cos(pi*x[gdim-1]))**2

    a = (inner(grad(v), dot(alpha, grad(u))) + inner(v, beta*u))*dx(degree=3*k+2)
    L = inner(v, Constant(1))*dx

    subs = ("on_boundary",)
    if mesh.cell_set._extruded:
        subs += ("top", "bottom")
    bcs = [DirichletBC(V, zero(V.ufl_element().value_shape()), sub) for sub in subs]

    uh = Function(V)
    problem = LinearVariationalProblem(a, L, uh, bcs=bcs)
    solver = LinearVariationalSolver(problem, solver_parameters=fdmstar)
    solver.solve()
    expected = 23 if gdim == 3 else 14
    assert solver.snes.ksp.getIterationNumber() <= expected


@pytest.fixture(params=["cg", "dg", "rt"],
                ids=["cg", "dg", "rt"])
def fs(request, mesh):
    degree = 3
    tdim = mesh.topological_dimension()
    cell = mesh.ufl_cell()
    element = request.param
    variant = "fdm_ipdg"
    if element == "rt":
        family = "RTCF" if tdim == 2 else "NCF"
        return FunctionSpace(mesh, FiniteElement(family, cell, degree=degree, variant=variant))
    else:
        if tdim == 1:
            family = "DG" if element == "dg" else "CG"
        else:
            family = "DQ" if element == "dg" else "Q"
        return VectorFunctionSpace(mesh, FiniteElement(family, cell, degree=degree, variant=variant), dim=5-tdim)


@pytest.mark.skipcomplex
def test_ipdg_direct_solver(fs):
    mesh = fs.mesh()
    x = SpatialCoordinate(mesh)
    gdim = mesh.geometric_dimension()
    ncomp = fs.ufl_element().value_size()
    u_exact = dot(x, x)
    if ncomp:
        u_exact = as_vector([u_exact + Constant(k) for k in range(ncomp)])

    degree = fs.ufl_element().degree()
    try:
        degree, = set(degree)
    except TypeError:
        pass

    quad_degree = 2*(degree+1)-1
    uh = Function(fs)
    u = TrialFunction(fs)
    v = TestFunction(fs)

    # problem coefficients
    A1 = diag(Constant(range(1, gdim+1)))
    A2 = diag(Constant(range(1, ncomp+1)))
    alpha = lambda grad_u: dot(dot(A2, grad_u), A1)
    beta = diag(Constant(range(2, ncomp+2)))

    n = FacetNormal(mesh)
    f_exact = alpha(grad(u_exact))
    B = dot(beta, u_exact) - div(f_exact)
    T = dot(f_exact, n)

    extruded = mesh.cell_set._extruded
    subs = (1,)
    if gdim > 1:
        subs += (3,)
    if extruded:
        subs += ("top",)

    bcs = [DirichletBC(fs, u_exact, sub) for sub in subs]

    dirichlet_ids = subs
    if "on_boundary" in dirichlet_ids:
        neumann_ids = []
    else:
        make_tuple = lambda s: s if type(s) == tuple else (s,)
        neumann_ids = list(set(mesh.exterior_facets.unique_markers) - set(sum([make_tuple(s) for s in subs if type(s) != str], ())))
    if extruded:
        if "top" not in dirichlet_ids:
            neumann_ids.append("top")
        if "bottom" not in dirichlet_ids:
            neumann_ids.append("bottom")

    dxq = dx(degree=quad_degree, domain=mesh)
    if extruded:
        dS_int = dS_v(degree=quad_degree) + dS_h(degree=quad_degree)
        ds_ext = {"on_boundary": ds_v(degree=quad_degree), "bottom": ds_b(degree=quad_degree), "top": ds_t(degree=quad_degree)}
        ds_Dir = [ds_ext.get(s) or ds_v(s, degree=quad_degree) for s in dirichlet_ids]
        ds_Neu = [ds_ext.get(s) or ds_v(s, degree=quad_degree) for s in neumann_ids]
    else:
        dS_int = dS(degree=quad_degree)
        ds_ext = {"on_boundary": ds(degree=quad_degree)}
        ds_Dir = [ds_ext.get(s) or ds(s, degree=quad_degree) for s in dirichlet_ids]
        ds_Neu = [ds_ext.get(s) or ds(s, degree=quad_degree) for s in neumann_ids]

    ds_Dir = sum(ds_Dir, ds(tuple()))
    ds_Neu = sum(ds_Neu, ds(tuple()))
    eta = Constant((degree+1)**2)
    h = CellVolume(mesh)/FacetArea(mesh)
    penalty = eta/h

    outer_jump = lambda w, n: outer(w("+"), n("+")) + outer(w("-"), n("-"))
    num_flux = lambda w: alpha(avg(penalty/2) * outer_jump(w, n))
    num_flux_b = lambda w: alpha((penalty/2) * outer(w, n))

    a = (inner(v, dot(beta, u)) * dxq
         + inner(grad(v), alpha(grad(u))) * dxq
         + inner(outer_jump(v, n), num_flux(u)-avg(alpha(grad(u)))) * dS_int
         + inner(outer_jump(u, n), num_flux(v)-avg(alpha(grad(v)))) * dS_int
         + inner(outer(v, n), num_flux_b(u)-alpha(grad(u))) * ds_Dir
         + inner(outer(u, n), num_flux_b(v)-alpha(grad(v))) * ds_Dir)

    L = (inner(v, B)*dxq
         + inner(v, T)*ds_Neu
         + inner(outer(u_exact, n), 2*num_flux_b(v)-alpha(grad(v))) * ds_Dir)

    problem = LinearVariationalProblem(a, L, uh, bcs=bcs)
    solver = LinearVariationalSolver(problem, solver_parameters={
        "mat_type": "matfree",
        "ksp_type": "cg",
        "ksp_atol": 0.0E0,
        "ksp_rtol": 1.0E-8,
        "ksp_max_it": 3,
        "ksp_monitor": None,
        "ksp_norm_type": "unpreconditioned",
        "pc_type": "python",
        "pc_python_type": "firedrake.PoissonFDMPC",
        "fdm_pc_type": "cholesky",
        "fdm_pc_factor_mat_solver_type": "mumps",
        "fdm_pc_factor_mat_ordering_type": "nd",
    }, appctx={"eta": eta, })
    solver.solve()

    assert solver.snes.ksp.getIterationNumber() == 1
    assert norm(u_exact-uh, "H1") < 1.0E-8


@pytest.mark.skipcomplex
def test_static_condensation(mesh):
    degree = 3
    quad_degree = 2*degree+1
    cell = mesh.ufl_cell()
    e = FiniteElement("Lagrange", cell=cell, degree=degree, variant="fdm")
    Z = FunctionSpace(mesh, MixedElement(*[RestrictedElement(e, d) for d in ("interior", "facet")]))
    z = Function(Z)
    u = sum(split(z))

    f = Constant(1)
    U = ((1/2)*inner(grad(u), grad(u)) - inner(u, f))*dx(degree=quad_degree)
    F = derivative(U, z, TestFunction(Z))
    a = derivative(F, z, TrialFunction(Z))

    subs = ["on_boundary"]
    if mesh.cell_set._extruded:
        subs += ["top", "bottom"]
    bcs = [DirichletBC(Z.sub(1), zero(), sub) for sub in subs]

    problem = LinearVariationalProblem(a, -F, z, bcs=bcs)
    solver = LinearVariationalSolver(problem, solver_parameters={
        "mat_type": "matfree",
        "ksp_monitor": None,
        "ksp_type": "preonly",
        "ksp_norm_type": "unpreconditioned",
        "pc_type": "python",
        "pc_python_type": "firedrake.SCPC",
        "pc_sc_eliminate_fields": "0",
        "condensed_field": {
            "mat_type": "matfree",
            "ksp_monitor": None,
            "ksp_type": "preonly",
            "ksp_norm_type": "unpreconditioned",
            "pc_type": "python",
            "pc_python_type": "firedrake.FDMPC",
            "fdm_pc_type": "lu",
            "fdm_pc_mat_factor_solver_type": "mumps"
        }
    })
    solver.solve()
    residual = solver.snes.ksp.buildResidual()
    assert residual.norm() < 1E-14<|MERGE_RESOLUTION|>--- conflicted
+++ resolved
@@ -8,15 +8,6 @@
     "ksp_rtol": 1.0E-8,
     "ksp_norm_type": "natural",
     "ksp_monitor": None,
-<<<<<<< HEAD
-    "pc_type": "python",
-    "pc_python_type": "firedrake.P1PC",
-    "pmg_mg_coarse": {
-        "mat_type": "aij",
-        "ksp_type": "preonly",
-        "pc_type": "cholesky",
-    },
-=======
 }
 
 coarse = {
@@ -29,7 +20,6 @@
     "pc_type": "python",
     "pc_python_type": "firedrake.P1PC",
     "pmg_mg_coarse": coarse,
->>>>>>> fc88b9a1
     "pmg_mg_levels": {
         "ksp_max_it": 1,
         "ksp_type": "chebyshev",
@@ -117,34 +107,6 @@
     return solver.snes.ksp.getIterationNumber()
 
 
-def solve_riesz_map(V, d):
-    beta = Constant(1E-8)
-    subs = [(1, 3)]
-    if V.mesh().cell_set._extruded:
-        subs += ["top"]
-
-    x = SpatialCoordinate(V.mesh())
-    x -= Constant([0.5]*len(x))
-    if V.ufl_element().value_shape() == ():
-        u_exact = exp(-10*dot(x, x))
-        u_bc = u_exact
-    else:
-        u_exact = x * exp(-10*dot(x, x))
-        u_bc = Function(V)
-        u_bc.project(u_exact, solver_parameters={"mat_type": "matfree", "pc_type": "jacobi"})
-
-    bcs = [DirichletBC(V, u_bc, sub) for sub in subs]
-
-    uh = Function(V)
-    test = TestFunction(V)
-    trial = TrialFunction(V)
-    a = lambda v, u: inner(v, beta*u)*dx + inner(d(v), d(u))*dx
-    problem = LinearVariationalProblem(a(test, trial), a(test, u_exact), uh, bcs=bcs)
-    solver = LinearVariationalSolver(problem, solver_parameters=fdmstar)
-    solver.solve()
-    return solver.snes.ksp.getIterationNumber()
-
-
 @pytest.fixture(params=[2, 3],
                 ids=["Rectangle", "Box"])
 def mesh(request):
@@ -168,13 +130,6 @@
 @pytest.mark.skipcomplex
 def test_p_independence_hgrad(mesh, variant):
     family = "Lagrange"
-<<<<<<< HEAD
-    expected = 9 if mesh.topological_dimension() == 3 else 5
-    for degree in range(3, 6):
-        element = FiniteElement(family, cell=mesh.ufl_cell(), degree=degree, variant=variant)
-        V = FunctionSpace(mesh, element)
-        assert solve_riesz_map(V, grad) <= expected
-=======
     expected = [16, 12] if mesh.topological_dimension() == 3 else [9, 7]
     solvers = [fdmstar] if variant is None else [fdmstar, facetstar]
     for degree in range(3, 6):
@@ -183,19 +138,11 @@
         problem = build_riesz_map(V, grad)
         for sp, max_it in zip(solvers, expected[:len(solvers)]):
             assert solve_riesz_map(problem, sp) <= max_it
->>>>>>> fc88b9a1
 
 
 @pytest.mark.skipcomplex
 def test_p_independence_hcurl(mesh):
     family = "NCE" if mesh.topological_dimension() == 3 else "RTCE"
-<<<<<<< HEAD
-    expected = 6 if mesh.topological_dimension() == 3 else 3
-    for degree in range(3, 6):
-        element = FiniteElement(family, cell=mesh.ufl_cell(), degree=degree, variant="fdm")
-        V = FunctionSpace(mesh, element)
-        assert solve_riesz_map(V, curl) <= expected
-=======
     expected = [13, 10] if mesh.topological_dimension() == 3 else [6, 6]
     solvers = [fdmstar, facetstar]
     for degree in range(3, 6):
@@ -204,19 +151,11 @@
         problem = build_riesz_map(V, curl)
         for sp, max_it in zip(solvers, expected[:len(solvers)]):
             assert solve_riesz_map(problem, sp) <= max_it
->>>>>>> fc88b9a1
 
 
 @pytest.mark.skipcomplex
 def test_p_independence_hdiv(mesh):
     family = "NCF" if mesh.topological_dimension() == 3 else "RTCF"
-<<<<<<< HEAD
-    expected = 2
-    for degree in range(3, 6):
-        element = FiniteElement(family, cell=mesh.ufl_cell(), degree=degree, variant="fdm")
-        V = FunctionSpace(mesh, element)
-        assert solve_riesz_map(V, div) <= expected
-=======
     expected = [6, 6]
     solvers = [fdmstar, facetstar]
     for degree in range(3, 6):
@@ -225,7 +164,6 @@
         problem = build_riesz_map(V, div)
         for sp, max_it in zip(solvers, expected[:len(solvers)]):
             assert solve_riesz_map(problem, sp) <= max_it
->>>>>>> fc88b9a1
 
 
 @pytest.mark.skipcomplex
@@ -383,49 +321,4 @@
     solver.solve()
 
     assert solver.snes.ksp.getIterationNumber() == 1
-    assert norm(u_exact-uh, "H1") < 1.0E-8
-
-
-@pytest.mark.skipcomplex
-def test_static_condensation(mesh):
-    degree = 3
-    quad_degree = 2*degree+1
-    cell = mesh.ufl_cell()
-    e = FiniteElement("Lagrange", cell=cell, degree=degree, variant="fdm")
-    Z = FunctionSpace(mesh, MixedElement(*[RestrictedElement(e, d) for d in ("interior", "facet")]))
-    z = Function(Z)
-    u = sum(split(z))
-
-    f = Constant(1)
-    U = ((1/2)*inner(grad(u), grad(u)) - inner(u, f))*dx(degree=quad_degree)
-    F = derivative(U, z, TestFunction(Z))
-    a = derivative(F, z, TrialFunction(Z))
-
-    subs = ["on_boundary"]
-    if mesh.cell_set._extruded:
-        subs += ["top", "bottom"]
-    bcs = [DirichletBC(Z.sub(1), zero(), sub) for sub in subs]
-
-    problem = LinearVariationalProblem(a, -F, z, bcs=bcs)
-    solver = LinearVariationalSolver(problem, solver_parameters={
-        "mat_type": "matfree",
-        "ksp_monitor": None,
-        "ksp_type": "preonly",
-        "ksp_norm_type": "unpreconditioned",
-        "pc_type": "python",
-        "pc_python_type": "firedrake.SCPC",
-        "pc_sc_eliminate_fields": "0",
-        "condensed_field": {
-            "mat_type": "matfree",
-            "ksp_monitor": None,
-            "ksp_type": "preonly",
-            "ksp_norm_type": "unpreconditioned",
-            "pc_type": "python",
-            "pc_python_type": "firedrake.FDMPC",
-            "fdm_pc_type": "lu",
-            "fdm_pc_mat_factor_solver_type": "mumps"
-        }
-    })
-    solver.solve()
-    residual = solver.snes.ksp.buildResidual()
-    assert residual.norm() < 1E-14+    assert norm(u_exact-uh, "H1") < 1.0E-8