"""Firedrake P1 advection-diffusion demo

This demo solves the advection-diffusion equation and is advanced in time using
a theta scheme with theta = 0.5.
"""

import pytest

from firedrake import *


def adv_diff(x, quadrilateral=False):
    dt = 0.0001
    Dt = Constant(dt)
    T = 0.01

    # Create mesh and define function space
    mesh = UnitSquareMesh(2 ** x, 2 ** x, quadrilateral=quadrilateral)
    V = FunctionSpace(mesh, "CG", 1)
    U = VectorFunctionSpace(mesh, "CG", 1)

    p = TrialFunction(V)
    q = TestFunction(V)
    t = Function(V)
    u = Function(U)

    diffusivity = 0.1

<<<<<<< HEAD
    M = inner(p, q) * dx
    d = dt * (diffusivity * inner(grad(p), grad(q)) - inner(u, grad(q)) * p) * dx
=======
    M = p * q * dx
    d = Dt * (diffusivity * dot(grad(q), grad(p)) - dot(grad(q), u) * p) * dx
>>>>>>> cffc0e85
    a = M + 0.5 * d
    L = action(M - 0.5 * d, t)

    A = assemble(a)

    # Set initial condition:
    # A*(e^(-r^2/(4*D*T)) / (4*pi*D*T))
    # with normalisation A = 0.1, diffusivity D = 0.1
    x = SpatialCoordinate(mesh)
    cT = Constant(T)
    r2 = pow(x[0] - (0.45 + cT), 2.0) + pow(x[1] - 0.5, 2.0)
    fexpr = 0.1 * (exp(-r2 / (0.4 * cT)) / (0.4 * pi * cT))
    t.interpolate(fexpr)
    u.interpolate(as_vector([1.0, 0.0]))

    while T < 0.012:
        b = assemble(L)
        solve(A, t, b)
        T = T + dt

    # Analytical solution
<<<<<<< HEAD
    a = Function(V).interpolate(Expression(fexpr % {'T': T}))
    return sqrt(assemble(inner(t - a, t - a) * dx))
=======
    cT.assign(T)
    a = Function(V).interpolate(fexpr)
    return sqrt(assemble(dot(t - a, t - a) * dx))
>>>>>>> cffc0e85


def run_adv_diff():
    import numpy as np
    diff = np.array([adv_diff(i) for i in range(5, 8)])
    convergence = np.log2(diff[:-1] / diff[1:])
    assert all(convergence > [1.8, 1.95])


def test_adv_diff_serial():
    run_adv_diff()


@pytest.mark.parallel
def test_adv_diff_parallel():
    run_adv_diff()


def run_adv_diff_on_quadrilaterals():
    import numpy as np
    diff = np.array([adv_diff(i, quadrilateral=True) for i in range(5, 8)])
    convergence = np.log2(diff[:-1] / diff[1:])
    assert all(convergence > [1.8, 1.95])


def test_adv_diff_on_quadrilaterals_serial():
    run_adv_diff_on_quadrilaterals()


@pytest.mark.parallel
def test_adv_diff_on_quadrilaterals_parallel():
    run_adv_diff_on_quadrilaterals()<|MERGE_RESOLUTION|>--- conflicted
+++ resolved
@@ -26,13 +26,8 @@
 
     diffusivity = 0.1
 
-<<<<<<< HEAD
     M = inner(p, q) * dx
-    d = dt * (diffusivity * inner(grad(p), grad(q)) - inner(u, grad(q)) * p) * dx
-=======
-    M = p * q * dx
-    d = Dt * (diffusivity * dot(grad(q), grad(p)) - dot(grad(q), u) * p) * dx
->>>>>>> cffc0e85
+    d = Dt * (diffusivity * inner(grad(p), grad(q)) - inner(u, grad(q)) * p) * dx
     a = M + 0.5 * d
     L = action(M - 0.5 * d, t)
 
@@ -54,14 +49,9 @@
         T = T + dt
 
     # Analytical solution
-<<<<<<< HEAD
-    a = Function(V).interpolate(Expression(fexpr % {'T': T}))
-    return sqrt(assemble(inner(t - a, t - a) * dx))
-=======
     cT.assign(T)
     a = Function(V).interpolate(fexpr)
-    return sqrt(assemble(dot(t - a, t - a) * dx))
->>>>>>> cffc0e85
+    return sqrt(assemble(inner(t - a, t - a) * dx))
 
 
 def run_adv_diff():
