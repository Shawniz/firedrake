import pytest
import numpy
from firedrake import *


@pytest.mark.skipcomplex(reason="Hypre doesn't support complex mode")
def test_homogeneous_field_linear():
    mesh = UnitCubeMesh(5, 5, 5)
    V = FunctionSpace(mesh, "N1curl", 1)
    V0 = VectorFunctionSpace(mesh, "DG", 0)

    u = TrialFunction(V)
    v = TestFunction(V)

    a = inner(curl(u), curl(v))*dx
    L = inner(Constant((0., 0., 0.)), v)*dx

    x, y, z = SpatialCoordinate(mesh)
    B0 = 1
    constant_field = as_vector([-0.5*B0*(y - 0.5), 0.5*B0*(x - 0.5), 0])

    bc = DirichletBC(V, constant_field, (1, 2, 3, 4))

    params = {'snes_type': 'ksponly',
              'ksp_type': 'cg',
              'ksp_max_it': '30',
              'ksp_rtol': '2e-15',
              'pc_type': 'python',
              'pc_python_type': 'firedrake.HypreAMS',
              'pc_hypre_ams_zero_beta_poisson': True
              }

    A = Function(V)
    solve(a == L, A, bc, solver_parameters=params)
    B = project(curl(A), V0)
    assert numpy.allclose(B.dat.data_ro, numpy.array((0., 0., 1.)), atol=1e-6)


@pytest.mark.skipcomplex(reason="Hypre doesn't support complex mode")
def test_homogeneous_field_matfree():
    mesh = UnitCubeMesh(5, 5, 5)
    V = FunctionSpace(mesh, "N1curl", 1)
    V0 = VectorFunctionSpace(mesh, "DG", 0)

    u = TrialFunction(V)
    v = TestFunction(V)

    a = inner(curl(u), curl(v))*dx
    L = inner(Constant((0., 0., 0.)), v)*dx

    x, y, z = SpatialCoordinate(mesh)
    B0 = 1
    constant_field = as_vector([-0.5*B0*(y - 0.5), 0.5*B0*(x - 0.5), 0])

    bc = DirichletBC(V, constant_field, (1, 2, 3, 4))

    params = {'snes_type': 'ksponly',
              'mat_type': 'matfree',
              'ksp_type': 'cg',
              'ksp_max_it': '30',
              'ksp_rtol': '2e-15',
              'pc_type': 'python',
              'pc_python_type': 'firedrake.AssembledPC',
              'assembled_pc_type': 'python',
              'assembled_pc_python_type': 'firedrake.HypreAMS',
              'assembled_pc_hypre_ams_zero_beta_poisson': True
              }

    A = Function(V)
    solve(a == L, A, bc, solver_parameters=params)
    B = project(curl(A), V0)
    assert numpy.allclose(B.dat.data_ro, numpy.array((0., 0., 1.)), atol=1e-6)


@pytest.mark.skipcomplex(reason="Hypre doesn't support complex mode")
def test_homogeneous_field_nonlinear():
    mesh = UnitCubeMesh(5, 5, 5)
    V = FunctionSpace(mesh, "N1curl", 1)
    V0 = VectorFunctionSpace(mesh, "DG", 0)

    u = Function(V)
    v = TestFunction(V)

    a = inner(curl(u), curl(v))*dx
    L = inner(Constant((0., 0., 0.)), v)*dx

    x, y, z = SpatialCoordinate(mesh)
    B0 = 1
    constant_field = as_vector([-0.5*B0*(y - 0.5), 0.5*B0*(x - 0.5), 0])

    bc = DirichletBC(V, constant_field, (1, 2, 3, 4))

    params = {'snes_type': 'ksponly',
              'ksp_type': 'cg',
              'ksp_itmax': '30',
              'ksp_rtol': '2e-15',
              'pc_type': 'python',
              'pc_python_type': 'firedrake.HypreAMS',
              'pc_hypre_ams_zero_beta_poisson': True
              }

    solve(a - L == 0, u, bc, solver_parameters=params)
    B = project(curl(u), V0)
    assert numpy.allclose(B.dat.data_ro, numpy.array((0., 0., 1.)), atol=1e-6)


@pytest.mark.skipcomplex(reason="Hypre doesn't support complex mode")
def test_homogeneous_field_linear_convergence():
    N = 4
    mesh = UnitCubeMesh(2**N, 2**N, 2**N)
    V = FunctionSpace(mesh, "N1curl", 1)

    u = TrialFunction(V)
    v = TestFunction(V)

    a = inner(curl(u), curl(v))*dx
    L = inner(Constant((0., 0., 0.)), v)*dx

    x, y, z = SpatialCoordinate(mesh)
    B0 = 1
    constant_field = as_vector([-0.5*B0*(y - 0.5), 0.5*B0*(x - 0.5), 0])

    bc = DirichletBC(V, constant_field, (1, 2, 3, 4))
    A = Function(V)
    problem = LinearVariationalProblem(a, L, A, bcs=bc)
<<<<<<< HEAD
    solver = LinearVariationalSolver(problem, solver_parameters=params)
    solver.solve()
    assert solver.snes.ksp.getIterationNumber() < 10


@pytest.mark.skipcomplex(reason="Hypre doesn't support complex mode")
def test_update_solver():
    N = 4
    mesh = UnitCubeMesh(2**N, 2**N, 2**N)
    V = FunctionSpace(mesh, "N1curl", 1)

    u = TrialFunction(V)
    v = TestFunction(V)

    x, y, z = SpatialCoordinate(mesh)
    B0 = 1
    constant_field = as_vector([-0.5*B0*(y - 0.5), 0.5*B0*(x - 0.5), 0])

    beta = Constant(1E-8)
    a = inner(curl(u), curl(v))*dx + inner(u, beta*v)*dx
    L = inner(constant_field, beta*v)*dx

    bc = DirichletBC(V, constant_field, (1, 2, 3, 4))

    params = {'snes_type': 'ksponly',
              'ksp_type': 'cg',
              'ksp_max_it': '30',
              'ksp_rtol': '1e-8',
              'pc_type': 'python',
              'pc_python_type': 'firedrake.HypreAMS',
              }

    A = Function(V)
    problem = LinearVariationalProblem(a, L, A, bcs=bc)
    solver = LinearVariationalSolver(problem, solver_parameters=params)
    for val in [1E-8, 1E0, 1E8]:
        beta.assign(val)
        solver.solve()
        assert solver.snes.ksp.getIterationNumber() < 12
=======

    # test hypre options
    for cycle_type in (1, 13):
        expected = 9 if cycle_type == 1 else 6
        params = {'snes_type': 'ksponly',
                  'ksp_type': 'cg',
                  'ksp_max_it': '30',
                  'ksp_rtol': '1e-8',
                  'pc_type': 'python',
                  'pc_python_type': 'firedrake.HypreAMS',
                  'pc_hypre_ams_zero_beta_poisson': True,
                  'hypre_ams_pc_hypre_ams_cycle_type': cycle_type,
                  }

        A.assign(0)
        solver = LinearVariationalSolver(problem, solver_parameters=params)
        solver.solve()
        assert solver.snes.ksp.getIterationNumber() == expected
>>>>>>> 62f6bf75
<|MERGE_RESOLUTION|>--- conflicted
+++ resolved
@@ -123,10 +123,23 @@
     bc = DirichletBC(V, constant_field, (1, 2, 3, 4))
     A = Function(V)
     problem = LinearVariationalProblem(a, L, A, bcs=bc)
-<<<<<<< HEAD
-    solver = LinearVariationalSolver(problem, solver_parameters=params)
-    solver.solve()
-    assert solver.snes.ksp.getIterationNumber() < 10
+    # test hypre options
+    for cycle_type in (1, 13):
+        expected = 9 if cycle_type == 1 else 6
+        params = {'snes_type': 'ksponly',
+                  'ksp_type': 'cg',
+                  'ksp_max_it': '30',
+                  'ksp_rtol': '1e-8',
+                  'pc_type': 'python',
+                  'pc_python_type': 'firedrake.HypreAMS',
+                  'pc_hypre_ams_zero_beta_poisson': True,
+                  'hypre_ams_pc_hypre_ams_cycle_type': cycle_type,
+                  }
+
+        A.assign(0)
+        solver = LinearVariationalSolver(problem, solver_parameters=params)
+        solver.solve()
+        assert solver.snes.ksp.getIterationNumber() == expected
 
 
 @pytest.mark.skipcomplex(reason="Hypre doesn't support complex mode")
@@ -162,24 +175,4 @@
     for val in [1E-8, 1E0, 1E8]:
         beta.assign(val)
         solver.solve()
-        assert solver.snes.ksp.getIterationNumber() < 12
-=======
-
-    # test hypre options
-    for cycle_type in (1, 13):
-        expected = 9 if cycle_type == 1 else 6
-        params = {'snes_type': 'ksponly',
-                  'ksp_type': 'cg',
-                  'ksp_max_it': '30',
-                  'ksp_rtol': '1e-8',
-                  'pc_type': 'python',
-                  'pc_python_type': 'firedrake.HypreAMS',
-                  'pc_hypre_ams_zero_beta_poisson': True,
-                  'hypre_ams_pc_hypre_ams_cycle_type': cycle_type,
-                  }
-
-        A.assign(0)
-        solver = LinearVariationalSolver(problem, solver_parameters=params)
-        solver.solve()
-        assert solver.snes.ksp.getIterationNumber() == expected
->>>>>>> 62f6bf75
+        assert solver.snes.ksp.getIterationNumber() < 12