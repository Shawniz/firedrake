from firedrake import *
import pytest
import numpy


@pytest.mark.parallel(nprocs=3)
def test_cr_facet_integral_parallel():
    mesh = UnitSquareMesh(4, 4)
    V = FunctionSpace(mesh, "CR", 1)
    u = TrialFunction(V)
    v = TestFunction(V)
<<<<<<< HEAD
    M = assemble(inner(avg(u), avg(v))*dS)
    M.force_evaluation()
=======
    M = assemble(avg(v)*avg(u)*dS)
>>>>>>> ae234889
    M = M.petscmat

    x, y = SpatialCoordinate(mesh)
    u1 = Function(V)
    u2 = Function(V)
    u1.interpolate(x)
    u2.interpolate(y)
    expect = assemble(x*y*dS)
    assert numpy.allclose(expect, assemble(avg(u1)*avg(u2)*dS))
    with u2.dat.vec_ro as u2v, u1.dat.vec_ro as u1v:
        y = M.createVecLeft()
        M.mult(u2v, y)
        assert numpy.allclose(expect, u1v.dot(y))<|MERGE_RESOLUTION|>--- conflicted
+++ resolved
@@ -9,12 +9,7 @@
     V = FunctionSpace(mesh, "CR", 1)
     u = TrialFunction(V)
     v = TestFunction(V)
-<<<<<<< HEAD
     M = assemble(inner(avg(u), avg(v))*dS)
-    M.force_evaluation()
-=======
-    M = assemble(avg(v)*avg(u)*dS)
->>>>>>> ae234889
     M = M.petscmat
 
     x, y = SpatialCoordinate(mesh)
