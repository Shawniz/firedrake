import pytest
from firedrake import *
import os
import subprocess
import sys
import loopy


@pytest.fixture(scope='module')
def fs():
    mesh = UnitSquareMesh(1, 1)
    return FunctionSpace(mesh, 'CG', 1)


@pytest.fixture
def mass(fs):
    u = TrialFunction(fs)
    v = TestFunction(fs)
    return inner(u, v) * dx


@pytest.fixture
def mixed_mass(fs):
    u, r = TrialFunctions(fs*fs)
    v, s = TestFunctions(fs*fs)
    return (inner(u, v) + inner(r, s)) * dx


@pytest.fixture
def laplace(fs):
    u = TrialFunction(fs)
    v = TestFunction(fs)
    return inner(grad(u), grad(v)) * dx


@pytest.fixture
def rhs(fs):
    v = TestFunction(fs)
    g = Function(fs)
    return inner(g, v) * ds


@pytest.fixture
def rhs2(fs):
    v = TestFunction(fs)
    f = Function(fs)
    g = Function(fs)
    return inner(f, v) * dx + inner(g, v) * ds


@pytest.fixture
def cache_key(mass):
    return tsfc_interface.TSFCKernel(mass, 'mass', parameters["form_compiler"], {}, {}, None).cache_key


class TestTSFCCache:

    """TSFC code generation cache tests."""

    def test_cache_key_persistent_across_invocations(self, tmpdir):
        code = """
from firedrake import *
mesh = UnitSquareMesh(1, 1)
V = FunctionSpace(mesh, "CG", 1)
u = TrialFunction(V)
v = TestFunction(V)
<<<<<<< HEAD
key = tsfc_interface.TSFCKernel(u*v*dx, "mass", parameters["form_compiler"], {{}}, {{}}, None).cache_key
=======
key = tsfc_interface.TSFCKernel(inner(u,v)*dx, "mass", parameters["form_compiler"], {{}}, None).cache_key
>>>>>>> 2afb7d8c
with open("{file}", "w") as f:
    f.write(key)
        """
        filea = tmpdir.join("a")
        fileb = tmpdir.join("b")
        subprocess.check_call([sys.executable, "-c", code.format(file=filea)])
        subprocess.check_call([sys.executable, "-c", code.format(file=fileb)])
        with filea.open("r") as f:
            key1 = f.read()
        with fileb.open("r") as f:
            key2 = f.read()
        assert key1 == key2

    def test_tsfc_cache_persist_on_disk(self, cache_key):
        """TSFCKernel should be persisted on disk."""
        shard, key = cache_key[:2], cache_key[2:]
        assert os.path.exists(
            os.path.join(tsfc_interface.TSFCKernel._cachedir, shard, key))

    def test_tsfc_cache_read_from_disk(self, cache_key):
        """Loading an TSFCKernel from disk should yield the right object."""
        assert tsfc_interface.TSFCKernel._read_from_disk(
            cache_key, COMM_WORLD).cache_key == cache_key

    def test_tsfc_same_form(self, mass):
        """Compiling the same form twice should load kernels from cache."""
        k1 = tsfc_interface.compile_form(mass, 'mass')
        k2 = tsfc_interface.compile_form(mass, 'mass')

        assert k1 is k2
        assert all(k1_[-1] is k2_[-1] for k1_, k2_ in zip(k1, k2))

    def test_tsfc_same_mixed_form(self, mixed_mass):
        """Compiling a mixed form twice should load kernels from cache."""
        k1 = tsfc_interface.compile_form(mixed_mass, 'mixed_mass')
        k2 = tsfc_interface.compile_form(mixed_mass, 'mixed_mass')

        assert k1 is k2
        assert all(k1_[-1] is k2_[-1] for k1_, k2_ in zip(k1, k2))

    def test_tsfc_different_forms(self, mass, laplace):
        """Compiling different forms should not load kernels from cache."""
        k1, = tsfc_interface.compile_form(mass, 'mass')
        k2, = tsfc_interface.compile_form(laplace, 'mass')

        assert k1[-1] is not k2[-1]

    def test_tsfc_different_names(self, mass):
        """Compiling different forms should not load kernels from cache."""
        k1, = tsfc_interface.compile_form(mass, 'mass')
        k2, = tsfc_interface.compile_form(mass, 'laplace')

        assert k1[-1] is not k2[-1]

    def test_tsfc_cell_kernel(self, mass):
        k = tsfc_interface.compile_form(mass, 'mass')
        assert len(k) == 1 and 'cell_integral' in loopy.generate_code_v2(k[0][1][0].code).device_code()

    def test_tsfc_exterior_facet_kernel(self, rhs):
        k = tsfc_interface.compile_form(rhs, 'rhs')
        assert len(k) == 1 and 'exterior_facet_integral' in loopy.generate_code_v2(k[0][1][0].code).device_code()

    def test_tsfc_cell_exterior_facet_kernel(self, rhs2):
        k = tsfc_interface.compile_form(rhs2, 'rhs2')
        kernel_name = sorted(k_[1][0].name for k_ in k)
        assert len(k) == 2 and 'cell_integral' in kernel_name[0] and \
            'exterior_facet_integral' in kernel_name[1]<|MERGE_RESOLUTION|>--- conflicted
+++ resolved
@@ -64,11 +64,7 @@
 V = FunctionSpace(mesh, "CG", 1)
 u = TrialFunction(V)
 v = TestFunction(V)
-<<<<<<< HEAD
-key = tsfc_interface.TSFCKernel(u*v*dx, "mass", parameters["form_compiler"], {{}}, {{}}, None).cache_key
-=======
-key = tsfc_interface.TSFCKernel(inner(u,v)*dx, "mass", parameters["form_compiler"], {{}}, None).cache_key
->>>>>>> 2afb7d8c
+key = tsfc_interface.TSFCKernel(inner(u,v)*dx, "mass", parameters["form_compiler"], {{}}, {{}}, None).cache_key
 with open("{file}", "w") as f:
     f.write(key)
         """
