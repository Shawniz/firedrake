--- conflicted
+++ resolved
@@ -2,18 +2,6 @@
 import numpy as np
 from firedrake import *
 
-<<<<<<< HEAD
-
-pytest.skip(allow_module_level=True, reason="pyop3 TODO")
-
-try:
-    from firedrake.pyplot import FunctionPlotter
-except ImportError:
-    # Matplotlib is not installed
-    pytest.skip("Matplotlib not installed", allow_module_level=True)
-
-=======
->>>>>>> 0aa2955f
 
 @pytest.mark.skipplot
 def test_1d_constant():
