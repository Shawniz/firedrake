from firedrake import *
from firedrake.adjoint import *
from firedrake.adjoint.ensemble_adjvec import EnsembleAdjVec
from pyadjoint.reduced_functional_numpy import ReducedFunctionalNumPy
import pytest
from numpy.testing import assert_allclose
from numpy import mean
from pytest_mpi.parallel_assert import parallel_assert


@pytest.fixture(autouse=True)
def handle_taping():
    yield
    tape = get_working_tape()
    tape.clear_tape()


@pytest.fixture(autouse=True, scope="module")
def handle_annotation():
    if not annotate_tape():
        continue_annotation()
    yield
    # Ensure annotation is paused when we finish.
    if annotate_tape():
        pause_annotation()


@pytest.mark.parallel(nprocs=[1, 2, 3, 6])
@pytest.mark.skipcomplex
def test_ensemble_bcast_float():
    ensemble = Ensemble(COMM_WORLD, 1)

    rank = ensemble.ensemble_rank
    size = ensemble.ensemble_size

    nglobal_floats = 6
    nlocal_floats = nglobal_floats // size

    c = AdjFloat(0.0)
    J = EnsembleAdjVec(
        [AdjFloat(0.0) for _ in range(nlocal_floats)], ensemble)

    Jhat = EnsembleBcastReducedFunctional(J, Control(c), ensemble=ensemble)

    # check the control is broadcast to all ranks
    eps = 1e-12

    x = AdjFloat(3.0)
    Jx = Jhat(x)

    expect = x
    match_local = all((Ji - expect) < eps for Ji in Jx.subvec)

    parallel_assert(
        match_local,
        msg=f"Broadcast AdjFloats {Jx.subvec} do not match expected value {expect}."
    )

    # Check the adjoint is reduced back to all ranks.
    # Because the functional is an array we need to
    # pass an adj_input of an array.

    offset = rank*nlocal_floats
    adj_input = EnsembleAdjVec(
        [AdjFloat(offset + i + 1.0) for i in range(nlocal_floats)],
        ensemble=ensemble)

    expect = AdjFloat(sum(i+1.0 for i in range(nglobal_floats)))

    dJ = Jhat.derivative(adj_input=adj_input, apply_riesz=True)

    match_local = dJ - expect < eps

    parallel_assert(
        match_local,
        msg=f"Broadcast derivative {dJ} does not match"
            f" expected value {expect}."
    )


@pytest.mark.parallel(nprocs=[1, 2, 3, 4, 6])
@pytest.mark.skipcomplex
def test_ensemble_bcast_function():
    nspatial_ranks = 2 if COMM_WORLD.size == 4 else 1
    ensemble = Ensemble(COMM_WORLD, nspatial_ranks)

    rank = ensemble.ensemble_rank
    size = ensemble.ensemble_size

    nglobal_funcs = 6
    nlocal_funcs = nglobal_funcs // size

    mesh = UnitIntervalMesh(12, comm=ensemble.comm)

    R = FunctionSpace(mesh, "R", 0)
    Re = EnsembleFunctionSpace(
        [R for _ in range(nlocal_funcs)], ensemble)

    c = Function(R).assign(1.0)
    J = EnsembleFunction(Re)

    Jhat = EnsembleBcastReducedFunctional(J, Control(c))

    # check the control is broadcast to all ranks
    eps = 1e-12

    x = Function(R).assign(3.0)
    Jx = Jhat(x)

    expect = x
    match_local = all(errornorm(Ji, expect) < eps
                      for Ji in Jx.subfunctions)

    parallel_assert(
        match_local,
        msg=f"Broadcast Functions do not match on rank {rank}"
    )

    # Check the adjoint is reduced back to all ranks.
    # Because the functional is an EnsembleFunction we
    # need to pass an adj_input of an EnsembleCofunction.

    adj_input = EnsembleFunction(Re)
    offset = rank*nlocal_funcs
    for i, adji in enumerate(adj_input.subfunctions):
        adji.assign(offset + i + 1.0)
    adj_input = adj_input.riesz_representation()

    expect = Function(R).assign(sum(i+1.0 for i in range(nglobal_funcs)))

    dJ = Jhat.derivative(adj_input=adj_input, apply_riesz=True)

    match_local = errornorm(dJ, expect) < eps

    parallel_assert(
        match_local,
        msg=f"Broadcast derivative {dJ.dat.data[:]} does not match"
            f" expected value {expect.dat.data[:]}."
    )


@pytest.mark.parallel(nprocs=[1, 2, 3, 6])
@pytest.mark.skipcomplex
def test_ensemble_reduction_float():
    ensemble = Ensemble(COMM_WORLD, 1)

    rank = ensemble.ensemble_rank
    size = ensemble.ensemble_size

    nglobal_floats = 6
    nlocal_floats = nglobal_floats // size

    control = EnsembleAdjVec(
        [AdjFloat(0.0) for _ in range(nlocal_floats)],
        ensemble=ensemble)
    J = AdjFloat(0.0)

    Jhat = EnsembleReduceReducedFunctional(
        J, Control(control), ensemble=ensemble)

    # check the control is reduced to all ranks
    eps = 1e-12

    offset = rank*nlocal_floats
    x = EnsembleAdjVec(
        [AdjFloat(offset + i + 1.0) for i in range(nlocal_floats)],
        ensemble=ensemble)

    Jx = Jhat(x)

    expect = AdjFloat(sum(i+1.0 for i in range(nglobal_floats)))
    match_local = Jx - expect < eps

    parallel_assert(
        match_local,
        msg=f"Reduced AdjFloat {Jx} does not match"
            f" expected value {expect}"
    )

    # TLM
    tlmx = Jhat.tlm(x)

    match_local = tlmx - expect < eps

    parallel_assert(
        match_local,
        msg=f"Reduced TLM AdjFloat {tlmx} does not match"
            f" expected value {expect}"
    )

    # Check the adjoint is broadcast back to all ranks.
    # Because the functional is a Function we need to
    # pass an adj_input of an Cofunction.

    adj_value = 20.0
    adj_input = AdjFloat(adj_value)

    expect = AdjFloat(adj_value)
    dJ = Jhat.derivative(adj_input=adj_input, apply_riesz=True)

    match_local = all((dJi - expect) < eps for dJi in dJ.subvec)

    parallel_assert(
        match_local,
        msg=f"Reduced derivatives {dJ} do not match expected value {expect}."
    )

    for i, dj in enumerate(dJ.subvec):
        dj *= (i+2)*0.3
    taylor = taylor_to_dict(Jhat, x, dJ)
<<<<<<< HEAD
    print(f"{taylor = }")
=======
>>>>>>> 090d3297

    # derivative and hessian should be "exact"
    assert mean(taylor['R0']['Rate'])
    assert all(r < 1e-14 for r in taylor['R1']['Residual'])
    assert all(r < 1e-14 for r in taylor['R2']['Residual'])


@pytest.mark.parallel(nprocs=[1, 2, 3, 4, 6])
@pytest.mark.skipcomplex
def test_ensemble_reduction_function():
    nspatial_ranks = 2 if COMM_WORLD.size == 4 else 1
    ensemble = Ensemble(COMM_WORLD, nspatial_ranks)

    rank = ensemble.ensemble_rank
    size = ensemble.ensemble_size

    nglobal_funcs = 6
    nlocal_funcs = nglobal_funcs // size

    mesh = UnitIntervalMesh(12, comm=ensemble.comm)

    R = FunctionSpace(mesh, "R", 0)
    Re = EnsembleFunctionSpace(
        [R for _ in range(nlocal_funcs)], ensemble)

    c = EnsembleFunction(Re)
    J = Function(R)

    Jhat = EnsembleReduceReducedFunctional(J, Control(c))

    # check the control is reduced to all ranks
    eps = 1e-12

    x = EnsembleFunction(Re)

    offset = rank*nlocal_funcs
    for i, xi in enumerate(x.subfunctions):
        xi.assign(offset + i + 1.0)

    Jx = Jhat(x)

    expect = Function(R).assign(sum(i+1.0 for i in range(nglobal_funcs)))
    match_local = errornorm(Jx, expect) < eps

    parallel_assert(
        match_local,
        msg=f"Reduced Function {Jx.dat.data[:]} does not match"
            f" expected value {expect.dat.data[:]}"
    )

    # Check the adjoint is broadcast back to all ranks.
    # Because the functional is a Function we need to
    # pass an adj_input of an Cofunction.

    adj_value = 20.0
    adj_input = (Function(R).assign(adj_value)).riesz_representation()

    expect = Function(R).assign(adj_value)
    dJ = Jhat.derivative(adj_input=adj_input, apply_riesz=True)

    match_local = all(errornorm(dJi, expect) < eps
                      for dJi in dJ.subfunctions)

    parallel_assert(
        match_local,
        msg=f"Reduced derivatives {[dJi.dat.data[:] for dJi in dJ.subfunctions]}"
            f" do not match expected value {expect.dat.data[:]}."
    )


@pytest.mark.parallel(nprocs=[1, 2, 3, 4, 6])
@pytest.mark.skipcomplex
def test_ensemble_transform_float():
    nspatial_ranks = 2 if COMM_WORLD.size == 4 else 1
    ensemble = Ensemble(COMM_WORLD, nspatial_ranks)

    rank = ensemble.ensemble_rank
    size = ensemble.ensemble_size

    nglobal_funcs = 6
    nlocal_funcs = nglobal_funcs // size

    mesh = UnitIntervalMesh(12, comm=ensemble.comm)

    R = FunctionSpace(mesh, "R", 0)
    Re = EnsembleFunctionSpace(
        [R for _ in range(nlocal_funcs)], ensemble)

    c = EnsembleFunction(Re)

    rfs = []
    J = []
    offset = rank*nlocal_funcs
    for ci in c.subfunctions:
        with set_working_tape() as tape:
            Ji = assemble(ci*ci*dx)
            J.append(Ji)
            rfs.append(ReducedFunctional(Ji, Control(ci), tape=tape))

    J = EnsembleAdjVec(J, ensemble)

    Jhat = EnsembleTransformReducedFunctional(
        rfs, J, Control(c), ensemble=ensemble)

    # check the control is reduced to all ranks
    eps = 1e-12

    x = EnsembleFunction(Re)

    for i, xi in enumerate(x.subfunctions):
        xi.assign(offset + i + 1.0)

    # check
    Jx = Jhat(x)

    expect = [rf(xi) for rf, xi in zip(rfs, x.subfunctions)]

    match_local = all((Ji - ei) < eps for Ji, ei in zip(Jx.subvec, expect))

    parallel_assert(
        match_local,
        msg=f"Transformed results {Jx} do not match expected values {expect}"
    )

    # Check the adjoint matches on all slots.
    # Because the functional is a list[AdjFloat] we need to
    # pass an adj_input of a list[AdjFloat].

    adj_input = EnsembleAdjVec(
        [AdjFloat(offset + i + 1.0)
         for i in range(nlocal_funcs)],
        ensemble=ensemble)

    expect = EnsembleFunction(Re)
    for rf, adji, ei in zip(rfs, adj_input.subvec, expect.subfunctions):
        ei.assign(rf.derivative(adj_input=adji, apply_riesz=True))

    dJ = Jhat.derivative(adj_input=adj_input, apply_riesz=True)

    match_local = all(
        errornorm(dJi, ei) < eps
        for dJi, ei in zip(dJ.subfunctions, expect.subfunctions))

    parallel_assert(
        match_local,
        msg=f"Reduced derivatives {[dJi.dat.data[:] for dJi in dJ.subfunctions]}"
            f" do not match expected value {[ei.dat.data[:] for ei in expect.subfunctions]}."
    )

    _ = Jhat.tlm(x)
    _ = Jhat.hessian(x, hessian_input=adj_input)


@pytest.mark.parallel(nprocs=[1, 2, 3, 4, 6])
@pytest.mark.skipcomplex
def test_ensemble_transform_float_two_controls():
    nspatial_ranks = 2 if COMM_WORLD.size == 4 else 1
    ensemble = Ensemble(COMM_WORLD, nspatial_ranks)

    rank = ensemble.ensemble_rank
    size = ensemble.ensemble_size

    nglobal_funcs = 6
    nlocal_funcs = nglobal_funcs // size

    mesh = UnitIntervalMesh(12, comm=ensemble.comm)

    R = FunctionSpace(mesh, "R", 0)
    Re = EnsembleFunctionSpace(
        [R for _ in range(nlocal_funcs)], ensemble)

    c0 = EnsembleFunction(Re)
    c1 = EnsembleFunction(Re)

    rfs = []
    J = []
    offset = rank*nlocal_funcs
    for c0i, c1i in zip(c0.subfunctions, c1.subfunctions):
        with set_working_tape() as tape:
            Ji = assemble((c0i*c0i + c1i*c1i)*dx)
            J.append(Ji)
            rfs.append(ReducedFunctional(
                Ji, [Control(c0i), Control(c1i)], tape=tape))

    J = EnsembleAdjVec(J, ensemble)

    Jhat = EnsembleTransformReducedFunctional(
        rfs, J, [Control(c0), Control(c1)], ensemble=ensemble)

    # check the control is reduced to all ranks
    eps = 1e-12

    x0 = EnsembleFunction(Re)
    x1 = EnsembleFunction(Re)

    for i, (x0i, x1i) in enumerate(zip(x0.subfunctions, x1.subfunctions)):
        x0i.assign(offset + i + 1.0)
        x1i.assign(2*(offset + i + 1.0))

    # check
    Jx = Jhat([x0, x1])

    expect = [rf([x0i, x1i])
              for rf, x0i, x1i in zip(rfs, x0.subfunctions, x1.subfunctions)]

    match_local = all((Ji - ei) < eps for Ji, ei in zip(Jx.subvec, expect))

    parallel_assert(
        match_local,
        msg=f"Transformed results {Jx} do not match expected values {expect}"
    )

    # Check the adjoint matches on all slots.
    # Because the functional is a AdjFloat we need to
    # pass an adj_input of a list[AdjFloat].

    adj_input = EnsembleAdjVec(
        [AdjFloat(offset + i + 1.0)
         for i in range(nlocal_funcs)],
        ensemble=ensemble)

    expect0 = EnsembleFunction(Re)
    expect1 = EnsembleFunction(Re)
    for rf, adji, e0i, e1i in zip(rfs, adj_input.subvec,
                                  expect0.subfunctions,
                                  expect1.subfunctions):
        e0, e1 = rf.derivative(adj_input=adji, apply_riesz=True)
        e0i.assign(e0)
        e1i.assign(e1)

    dJ0, dJ1 = Jhat.derivative(adj_input=adj_input, apply_riesz=True)

    match_local0 = all(
        errornorm(dJi, ei) < eps
        for dJi, ei in zip(dJ0.subfunctions, expect0.subfunctions))

    match_local1 = all(
        errornorm(dJi, ei) < eps
        for dJi, ei in zip(dJ1.subfunctions, expect1.subfunctions))

    parallel_assert(
        match_local0,
        msg=f"Reduced derivatives {[dJ0i.dat.data[:] for dJ0i in dJ0.subfunctions]}"
            f" do not match expected value {[e0i.dat.data[:] for e0i in expect0.subfunctions]}."
    )

    parallel_assert(
        match_local1,
        msg=f"Reduced derivatives {[dJ1i.dat.data[:] for dJ1i in dJ1.subfunctions]}"
            f" do not match expected value {[e1i.dat.data[:] for e1i in expect1.subfunctions]}."
    )

    _ = Jhat.tlm([x0, x1])
    _ = Jhat.hessian([x0, x1], hessian_input=adj_input)


@pytest.mark.parallel(nprocs=[1, 2, 3, 4, 6])
@pytest.mark.skipcomplex
def test_ensemble_transform_function():
    nspatial_ranks = 2 if COMM_WORLD.size == 4 else 1
    ensemble = Ensemble(COMM_WORLD, nspatial_ranks)

    rank = ensemble.ensemble_rank
    size = ensemble.ensemble_size

    nglobal_funcs = 6
    nlocal_funcs = nglobal_funcs // size

    mesh = UnitIntervalMesh(12, comm=ensemble.comm)

    R = FunctionSpace(mesh, "R", 0)
    Re = EnsembleFunctionSpace(
        [R for _ in range(nlocal_funcs)], ensemble)

    c = EnsembleFunction(Re)
    J = EnsembleFunction(Re)

    rfs = []
    offset = rank*nlocal_funcs
    for i, (Ji, ci) in enumerate(zip(J.subfunctions, c.subfunctions)):
        with set_working_tape() as tape:
            Ji.assign(ci)
            Ji += 2*(offset + i + 1.0)
            rfs.append(ReducedFunctional(Ji, Control(ci), tape=tape))

    Jhat = EnsembleTransformReducedFunctional(rfs, J, Control(c))

    # check the control is reduced to all ranks
    eps = 1e-12

    x = EnsembleFunction(Re)

    for i, xi in enumerate(x.subfunctions):
        xi.assign(offset + i + 1.0)

    # check
    Jx = Jhat(x)

    expect = EnsembleFunction(Re)
    for rf, xi, ei in zip(rfs, x.subfunctions,
                          expect.subfunctions):
        ei.assign(rf(xi))

    match_local = all(
        errornorm(Ji, ei) < eps
        for Ji, ei in zip(Jx.subfunctions, expect.subfunctions))

    parallel_assert(
        match_local,
        msg=f"Transformed Functions {[Ji.dat.data[:] for Ji in Jx.subfunctions]}"
            f" do not match expected value {[ei.dat.data[:] for ei in expect.subfunctions]}"
    )

    # Check the adjoint matches on all slots.
    # Because the functional is a Function we need to
    # pass an adj_input of an Cofunction.

    adj_input = EnsembleFunction(Re)
    for i, adj in enumerate(adj_input.subfunctions):
        adj.assign(offset + i + 1.0)

    adj_input = adj_input.riesz_representation()

    expect = EnsembleFunction(Re)
    for rf, adji, ei in zip(rfs, adj_input.subfunctions,
                            expect.subfunctions):
        ei.assign(rf.derivative(adj_input=adji, apply_riesz=True))

    dJ = Jhat.derivative(adj_input=adj_input, apply_riesz=True)

    match_local = all(
        errornorm(dJi, ei) < eps
        for dJi, ei in zip(dJ.subfunctions, expect.subfunctions))

    parallel_assert(
        match_local,
        msg=f"Reduced derivatives {[dJi.dat.data[:] for dJi in dJ.subfunctions]}"
            f" do not match expected value {[ei.dat.data[:] for ei in expect.subfunctions]}."
    )

    _ = Jhat.tlm(x)
    _ = Jhat.hessian(x, hessian_input=adj_input)


@pytest.mark.parallel(nprocs=[1, 2, 3, 4, 6])
@pytest.mark.skipcomplex
def test_ensemble_transform_function_two_controls():
    nspatial_ranks = 2 if COMM_WORLD.size == 4 else 1
    ensemble = Ensemble(COMM_WORLD, nspatial_ranks)

    rank = ensemble.ensemble_rank
    size = ensemble.ensemble_size

    nglobal_funcs = 6
    nlocal_funcs = nglobal_funcs // size

    mesh = UnitIntervalMesh(12, comm=ensemble.comm)

    R = FunctionSpace(mesh, "R", 0)
    Re = EnsembleFunctionSpace(
        [R for _ in range(nlocal_funcs)], ensemble)

    c0 = EnsembleFunction(Re)
    c1 = EnsembleFunction(Re)
    J = EnsembleFunction(Re)

    rfs = []
    offset = rank*nlocal_funcs
    for i, (Ji, c0i, c1i) in enumerate(zip(J.subfunctions,
                                           c0.subfunctions,
                                           c1.subfunctions)):
        with set_working_tape() as tape:
            Ji.assign(c0i + c1i)
            rfs.append(ReducedFunctional(
                Ji, [Control(c0i), Control(c1i)], tape=tape))

    Jhat = EnsembleTransformReducedFunctional(rfs, J, [Control(c0), Control(c1)])

    # check the control is reduced to all ranks
    eps = 1e-12

    x0 = EnsembleFunction(Re)
    x1 = EnsembleFunction(Re)

    for i, (x0i, x1i) in enumerate(zip(x0.subfunctions,
                                       x1.subfunctions)):
        x0i.assign(offset + i + 1.0)
        x1i.assign(2*(offset + i + 1.0))

    Jx = Jhat([x0, x1])

    expect = EnsembleFunction(Re)
    for rf, x0i, x1i, ei in zip(rfs, x0.subfunctions,
                                x1.subfunctions,
                                expect.subfunctions):
        ei.assign(rf([x0i, x1i]))

    match_local = all(
        errornorm(Ji, ei) < eps
        for Ji, ei in zip(Jx.subfunctions,
                          expect.subfunctions))

    parallel_assert(
        match_local,
        msg=f"Transformed Functions {[Ji.dat.data[:] for Ji in Jx.subfunctions]}"
            f" do not match expected value {[ei.dat.data[:] for ei in expect.subfunctions]}"
    )

    # Check the adjoint matches on all slots.
    # Because the functional is a Function we need to
    # pass an adj_input of an Cofunction.

    adj_input = EnsembleFunction(Re)
    for i, adj in enumerate(adj_input.subfunctions):
        adj.assign(offset + i + 1.0)

    adj_input = adj_input.riesz_representation()

    expect0 = EnsembleFunction(Re)
    expect1 = EnsembleFunction(Re)
    for rf, adji, e0i, e1i in zip(rfs, adj_input.subfunctions,
                                  expect0.subfunctions,
                                  expect1.subfunctions):
        e0, e1 = rf.derivative(adj_input=adji, apply_riesz=True)
        e0i.assign(e0)
        e1i.assign(e1)

    dJ0, dJ1 = Jhat.derivative(adj_input=adj_input, apply_riesz=True)

    match_local0 = all(
        errornorm(dJi, ei) < eps
        for dJi, ei in zip(dJ0.subfunctions, expect0.subfunctions))

    match_local1 = all(
        errornorm(dJi, ei) < eps
        for dJi, ei in zip(dJ1.subfunctions, expect1.subfunctions))

    parallel_assert(
        match_local0,
        msg=f"Reduced derivatives {[dJ0i.dat.data[:] for dJ0i in dJ0.subfunctions]}"
            f" do not match expected value {[e0i.dat.data[:] for e0i in expect0.subfunctions]}."
    )

    parallel_assert(
        match_local1,
        msg=f"Reduced derivatives {[dJ1i.dat.data[:] for dJ1i in dJ1.subfunctions]}"
            f" do not match expected value {[e1i.dat.data[:] for e1i in expect1.subfunctions]}."
    )

    _ = Jhat.tlm([x0, x1])
    _ = Jhat.hessian([x0, x1], hessian_input=adj_input)


@pytest.mark.parallel(nprocs=[1, 2, 3, 4, 6])
@pytest.mark.skipcomplex  # Taping for complex-valued 0-forms not yet done
def test_ensemble_rf_function_to_float():
    nspatial_ranks = 2 if COMM_WORLD.size == 4 else 1
    ensemble = Ensemble(COMM_WORLD, nspatial_ranks)

    rank = ensemble.ensemble_rank
    size = ensemble.ensemble_size

    nglobal_rfs = 6
    nlocal_rfs = nglobal_rfs // size

    mesh = UnitIntervalMesh(12, comm=ensemble.comm)
    R = FunctionSpace(mesh, "R", 0)

    control = Control(Function(R))
    J = AdjFloat(0.)

    rfs = []
    offset = rank*nlocal_rfs
    for i in range(nlocal_rfs):
        c = Function(R)
        weight = (offset + i + 1.0)
        with set_working_tape() as tape:
            Ji = weight*assemble((c**4)*dx)
            rfs.append(
                ReducedFunctional(Ji, Control(c), tape=tape))

    Jhat = EnsembleReducedFunctional(
        rfs, J, control, ensemble=ensemble)

    sum_weights = sum((i + 1.0) for i in range(nglobal_rfs))

    xval = 3.0
    Jexpect = (xval**4)*sum_weights

    x = Function(R).assign(xval)
    J = Jhat(x)
    assert_allclose(J, Jexpect, rtol=1e-12)

    adj_input = AdjFloat(4.0)
    edJ = Jhat.derivative(adj_input=adj_input, apply_riesz=True)

    assert_allclose(edJ.dat.data_ro, adj_input*(4*xval**3)*sum_weights, rtol=1e-12)

    dy = Function(R, val=0.1)
    assert taylor_test(Jhat, x, dy) > 1.95

    _ = Jhat.tlm(x)
    _ = Jhat.hessian(x)

    taylor = taylor_to_dict(Jhat, x, dy)

    R0 = mean(taylor['R0']['Rate'])
    R1 = mean(taylor['R1']['Rate'])
    R2 = mean(taylor['R2']['Rate'])

    assert R0 > 0.99
    assert R1 > 1.99
    assert R2 > 2.99


@pytest.mark.parallel(nprocs=[1, 2, 3, 4, 6])
@pytest.mark.skipcomplex  # Taping for complex-valued 0-forms not yet done
def test_ensemble_rf_efunction_to_float():
    nspatial_ranks = 2 if COMM_WORLD.size == 4 else 1
    ensemble = Ensemble(COMM_WORLD, nspatial_ranks)

    rank = ensemble.ensemble_rank
    size = ensemble.ensemble_size

    nglobal_funcs = 6
    nlocal_funcs = nglobal_funcs // size

    mesh = UnitIntervalMesh(12, comm=ensemble.comm)
    R = FunctionSpace(mesh, "R", 0)
    Re = EnsembleFunctionSpace(
        [R for _ in range(nlocal_funcs)], ensemble)

    control = Control(EnsembleFunction(Re))
    J = AdjFloat(0.)

    rfs = []
    for i in range(nlocal_funcs):
        ci = Function(R)
        with set_working_tape() as tape:
            Ji = assemble((ci**4)*dx)
            rfs.append(
                ReducedFunctional(Ji, Control(ci), tape=tape))

    Jhat = EnsembleReducedFunctional(
        rfs, J, control, bcast_control=False, ensemble=ensemble)

    x = EnsembleFunction(Re)

    offset = rank*nlocal_funcs
    for i, xi in enumerate(x.subfunctions):
        xi.assign(offset + i + 1.0)

    eps = 1e-12

    J = Jhat(x)

    expect = sum(w**4 for w in range(1, nglobal_funcs+1))

    parallel_assert(
        (J - expect) < eps,
        msg=f"Functional {J} does not match expected value {expect}."
    )

    adj_input = 3.0
    dJ = Jhat.derivative(adj_input=adj_input, apply_riesz=True)

    expect = EnsembleFunction(Re)
    for i, ei in enumerate(expect.subfunctions):
        ei.assign(adj_input*4*(offset + i + 1.0)**3)

    match_local = all(
        errornorm(dJi, ei) < eps
        for dJi, ei in zip(dJ.subfunctions, expect.subfunctions))

    parallel_assert(
        match_local,
        msg=f"Derivatives {[dJi.dat.data[:] for dJi in dJ.subfunctions]}"
            f" do not match expected values {[ei.dat.data[:] for ei in expect.subfunctions]}."
    )

    dy = EnsembleFunction(Re)

    for i, dyi in enumerate(dy.subfunctions):
        dyi.assign(0.1*(-0.5*offset - (i + 1.0)))

    assert taylor_test(Jhat, x, dy) > 1.95

    _ = Jhat.tlm(x)
    _ = Jhat.hessian(x)

    taylor = taylor_to_dict(Jhat, x, dy)

    R0 = mean(taylor['R0']['Rate'])
    R1 = mean(taylor['R1']['Rate'])
    R2 = mean(taylor['R2']['Rate'])

    assert R0 > 0.99
    assert R1 > 1.99
    assert R2 > 2.99


@pytest.mark.parallel(nprocs=[1, 2, 3, 6])
@pytest.mark.skipcomplex  # Taping for complex-valued 0-forms not yet done
def test_ensemble_rf_minimise():
    """
    Optimisation test using a list of controls.
    This test is equivalent to the one found at:
    https://github.com/firedrakeproject/firedrake/blob/master/tests/firedrake/adjoint/test_optimisation.py#L92
    In this test, the functional is the result of an ensemble allreduce operation.
    """
    nspatial_ranks = 2 if COMM_WORLD.size in (2, 6) else 1
    ensemble = Ensemble(COMM_WORLD, nspatial_ranks)

    size = ensemble.ensemble_size

    mesh = UnitIntervalMesh(12, comm=ensemble.comm)
    R = FunctionSpace(mesh, "R", 0)

    nglobal_rfs = 3
    nlocal_rfs = nglobal_rfs//size
    n = 2

    rfs = []
    for _ in range(nlocal_rfs):
        x = [Function(R) for _ in range(n)]
        controls = [Control(xi) for xi in x]
        with set_working_tape() as tape:
            # Rosenbrock function https://en.wikipedia.org/wiki/Rosenbrock_function
            # with minimum at x = (1, 1, 1, ...)
            f = 100*(x[1] - x[0]**2)**2 + (1 - x[0])**2
            J = assemble(f * dx(domain=mesh))
            rfs.append(
                ReducedFunctional(J, controls, tape=tape))

    J = AdjFloat(0.)
    controls = [Control(Function(R)) for _ in range(n)]

    rf = EnsembleReducedFunctional(rfs, J, controls, ensemble=ensemble)
    rf_np = ReducedFunctionalNumPy(rf)

    result = minimize(rf_np)
    assert_allclose([float(xi) for xi in result], 1., rtol=1e-8)<|MERGE_RESOLUTION|>--- conflicted
+++ resolved
@@ -208,10 +208,6 @@
     for i, dj in enumerate(dJ.subvec):
         dj *= (i+2)*0.3
     taylor = taylor_to_dict(Jhat, x, dJ)
-<<<<<<< HEAD
-    print(f"{taylor = }")
-=======
->>>>>>> 090d3297
 
     # derivative and hessian should be "exact"
     assert mean(taylor['R0']['Rate'])
