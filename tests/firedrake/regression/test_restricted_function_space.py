import pytest
import numpy as np
from firedrake import *


def compare_function_space_assembly(function_space, restricted_function_space,
                                    bcs, res_bcs=[]):
    u = TrialFunction(function_space)
    v = TestFunction(function_space)
    original_form = inner(u, v) * dx

    u2 = TrialFunction(restricted_function_space)
    v2 = TestFunction(restricted_function_space)
    restricted_form = inner(u2, v2) * dx

    normal_fs_matrix = assemble(original_form, bcs=bcs)
    restricted_fs_matrix = assemble(restricted_form, bcs=res_bcs)

    identity = np.identity(normal_fs_matrix.M.nrows)
    delete_rows = []
    for i in range(normal_fs_matrix.M.nrows):
        row = normal_fs_matrix.M.values[i, :]
        comparison = row == identity[i, :]
        if comparison.all():
            delete_rows.append(i)

    # Remove all rows/columns associated with boundaries (i.e. identity)
    normal_fs_matrix_reduced = np.delete(normal_fs_matrix.M.values, delete_rows,
                                         axis=0)
    normal_fs_matrix_reduced = np.delete(normal_fs_matrix_reduced, delete_rows,
                                         axis=1)

    assert (restricted_fs_matrix.M.nrows == np.shape(normal_fs_matrix_reduced)[0])
    assert (restricted_fs_matrix.M.ncols == np.shape(normal_fs_matrix_reduced)[1])
    assert (np.array_equal(normal_fs_matrix_reduced, restricted_fs_matrix.M.values))


@pytest.mark.parametrize("j", [1, 2, 5])
def test_restricted_function_space_1_1_square(j):
    mesh = UnitSquareMesh(1, 1)
    V = FunctionSpace(mesh, "CG", j)
    bc = DirichletBC(V, 0, 2)
    V_res = RestrictedFunctionSpace(V, name="Restricted", boundary_set=[2])
    res_bc = DirichletBC(V_res, 0, 2)
    compare_function_space_assembly(V, V_res, [bc], [res_bc])


@pytest.mark.parametrize("j", [1, 2, 5])
def test_restricted_function_space_j_j_square(j):
    mesh = UnitSquareMesh(j, j)
    V = FunctionSpace(mesh, "CG", 1)
    bc = DirichletBC(V, 0, 2)
    V_res = RestrictedFunctionSpace(V, name="Restricted", boundary_set=[2])

    compare_function_space_assembly(V, V_res, [bc])


def test_poisson_homogeneous_bcs():
    mesh = UnitSquareMesh(1, 1)
    V = FunctionSpace(mesh, "CG", 2)
    f = Function(V)
    x, y = SpatialCoordinate(mesh)

    u = TrialFunction(V)
    v = TestFunction(V)

    f.interpolate(16 * pi**2 * (y-1)**2 * y**2 - 2 * (y-1)**2 - 8 * (y-1)*y
                  - 2*y**2)*sin(4*pi*x)

    original_form = inner(grad(u), grad(v)) * dx

    bc = DirichletBC(V, 0, 1)
    V_res = RestrictedFunctionSpace(V, name="Restricted", boundary_set=[1])
    f2 = Function(V_res)

    f2.interpolate(16 * pi**2 * (y-1)**2 * y**2 - 2 * (y-1)**2 - 8 * (y-1)*y
                   - 2*y**2)*sin(4*pi*x)

    u2 = TrialFunction(V_res)
    v2 = TestFunction(V_res)
    restricted_form = inner(grad(u2), grad(v2)) * dx

    L = inner(f, v) * dx
    L_res = inner(f2, v2) * dx

    u = Function(V)
    bc2 = DirichletBC(V_res, Constant(0), 1)
    u2 = Function(V_res)

    solve(original_form == L, u, bcs=[bc])
    solve(restricted_form == L_res, u2, bcs=[bc2])

    assert errornorm(u, u2) < 1.e-12


def test_poisson_inhomogeneous_bcs():
    mesh = UnitSquareMesh(1, 2)
    V = FunctionSpace(mesh, "CG", 2)
    V_res = RestrictedFunctionSpace(V, boundary_set=[1, 2])
    bc = DirichletBC(V_res, 0, 1)
    bc2 = DirichletBC(V_res, 1, 2)
    u2 = TrialFunction(V_res)
    v2 = TestFunction(V_res)
    restricted_form = inner(grad(u2), grad(v2)) * dx
    u = Function(V_res)
    rhs = inner(Constant(0), v2) * dx

    solve(restricted_form == rhs, u, bcs=[bc, bc2])

    assert errornorm(SpatialCoordinate(mesh)[0], u) < 1.e-12


@pytest.mark.parametrize("j", ["2", "sin(x) * y", "x**2"])
def test_poisson_inhomogeneous_bcs_2(j):
    mesh = UnitSquareMesh(1, 1)
    V = FunctionSpace(mesh, "CG", 2)

    x, y = SpatialCoordinate(mesh)

    bc3 = DirichletBC(V, 0, 1)
    bc4 = DirichletBC(V, Function(V).interpolate(eval(j)), 2)
    u = TrialFunction(V)
    v = TestFunction(V)

    V_res = RestrictedFunctionSpace(V, name="Restricted", boundary_set=[1, 2])

    bc = DirichletBC(V_res, 0, 1)
    bc2 = DirichletBC(V_res, Function(V_res).interpolate(eval(j)), 2)

    u2 = TrialFunction(V_res)
    v2 = TestFunction(V_res)

    original_form = inner(grad(u), grad(v)) * dx
    restricted_form = inner(grad(u2), grad(v2)) * dx

    u = Function(V)
    u2 = Function(V_res)

    rhs = inner(Constant(0), v) * dx
    rhs2 = inner(Constant(0), v2) * dx

    solve(original_form == rhs, u, bcs=[bc3, bc4])
    solve(restricted_form == rhs2, u2, bcs=[bc, bc2])

    assert errornorm(u, u2) < 1.e-12


@pytest.mark.parallel(nprocs=3)
@pytest.mark.parametrize("assembled_rhs", [False, True], ids=("Form", "Cofunction"))
def test_poisson_inhomogeneous_bcs_high_level_interface(assembled_rhs):
    mesh = UnitSquareMesh(8, 8)
    V = FunctionSpace(mesh, "CG", 2)
    bc1 = DirichletBC(V, 0., 1)
    bc2 = DirichletBC(V, 1., 2)
    u = TrialFunction(V)
    v = TestFunction(V)
    a = inner(grad(u), grad(v)) * dx
    u = Function(V)
    L = inner(Constant(-2), v) * dx
    if assembled_rhs:
        L = assemble(L)
    solve(a == L, u, bcs=[bc1, bc2], restrict=True)
    assert errornorm(SpatialCoordinate(mesh)[0]**2, u) < 1.e-12


@pytest.mark.parametrize("j", [1, 2, 5])
def test_restricted_function_space_coord_change(j):
    mesh = UnitSquareMesh(1, 2)
    x, y = SpatialCoordinate(mesh)
    V = VectorFunctionSpace(mesh, "CG", 2)
    new_mesh = Mesh(Function(V).interpolate(as_vector([x, y])))
    new_V = FunctionSpace(new_mesh, "CG", j)
    bc = DirichletBC(new_V, 0, 1)
    new_V_restricted = RestrictedFunctionSpace(new_V, boundary_set=[1], name="Restricted")

    compare_function_space_assembly(new_V, new_V_restricted, [bc])


def test_poisson_restricted_mixed_space():
    mesh = UnitSquareMesh(1, 1)
    V = FunctionSpace(mesh, "RT", 1)
    Q = FunctionSpace(mesh, "DG", 0)
    Z = V * Q

    u, p = TrialFunctions(Z)
    v, q = TestFunctions(Z)
    a = inner(u, v)*dx + inner(p, div(v))*dx + inner(div(u), q)*dx
    L = inner(1, q)*dx

    bcs = [DirichletBC(Z.sub(0), 0, [1])]

    w = Function(Z)
    solve(a == L, w, bcs=bcs, restrict=False)

    w2 = Function(Z)
    solve(a == L, w2, bcs=bcs, restrict=True)

    assert errornorm(w.subfunctions[0], w2.subfunctions[0]) < 1.e-12
    assert errornorm(w.subfunctions[1], w2.subfunctions[1]) < 1.e-12


@pytest.mark.parametrize(["i", "j"], [(1, 0), (2, 0), (2, 1)])
def test_poisson_mixed_restricted_spaces(i, j):
    mesh = UnitSquareMesh(1, 1)
    DG = FunctionSpace(mesh, "DG", j)
    CG = VectorFunctionSpace(mesh, "CG", i)
    CG_res = RestrictedFunctionSpace(CG, boundary_set=[4], name="Restricted")
    W = CG * DG
    W_res = CG_res * DG
    bc = DirichletBC(W.sub(0), 0, 4)
    bc_res = DirichletBC(W_res.sub(0), 0, 4)

    sigma2, u2 = TrialFunctions(W_res)
    tau2, v2 = TestFunctions(W_res)

    sigma, u = TrialFunctions(W)
    tau, v = TestFunctions(W)

    a = (inner(sigma, tau) + inner(u, div(tau)) + inner(div(sigma), v)) * dx
    a2 = (inner(sigma2, tau2) + inner(u2, div(tau2)) + inner(div(sigma2), v2)) * dx

    w = Function(W)
    w2 = Function(W_res)

    f = Constant(1)
    L = - inner(f, v) * dx
    L2 = - inner(f, v2) * dx

    solve(a == L, w, bcs=[bc])
    solve(a2 == L2, w2, bcs=[bc_res])

    assert errornorm(w.subfunctions[0], w2.subfunctions[0]) < 1.e-12
    assert errornorm(w.subfunctions[1], w2.subfunctions[1]) < 1.e-12


@pytest.mark.parallel(nprocs=2)
def test_restricted_function_space_extrusion_basics():
    #
    #                  rank 0                 rank 1
    #
    #  plex points:
    #
    #            +-------+-------+      +-------+-------+
    #            |       |       |      |       |       |
    #            |       |       |      |       |       |
    #            |       |       |      |       |       |
    #            +-------+-------+      +-------+-------+
    #            2   0  (3) (1) (4)    (4) (1)  2   0   3    () = ghost
    #
    #  mesh._dm_renumbering:
    #
    #            [0, 2, 3, 1, 4]        [0, 3, 2, 1, 4]
    #
    #  Local DoFs:
    #
    #            5---2--(8)(11)(14)   (14)(11)--8---2---5
    #            |       |       |      |       |       |
    #            4   1  (7)(10)(13)   (13)(10)  7   1   4
    #            |       |       |      |       |       |
    #            3---0--(6)-(9)(12)   (12)-(9)--6---0---3    () = ghost
    #
    #  Global DoFs:
    #
    #                       3---1---9---5---7
    #                       |       |       |
    #                       2   0   8   4   6
    #                       |       |       |
    #                       x---x---x---x---x
    #
    #  LGMap:
    #
    #    rank 0 : [-1, 0, 1, -1, 2, 3, -1, 8, 9, -1, 4, 5, -1, 6, 7]
    #    rank 1 : [-1, 4, 5, -1, 6, 7, -1, 8, 9, -1, 0, 1, -1, 2, 3]
    mesh = UnitIntervalMesh(2)
    extm = ExtrudedMesh(mesh, 1)
    V = FunctionSpace(extm, "CG", 2)
    V_res = RestrictedFunctionSpace(V, boundary_set=["bottom"])
    # Check lgmap.
    lgmap = V_res.topological.local_to_global_map(None)
    if mesh.comm.rank == 0:
        lgmap_expected = [-1, 0, 1, -1, 2, 3, -1, 8, 9, -1, 4, 5, -1, 6, 7]
    else:
        lgmap_expected = [-1, 4, 5, -1, 6, 7, -1, 8, 9, -1, 0, 1, -1, 2, 3]
    assert np.allclose(lgmap.indices, lgmap_expected)
    # Check vec.
    n = V_res.dof_dset.size
    lgmap_owned = lgmap.indices[:n]
    local_global_filter = lgmap_owned >= 0
    local_array = 1.0 * np.arange(V_res.dof_dset.total_size)
    f = Function(V_res)
    f.dat.data_wo_with_halos[:] = local_array
    with f.dat.vec as v:
        assert np.allclose(v.getArray(), local_array[:n][local_global_filter])
        v *= 2.
    assert np.allclose(f.dat.data_ro_with_halos[:n][local_global_filter], 2. * local_array[:n][local_global_filter])
    # Solve Poisson problem.
    x, y = SpatialCoordinate(extm)
    normal = FacetNormal(extm)
    exact = Function(V_res).interpolate(x**2 * y**2)
    exact_grad = as_vector([2 * x * y**2, 2 * x**2 * y])
    u = TrialFunction(V_res)
    v = TestFunction(V_res)
    a = inner(grad(u), grad(v)) * dx
    L = inner(-2 * (x**2 + y**2), v) * dx + inner(dot(exact_grad, normal), v) * ds_v(2) + inner(dot(exact_grad, normal), v) * ds_t
    bc = DirichletBC(V_res, exact, "bottom")
    sol = Function(V_res)
    solve(a == L, sol, bcs=[bc])
    assert assemble(inner(sol - exact, sol - exact) * dx)**0.5 < 1.e-15


@pytest.mark.parallel(nprocs=4)
@pytest.mark.parametrize("ncells", [2, 4])
def test_restricted_function_space_extrusion_poisson(ncells):
    mesh = UnitIntervalMesh(ncells)
    extm = ExtrudedMesh(mesh, ncells)
    subdomain_ids = ["bottom", "top", 1, 2]
    V = FunctionSpace(extm, "CG", 4)
    V_res = RestrictedFunctionSpace(V, boundary_set=subdomain_ids)
    x, y = SpatialCoordinate(extm)
    exact = Function(V_res).interpolate(x**2 * y**2)
    u = TrialFunction(V_res)
    v = TestFunction(V_res)
    a = inner(grad(u), grad(v)) * dx
    L = inner(-2 * (x**2 + y**2), v) * dx
    bc = DirichletBC(V_res, exact, subdomain_ids)
    sol = Function(V_res)
    solve(a == L, sol, bcs=[bc])
    assert assemble(inner(sol - exact, sol - exact) * dx)**0.5 < 1.e-15


@pytest.mark.parallel(nprocs=4)
@pytest.mark.parametrize("ncells", [2, 16])
def test_restricted_function_space_extrusion_stokes(ncells):
    mesh = UnitIntervalMesh(ncells)
    extm = ExtrudedMesh(mesh, ncells)
    subdomain_ids = [1, 2, "bottom"]
    f_value_0 = as_vector([1., 1.])
    bc_value_0 = as_vector([0., 0.])
    # Solve reference problem.
    V = VectorFunctionSpace(extm, "CG", 2)
    Q = FunctionSpace(extm, "CG", 1)
    W = V * Q
    u, p = TrialFunctions(W)
    v, q = TestFunctions(W)
    a = inner(2 * sym(grad(u)), grad(v)) * dx - inner(p, div(v)) * dx + inner(div(u), q) * dx
    L = inner(f_value_0, v) * dx
    bc = DirichletBC(W.sub(0), bc_value_0, subdomain_ids)
    sol = Function(W)
    solve(a == L, sol, bcs=[bc])
    # Solve problem on restricted space.
    V_res = RestrictedFunctionSpace(V, boundary_set=subdomain_ids)
    W_res = V_res * Q
    u_res, p = TrialFunctions(W_res)
    v_res, q = TestFunctions(W_res)
    a_res = inner(2 * sym(grad(u_res)), grad(v_res)) * dx - inner(p, div(v_res)) * dx + inner(div(u_res), q) * dx
    L_res = inner(f_value_0, v_res) * dx
    bc_res = DirichletBC(W_res.sub(0), bc_value_0, subdomain_ids)
    sol_res = Function(W_res)
    solve(a_res == L_res, sol_res, bcs=[bc_res])
    # Compare.
    assert assemble(inner(sol_res - sol, sol_res - sol) * dx)**0.5 < 1.e-14
    # -- Actually, the ordering is the same.
    assert np.allclose(sol_res.subfunctions[0].dat.data_ro_with_halos, sol.subfunctions[0].dat.data_ro_with_halos)
    assert np.allclose(sol_res.subfunctions[1].dat.data_ro_with_halos, sol.subfunctions[1].dat.data_ro_with_halos)


@pytest.mark.parametrize("names", [(None, None), (None, "name1"), ("name0", "name1")])
def test_restrict_fieldsplit(names):
    mesh = UnitSquareMesh(2, 2)
    V = FunctionSpace(mesh, "CG", 1, name=names[0])
    Q = FunctionSpace(mesh, "CG", 2, name=names[1])
    Z = V * Q

    z = Function(Z)
    test = TestFunction(Z)
    z_exact = Constant([1, -1])

    F = inner(z - z_exact, test) * dx
    bcs = [DirichletBC(Z.sub(i), z_exact[i], (i+1, i+3)) for i in range(len(Z))]

    problem = NonlinearVariationalProblem(F, z, bcs=bcs, restrict=True)
    solver = NonlinearVariationalSolver(problem, solver_parameters={
        "snes_type": "ksponly",
        "ksp_type": "preonly",
        "pc_type": "fieldsplit",
        "pc_fieldsplit_type": "additive",
        f"fieldsplit_{names[0] or 0}_pc_type": "lu",
        f"fieldsplit_{names[1] or 1}_pc_type": "lu"},
        options_prefix="")
    solver.solve()

    # Test prefixes for the restricted spaces
    pc = solver.snes.ksp.pc
    for field, ksp in enumerate(pc.getFieldSplitSubKSP()):
        name = Z[field].name or field
        assert ksp.getOptionsPrefix() == f"fieldsplit_{name}_"

    assert errornorm(z_exact[0], z.subfunctions[0]) < 1E-10
    assert errornorm(z_exact[1], z.subfunctions[1]) < 1E-10


def test_restrict_python_pc():
    mesh = UnitSquareMesh(2, 2)
<<<<<<< HEAD
    x, y = SpatialCoordinate(mesh)
    V = FunctionSpace(mesh, "CG", 1)

    u = Function(V)
    test = TestFunction(V)
=======
    V = FunctionSpace(mesh, "CG", 1)
    u = Function(V)
    test = TestFunction(V)

    x, y = SpatialCoordinate(mesh)
>>>>>>> f165b4b0
    u_exact = x + y
    g = Function(V).interpolate(u_exact)

    F = inner(u - u_exact, test) * dx
    bcs = [DirichletBC(V, g, 1), DirichletBC(V, u_exact, 2)]

    problem = NonlinearVariationalProblem(F, u, bcs=bcs, restrict=True)
    solver = NonlinearVariationalSolver(problem, solver_parameters={
        "snes_type": "ksponly",
        "mat_type": "matfree",
        "ksp_type": "preonly",
        "pc_type": "python",
        "pc_python_type": "firedrake.AssembledPC",
<<<<<<< HEAD
        "assembled_pc_type": "lu"},
        options_prefix="")
=======
        "assembled_pc_type": "lu"})
    solver.solve()

    assert errornorm(u_exact, u) < 1E-10


def test_restrict_multigrid():
    base = UnitSquareMesh(2, 2)
    refine = 2
    mh = MeshHierarchy(base, refine)
    mesh = mh[-1]

    V = FunctionSpace(mesh, "CG", 1)
    u = Function(V)
    test = TestFunction(V)

    x, y = SpatialCoordinate(mesh)
    u_exact = x + y
    g = Function(V).interpolate(u_exact)

    F = inner(grad(u - u_exact), grad(test)) * dx
    bcs = [DirichletBC(V, g, 1), DirichletBC(V, u_exact, 2)]

    problem = NonlinearVariationalProblem(F, u, bcs=bcs, restrict=True)
    solver = NonlinearVariationalSolver(problem, solver_parameters={
        "snes_type": "ksponly",
        "ksp_type": "cg",
        "ksp_rtol": 1E-10,
        "ksp_max_it": 10,
        "ksp_monitor": None,
        "pc_type": "mg",
        "mg_levels_ksp_type": "chebyshev",
        "mg_levels_pc_type": "jacobi",
        "mg_coarse_pc_type": "lu"})
>>>>>>> f165b4b0
    solver.solve()

    assert errornorm(u_exact, u) < 1E-10<|MERGE_RESOLUTION|>--- conflicted
+++ resolved
@@ -401,19 +401,11 @@
 
 def test_restrict_python_pc():
     mesh = UnitSquareMesh(2, 2)
-<<<<<<< HEAD
-    x, y = SpatialCoordinate(mesh)
-    V = FunctionSpace(mesh, "CG", 1)
-
-    u = Function(V)
-    test = TestFunction(V)
-=======
     V = FunctionSpace(mesh, "CG", 1)
     u = Function(V)
     test = TestFunction(V)
 
     x, y = SpatialCoordinate(mesh)
->>>>>>> f165b4b0
     u_exact = x + y
     g = Function(V).interpolate(u_exact)
 
@@ -427,10 +419,6 @@
         "ksp_type": "preonly",
         "pc_type": "python",
         "pc_python_type": "firedrake.AssembledPC",
-<<<<<<< HEAD
-        "assembled_pc_type": "lu"},
-        options_prefix="")
-=======
         "assembled_pc_type": "lu"})
     solver.solve()
 
@@ -465,7 +453,6 @@
         "mg_levels_ksp_type": "chebyshev",
         "mg_levels_pc_type": "jacobi",
         "mg_coarse_pc_type": "lu"})
->>>>>>> f165b4b0
     solver.solve()
 
     assert errornorm(u_exact, u) < 1E-10