import glob
import importlib
import os
import subprocess
import sys
from collections import namedtuple
from pathlib import Path
from os.path import abspath, basename, dirname, join, splitext

import pyadjoint
import pytest


Demo = namedtuple("Demo", ["loc", "requirements"])


CWD = abspath(dirname(__file__))
DEMO_DIR = join(CWD, "..", "..", "..", "demos")

SERIAL_DEMOS = [
    Demo(("benney_luke", "benney_luke"), ["vtk"]),
    Demo(("boussinesq", "boussinesq"), []),
    Demo(("burgers", "burgers"), ["vtk"]),
    Demo(("camassa-holm", "camassaholm"), ["vtk"]),
    Demo(("DG_advection", "DG_advection"), ["matplotlib"]),
    Demo(("eigenvalues_QG_basinmodes", "qgbasinmodes"), ["matplotlib", "slepc", "vtk"]),
    Demo(("extruded_continuity", "extruded_continuity"), []),
    Demo(("helmholtz", "helmholtz"), ["vtk"]),
    Demo(("higher_order_mass_lumping", "higher_order_mass_lumping"), ["vtk"]),
    Demo(("immersed_fem", "immersed_fem"), []),
    Demo(("linear_fluid_structure_interaction", "linear_fluid_structure_interaction"), ["vtk"]),
    Demo(("linear-wave-equation", "linear_wave_equation"), ["vtk"]),
    Demo(("ma-demo", "ma-demo"), ["vtk"]),
    Demo(("matrix_free", "navier_stokes"), ["mumps", "vtk"]),
    Demo(("matrix_free", "poisson"), []),
    Demo(("matrix_free", "rayleigh-benard"), ["hypre", "mumps", "vtk"]),
    Demo(("matrix_free", "stokes"), ["hypre", "mumps", "vtk"]),
    Demo(("multigrid", "geometric_multigrid"), ["vtk"]),
    Demo(("netgen", "netgen_mesh"), ["mumps", "netgen", "slepc", "vtk"]),
    Demo(("nonlinear_QG_winddrivengyre", "qg_winddrivengyre"), ["vtk"]),
    Demo(("parallel-printing", "parprint"), []),
    Demo(("poisson", "poisson_mixed"), ["vtk"]),
    Demo(("patch", "poisson_mg_patches"), []),
    Demo(("patch", "stokes_vanka_patches"), []),
    Demo(("patch", "hcurl_riesz_star"), []),
    Demo(("patch", "hdiv_riesz_star"), []),
    Demo(("quasigeostrophy_1layer", "qg_1layer_wave"), ["hypre", "vtk"]),
    Demo(("saddle_point_pc", "saddle_point_systems"), ["hypre", "mumps"]),
<<<<<<< HEAD
    Demo(("time_dependent_rayleigh_benard", "timedep-rayleigh-benard"), ["irksome", "mumps"]),
=======
    Demo(('vlasov_poisson_1d', 'vp1d'), []),
>>>>>>> 16e086ed
]
PARALLEL_DEMOS = [
    Demo(("full_waveform_inversion", "full_waveform_inversion"), ["adjoint"]),
]


@pytest.fixture
def env():
    env = os.environ.copy()
    env["MPLBACKEND"] = "pdf"
    return env


def test_no_missing_demos():
    all_demo_locs = {
        demo.loc
        for demos in [SERIAL_DEMOS, PARALLEL_DEMOS]
        for demo in demos
    }
    for rst_file in glob.glob(f"{DEMO_DIR}/*/*.py.rst"):
        rst_path = Path(rst_file)
        demo_dir = rst_path.parent.name
        demo_name, _, _ = rst_path.name.split(".")
        demo_loc = (demo_dir, demo_name)
        assert demo_loc in all_demo_locs
        all_demo_locs.remove(demo_loc)
    assert not all_demo_locs, "Unrecognised demos listed"


def _maybe_skip_demo(demo, skip_dependency):
    skip_dep, dependency_skip_markers_and_reasons = skip_dependency
    # Add pytest skips for missing imports or packages

    for dep, _, reason in dependency_skip_markers_and_reasons:
        if dep in demo.requirements and skip_dep(dep):
            pytest.skip(reason)


def _prepare_demo(demo, monkeypatch, tmpdir):
    # Change to the temporary directory (monkeypatch ensures that this
    # is undone when the fixture usage disappears)
    monkeypatch.chdir(tmpdir)

    demo_dir, demo_name = demo.loc
    rst_file = f"{DEMO_DIR}/{demo_dir}/{demo_name}.py.rst"

    # Check if we need to generate any meshes
    geos = glob.glob("%s/*.geo" % dirname(rst_file))
    for geo in geos:
        name = "%s.msh" % splitext(basename(geo))[0]
        if os.path.exists(name):
            # No need to generate if it's already there
            continue
        try:
            subprocess.check_call(["gmsh", geo, "-format", "msh2", "-3", "-o", str(tmpdir.join(name))])
        except (subprocess.CalledProcessError, OSError):
            # Skip if unable to make mesh
            pytest.skip("Unable to generate mesh file, skipping test")

    # Get the name of the python file that pylit will make
    name = splitext(basename(rst_file))[0]
    py_file = str(tmpdir.join(name))
    # Convert rst demo to runnable python file
    subprocess.check_call(["pylit", rst_file, py_file])
    return Path(py_file)


def _exec_file(py_file):
    # To execute a file we import it. We therefore need to modify sys.path so the
    # tempdir can be found.
    sys.path.insert(0, str(py_file.parent))
    importlib.import_module(py_file.with_suffix("").name)
    sys.path.pop(0)  # cleanup


@pytest.mark.skipcomplex
@pytest.mark.parametrize("demo", SERIAL_DEMOS, ids=["/".join(d.loc) for d in SERIAL_DEMOS])
def test_serial_demo(demo, env, monkeypatch, tmpdir, skip_dependency):
    _maybe_skip_demo(demo, skip_dependency)
    py_file = _prepare_demo(demo, monkeypatch, tmpdir)
    _exec_file(py_file)

    if "adjoint" in demo.requirements:
        pyadjoint.pause_annotation()
        pyadjoint.get_working_tape().clear_tape()


@pytest.mark.parallel(2)
@pytest.mark.skipcomplex
@pytest.mark.parametrize("demo", PARALLEL_DEMOS, ids=["/".join(d.loc) for d in PARALLEL_DEMOS])
def test_parallel_demo(demo, env, monkeypatch, tmpdir, skip_dependency):
    _maybe_skip_demo(demo, skip_dependency)
    py_file = _prepare_demo(demo, monkeypatch, tmpdir)
    _exec_file(py_file)

    if "adjoint" in demo.requirements:
        pyadjoint.pause_annotation()
        pyadjoint.get_working_tape().clear_tape()<|MERGE_RESOLUTION|>--- conflicted
+++ resolved
@@ -46,11 +46,8 @@
     Demo(("patch", "hdiv_riesz_star"), []),
     Demo(("quasigeostrophy_1layer", "qg_1layer_wave"), ["hypre", "vtk"]),
     Demo(("saddle_point_pc", "saddle_point_systems"), ["hypre", "mumps"]),
-<<<<<<< HEAD
     Demo(("time_dependent_rayleigh_benard", "timedep-rayleigh-benard"), ["irksome", "mumps"]),
-=======
     Demo(('vlasov_poisson_1d', 'vp1d'), []),
->>>>>>> 16e086ed
 ]
 PARALLEL_DEMOS = [
     Demo(("full_waveform_inversion", "full_waveform_inversion"), ["adjoint"]),
