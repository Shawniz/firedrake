--- conflicted
+++ resolved
@@ -1,10 +1,9 @@
 import pytest
 from firedrake import *
-<<<<<<< HEAD
+from firedrake.petsc import DEFAULT_DIRECT_SOLVER
+
+
 pytest.skip(allow_module_level=True, reason="pyop3 TODO")
-=======
-from firedrake.petsc import DEFAULT_DIRECT_SOLVER
->>>>>>> 12e2082e
 
 
 def run_CG_problem(r, degree, quads=False):
