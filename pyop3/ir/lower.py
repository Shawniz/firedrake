--- conflicted
+++ resolved
@@ -691,8 +691,6 @@
         # this check fails because we currently assume that all arrays require packing
         # from pyop3.transform import _requires_pack_unpack
         # assert not _requires_pack_unpack(arg)
-<<<<<<< HEAD
-
         name_in_kernel = context.add_buffer(arg.buffer, spec.intent)
 
         # subarrayref nonsense/magic
@@ -707,22 +705,6 @@
             indices, pym.var(name_in_kernel)[indices]
         )
 
-=======
-        name_in_kernel = context.add_buffer(arg.buffer, spec.intent)
-
-        # subarrayref nonsense/magic
-        indices = []
-        for s in loopy_arg.shape:
-            iname = context.unique_name("i")
-            context.add_domain(iname, s)
-            indices.append(pym.var(iname))
-        indices = tuple(indices)
-
-        subarrayrefs[arg] = lp.symbolic.SubArrayRef(
-            indices, pym.var(name_in_kernel)[indices]
-        )
-
->>>>>>> cdb4b8ab
     assignees = tuple(
         subarrayrefs[arg]
         for arg, spec in zip(call.arguments, call.argspec, strict=True)
