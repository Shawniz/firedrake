name: Install and Test Firedrake

on:
  # Push to master or PR
  push:
    branches:
      - master
  pull_request:
  schedule:
    - cron: '0 0 * * 0'
    - cron: '0 0 1 * *'  # Monthly release

concurrency:
  # Cancels jobs running if new commits are pushed
  group: >
    ${{ github.workflow }}-
    ${{ github.event.pull_request.number || github.ref }}
  cancel-in-progress: true

env:
  RELEASE_TAG: latest

jobs:
  build:
    name: "Build Firedrake"
    # The type of runner that the job will run on
    runs-on: self-hosted
    # The docker container to use.
    container:
      image: firedrakeproject/firedrake-env:latest
    strategy:
      # Don't immediately kill real if complex fails and vice versa.
      fail-fast: false
      matrix:
        include:
          - scalar-type: real
            complex: ""
            petsc_arch: default
          - scalar-type: complex
            complex: --complex
            petsc_arch: complex
    env:
      # PETSC_DIR and MPICH_DIR are set inside the docker image
      FIREDRAKE_CI_TESTS: 1
      PYOP2_CI_TESTS: 1
      PETSC_ARCH: ${{ matrix.petsc_arch }}
      OMP_NUM_THREADS: 1
      OPENBLAS_NUM_THREADS: 1
      COMPLEX: ${{ matrix.complex }}
      RDMAV_FORK_SAFE: 1
    steps:
      - uses: actions/checkout@v3
      - name: Cleanup
        if: ${{ always() }}
        run: |
          cd ..
          rm -rf firedrake_venv
      - name: Build Firedrake
        run: |
          unset PETSC_DIR PETSC_ARCH SLEPC_DIR
          cd ..
          # Linting should ignore unquoted shell variable $COMPLEX
          # shellcheck disable=SC2086
          ./firedrake/scripts/firedrake-install \
            $COMPLEX \
            --mpicc="$MPICH_DIR"/mpicc \
            --mpicxx="$MPICH_DIR"/mpicxx \
            --mpif90="$MPICH_DIR"/mpif90 \
            --mpiexec="$MPICH_DIR"/mpiexec \
            --venv-name firedrake_venv \
            --no-package-manager \
            --disable-ssh \
            --documentation-dependencies \
            --tinyasm \
            --torch \
            --netgen \
            --slepc \
            --install thetis \
            --install gusto \
            --install icepack \
            --install irksome \
            --install femlium \
            --install fascd \
            --install defcon \
            --install gadopt \
<<<<<<< HEAD
            --package-branch tsfc connorjward/pyop3 \
            --package-branch petsc connorjward/pyop3 \
            --package-branch pyop3 firedrake \
=======
            --install asQ \
>>>>>>> c245abce
            || (cat firedrake-install.log && /bin/false)
      - name: Install test dependencies
        run: |
          unset PETSC_DIR PETSC_ARCH SLEPC_DIR
          . ../firedrake_venv/bin/activate
          python "$(which firedrake-clean)"
          python -m pip install \
            pytest-cov pytest-timeout pytest-xdist pytest-timeout ipympl
          python -m pip list
      - name: Test Firedrake
        run: |
          unset PETSC_DIR PETSC_ARCH SLEPC_DIR
          . ../firedrake_venv/bin/activate
          echo OMP_NUM_THREADS is "$OMP_NUM_THREADS"
          echo OPENBLAS_NUM_THREADS is "$OPENBLAS_NUM_THREADS"
          python -m pytest -v tests/test_0init.py
          python -m pytest \
            --durations=200 \
            --cov firedrake \
            --timeout=1800 \
            --timeout-method=thread \
            -o faulthandler_timeout=1860 \
            -n 12 --dist worksteal \
            -sv tests
        timeout-minutes: 120
      - name: Test pyadjoint
        if: ${{ matrix.scalar-type == 'real' }}
        run: |
          unset PETSC_DIR PETSC_ARCH SLEPC_DIR
          . ../firedrake_venv/bin/activate
          cd ../firedrake_venv/src/pyadjoint
          python -m pytest \
            --durations=200 \
            --timeout=600 \
            --timeout-method=thread \
            -o faulthandler_timeout=660 \
            -n 12 --dist worksteal \
            -sv tests/firedrake_adjoint
        timeout-minutes: 30
      - name: Cleanup
        # Belt and braces: clean up before and after the run.
        if: ${{ always() }}
        run: |
          cd ..
          rm -rf firedrake_venv
  docker_tag:
    name: "Set the Docker release tag"
    runs-on: self-hosted
    if: ${{ github.ref == 'refs/heads/master' }}
    steps:
      - name: Set release tag
        # Set a release tag if triggered by monthly CRON job
        if: github.event.schedule == '0 0 1 * *'
        run: |
          DATE_TAG="$(date +%Y-%m)"
          echo "RELEASE_TAG=$DATE_TAG" >> "$GITHUB_ENV"
      - name: Print release tag being used
        run: |
          echo The release tag is "$RELEASE_TAG"
    outputs:
      tag: ${{ env.RELEASE_TAG }}
  docker:
    name: "Build Docker containers"
    # Only run on master, but always generate firedrake-env image,
    # even if build fails (see docker.yml)
    if: ${{ (github.ref == 'refs/heads/master') && always() }}
    needs: [build, docker_tag]
    uses: ./.github/workflows/docker.yml
    with:
      tag: ${{ needs.docker_tag.outputs.tag }}
      status: ${{ needs.build.result }}
    secrets: inherit<|MERGE_RESOLUTION|>--- conflicted
+++ resolved
@@ -83,13 +83,10 @@
             --install fascd \
             --install defcon \
             --install gadopt \
-<<<<<<< HEAD
+            --install asQ \
             --package-branch tsfc connorjward/pyop3 \
             --package-branch petsc connorjward/pyop3 \
             --package-branch pyop3 firedrake \
-=======
-            --install asQ \
->>>>>>> c245abce
             || (cat firedrake-install.log && /bin/false)
       - name: Install test dependencies
         run: |
