--- conflicted
+++ resolved
@@ -48,11 +48,7 @@
       - name: Build Firedrake
         run: |
           cd ..
-<<<<<<< HEAD
-          ./firedrake/scripts/firedrake-install $COMPLEX --venv-name build --package-branch ufl dualspace --tinyasm --disable-ssh --minimal-petsc --slepc --documentation-dependencies --install thetis --install gusto --install icepack --install irksome --install femlium --no-package-manager|| (cat firedrake-install.log && /bin/false)
-=======
           ./firedrake/scripts/firedrake-install $COMPLEX --venv-name firedrake_venv --tinyasm --torch --netgen --disable-ssh --minimal-petsc --slepc --documentation-dependencies --install thetis --install gusto --install icepack --install irksome --install femlium --no-package-manager || (cat firedrake-install.log && /bin/false)
->>>>>>> 397ddfa0
       - name: Install test dependencies
         run: |
           . ../firedrake_venv/bin/activate
