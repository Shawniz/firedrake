--- conflicted
+++ resolved
@@ -207,16 +207,13 @@
           pip install --verbose $EXTRA_PIP_FLAGS \
             --no-binary h5py \
             --extra-index-url https://download.pytorch.org/whl/cpu \
-<<<<<<< HEAD
-            "$(echo ./firedrake-repo/dist/firedrake-*.tar.gz)[ci,docs]"
-          : # TODO: Remove before merge
-          pip install --verbose --editable git+https://github.com/dolfin-adjoint/pyadjoint.git@JHopeCollins/tlm#egg=pyadjoint-ad
-=======
             "$(echo ./firedrake-repo/dist/firedrake-*.tar.gz)"
 
           pip install -U pip
           pip install --group ./firedrake-repo/pyproject.toml:ci
->>>>>>> d8642464
+
+          : # TODO: Remove before merge
+          pip install --verbose --editable git+https://github.com/dolfin-adjoint/pyadjoint.git@dham/abstract_reduced_functional#egg=pyadjoint-ad
 
           firedrake-clean
           pip list
