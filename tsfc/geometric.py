"""Functions to translate UFL reference geometric quantities into GEM
expressions."""

from __future__ import absolute_import

from numpy import allclose, vstack
from singledispatch import singledispatch

from ufl.classes import (CellCoordinate, CellEdgeVectors,
                         CellFacetJacobian, CellOrientation,
                         FacetCoordinate, ReferenceCellVolume,
                         ReferenceFacetVolume, ReferenceNormal)

from FIAT.reference_element import make_affine_mapping

import gem

from tsfc.constants import NUMPY_TYPE


@singledispatch
def translate(terminal, mt, params):
    """Translate geometric UFL quantity into GEM expression.

    :arg terminal: UFL geometric quantity terminal
    :arg mt: modified terminal data (e.g. for restriction)
    :arg params: miscellaneous
    """
    raise AssertionError("Cannot handle geometric quantity type: %s" % type(terminal))


@translate.register(CellOrientation)
def translate_cell_orientation(terminal, mt, params):
    return params.cell_orientation(mt.restriction)


@translate.register(ReferenceCellVolume)
def translate_reference_cell_volume(terminal, mt, params):
    return gem.Literal(params.fiat_cell.volume())


@translate.register(ReferenceFacetVolume)
def translate_reference_facet_volume(terminal, mt, params):
    # FIXME: simplex only code path
    dim = params.fiat_cell.get_spatial_dimension()
    facet_cell = params.fiat_cell.construct_subelement(dim - 1)
    return gem.Literal(facet_cell.volume())


@translate.register(CellFacetJacobian)
def translate_cell_facet_jacobian(terminal, mt, params):
    cell = params.fiat_cell
    facet_dim = params.integration_dim
    assert facet_dim != cell.get_dimension()

    def callback(entity_id):
        return gem.Literal(make_cell_facet_jacobian(cell, facet_dim, entity_id))
    return params.entity_selector(callback, mt.restriction)


def make_cell_facet_jacobian(cell, facet_dim, facet_i):
    facet_cell = cell.construct_subelement(facet_dim)
    xs = facet_cell.get_vertices()
    ys = cell.get_vertices_of_subcomplex(cell.get_topology()[facet_dim][facet_i])

    # Use first 'dim' points to make an affine mapping
    dim = cell.get_spatial_dimension()
    A, b = make_affine_mapping(xs[:dim], ys[:dim])

    for x, y in zip(xs[dim:], ys[dim:]):
        # The rest of the points are checked to make sure the
        # mapping really *is* affine.
        assert allclose(y, A.dot(x) + b)

    return A


@translate.register(ReferenceNormal)
def translate_reference_normal(terminal, mt, params):
    def callback(facet_i):
        n = params.fiat_cell.compute_reference_normal(params.integration_dim, facet_i)
        return gem.Literal(n)
    return params.entity_selector(callback, mt.restriction)


@translate.register(CellEdgeVectors)
def translate_cell_edge_vectors(terminal, mt, params):
    from FIAT.reference_element import TensorProductCell as fiat_TensorProductCell
    fiat_cell = params.fiat_cell
    if isinstance(fiat_cell, fiat_TensorProductCell):
        raise NotImplementedError("CellEdgeVectors not implemented on TensorProductElements yet")

    nedges = len(fiat_cell.get_topology()[1])
    vecs = vstack(map(fiat_cell.compute_edge_tangent, range(nedges))).astype(NUMPY_TYPE)
    assert vecs.shape == terminal.ufl_shape
    return gem.Literal(vecs)


@translate.register(CellCoordinate)
def translate_cell_coordinate(terminal, mt, params):
<<<<<<< HEAD
    points = params.quad_rule.points
    if params.integral_type != 'cell':
        points = list(params.facet_manager.facet_transform(points))
    return gem.partial_indexed(params.select_facet(gem.Literal(points),
                                                   mt.restriction),
=======
    return gem.partial_indexed(params.index_selector(lambda i: gem.Literal(params.entity_points[i]),
                                                     mt.restriction),
>>>>>>> 12cdde57
                               (params.point_index,))


@translate.register(FacetCoordinate)
def translate_facet_coordinate(terminal, mt, params):
<<<<<<< HEAD
    assert params.integral_type != 'cell'
    points = params.quad_rule.points
=======
    assert params.integration_dim != params.fiat_cell.get_dimension()
    points = params.points
>>>>>>> 12cdde57
    return gem.partial_indexed(gem.Literal(points), (params.point_index,))<|MERGE_RESOLUTION|>--- conflicted
+++ resolved
@@ -98,26 +98,13 @@
 
 @translate.register(CellCoordinate)
 def translate_cell_coordinate(terminal, mt, params):
-<<<<<<< HEAD
-    points = params.quad_rule.points
-    if params.integral_type != 'cell':
-        points = list(params.facet_manager.facet_transform(points))
-    return gem.partial_indexed(params.select_facet(gem.Literal(points),
-                                                   mt.restriction),
-=======
     return gem.partial_indexed(params.index_selector(lambda i: gem.Literal(params.entity_points[i]),
                                                      mt.restriction),
->>>>>>> 12cdde57
                                (params.point_index,))
 
 
 @translate.register(FacetCoordinate)
 def translate_facet_coordinate(terminal, mt, params):
-<<<<<<< HEAD
-    assert params.integral_type != 'cell'
-    points = params.quad_rule.points
-=======
     assert params.integration_dim != params.fiat_cell.get_dimension()
     points = params.points
->>>>>>> 12cdde57
     return gem.partial_indexed(gem.Literal(points), (params.point_index,))