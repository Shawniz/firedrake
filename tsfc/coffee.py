--- conflicted
+++ resolved
@@ -187,19 +187,15 @@
         nz_indices, = expr.array.any(axis=axes).nonzero()
         nz_bounds = tuple([(i, 0)] for i in expr.array.shape[:-1])
         nz_bounds += ([(max(nz_indices) - min(nz_indices) + 1, min(nz_indices))],)
-<<<<<<< HEAD
         table = numpy.array(expr.array)
         # FFC uses one less digits for rounding than for printing
-        epsilon = eval("1e-%d" % (PRECISION - 1))
+        epsilon = eval("1e-%d" % (parameters.precision - 1))
         table[abs(table) < epsilon] = 0
         table[abs(table - 1.0) < epsilon] = 1.0
         table[abs(table + 1.0) < epsilon] = -1.0
         table[abs(table - 0.5) < epsilon] = 0.5
         table[abs(table + 0.5) < epsilon] = -0.5
-        init = coffee.SparseArrayInit(table, PRECISION, nz_bounds)
-=======
-        init = coffee.SparseArrayInit(expr.array, parameters.precision, nz_bounds)
->>>>>>> c608ac89
+        init = coffee.SparseArrayInit(table, parameters.precision, nz_bounds)
         return coffee.Decl(SCALAR_TYPE,
                            _decl_symbol(expr, parameters),
                            init,
@@ -310,10 +306,9 @@
     if isnan(expr.value):
         return coffee.Symbol("NAN")
     else:
-<<<<<<< HEAD
         value = float(expr.value)
         # FFC uses one less digits for rounding than for printing
-        epsilon = eval("1e-%d" % (PRECISION - 1))
+        epsilon = eval("1e-%d" % (parameters.precision - 1))
         if abs(value) < epsilon:
             value = 0
         if abs(value - 1.0) < epsilon:
@@ -324,10 +319,7 @@
             value = 0.5
         if abs(value + 0.5) < epsilon:
             value = -0.5
-        return coffee.Symbol(("%%.%dg" % (PRECISION - 1)) % value)
-=======
-        return coffee.Symbol(("%%.%dg" % (parameters.precision - 1)) % expr.value)
->>>>>>> c608ac89
+        return coffee.Symbol(("%%.%dg" % (parameters.precision - 1)) % value)
 
 
 @_expression.register(gem.Variable)
