[project]
name = "firedrake"
# <year>.<month>.<patch>
version = "2025.5.0.dev0"
description = "An automated system for the portable solution of partial differential equations using the finite element method"
readme = "README.rst"
license = "LGPL-3.0-or-later"
maintainers = [
  {name = "Pablo D. Brubeck"},
  {name = "Daiane I. Dolci"},
  {name = "David A. Ham", email = "david.ham@imperial.ac.uk"},
  {name = "Josh Hope-Collins"},
  {name = "Koki Sagiyama"},
  {name = "Connor J. Ward", email = "c.ward20@imperial.ac.uk"},
]
requires-python = ">=3.10"
dependencies = [
  "cachetools",
  "decorator<=4.4.2",
  "mpi4py>3; python_version >= '3.13'",
  "mpi4py; python_version < '3.13'",
  # TODO RELEASE: use releases
  "fenics-ufl @ git+https://github.com/firedrakeproject/ufl.git",
  "firedrake-fiat @ git+https://github.com/firedrakeproject/fiat.git",
  "h5py>3.12.1",
  "libsupermesh",
  "loopy>2024.1",
  # TODO RELEASE
  # "petsc4py==3.23.3",
  "numpy",
  "packaging",
  "pkgconfig",
  "progress",
  "pyadjoint-ad>=2025.04",
  "pycparser",
  "pytools[siphash]",
  "requests",
  "rtree>=1.2",
  "scipy",
  "sympy",
  "islpy>=2025.1.5; sys_platform == 'darwin'",
]
classifiers = [
  "Development Status :: 5 - Production/Stable",
  "Intended Audience :: Science/Research",
  "Programming Language :: Python",
  "Programming Language :: Python :: 3",
  "Programming Language :: Python :: 3.10",
  "Programming Language :: Python :: 3.11",
  "Programming Language :: Python :: 3.12",
  "Programming Language :: Python :: 3.13",
  "Operating System :: Unix",
]

[project.urls]
Homepage = "https://firedrakeproject.org"
Repository = "https://github.com/firedrakeproject/firedrake"
Issues = "https://github.com/firedrakeproject/firedrake/issues/new/choose"

[project.scripts]
firedrake-check = "firedrake._check:main"
firedrake-clean = "firedrake.scripts.firedrake_clean:main"
firedrake-preprocess-bibtex = "firedrake.scripts.firedrake_preprocess_bibtex:main"
pyop2-clean = "pyop2.compilation:clear_compiler_disk_cache"


[project.optional-dependencies]
check = [
  "mpi-pytest",
  "pytest",
]
docs = [
  "bibtexparser",
  "matplotlib",  # needed to resolve API
  "numpydoc",
  "pylit",
  "sphinx<8.2.0",  # https://github.com/firedrakeproject/firedrake/issues/4059
  "sphinx-autobuild",
  "sphinx-reredirects",
  "sphinxcontrib-bibtex",
  "sphinxcontrib-jquery",
  "sphinxcontrib-svg2pdfconverter",
  "sphinxcontrib-youtube",
  "vtk",  # needed to resolve API
]
jax = [
  "jax",
]
netgen = [
  # TODO RELEASE
  # "ngsPETSc",
]
slepc = [
  # TODO RELEASE
  # "slepc4py==3.23.1",
]
torch = [  # requires passing '--extra-index-url' to work
  "torch",
]
vtk = [
  "vtk",
]

# Dependencies needed to run the full test suite
ci = [
  "ipympl",  # needed for notebook testing
  "jax",
  "matplotlib",
  "mpi-pytest",
  "nbval",
  # TODO RELEASE
  # "ngsPETSc",
  "pylit",
  "pytest",
  "pytest-split",  # needed for firedrake-run-split-tests
  "pytest-timeout",
  "pytest-xdist",
  # TODO RELEASE
  # "slepc4py==3.23.1",
  "torch",  # requires passing '--extra-index-url' to work
  "vtk",
]
docker = [  # Used in firedrake-vanilla container
  "ipympl",  # needed for notebook testing
  "matplotlib",
  "mpi-pytest",
  "nbval",
  "pylit",
  "pytest",
  "pytest-split",  # needed for firedrake-run-split-tests
  "pytest-timeout",
  "pytest-xdist",
  # TODO RELEASE
  # "slepc4py==3.23.1",
]

[build-system]
requires = [
  "Cython>=3.0",
  "libsupermesh",
  "mpi4py>3; python_version >= '3.13'",
  "mpi4py; python_version < '3.13'",
  "numpy",
  "pkgconfig",
  "pybind11",
<<<<<<< HEAD
  "setuptools>61.2",
  # TODO RELEASE
  # "petsc4py==3.23.3",
=======
  "setuptools>=77.0.3",
  "petsc4py==3.23.3",
>>>>>>> 43211b9e
  "rtree>=1.2",
]
build-backend = "setuptools.build_meta"

# TODO: Convert firedrake-zenodo to a proper entrypoint script.
[tool.setuptools]
script-files = [
  "firedrake/scripts/firedrake-zenodo",
  "scripts/firedrake-run-split-tests",
  "pyop2/scripts/spydump",
]

[tool.setuptools.package-data]
# Unless specified these files will not be installed along with the
# rest of the package
firedrake = [
  "evaluate.h",
  "locate.c",
  "icons/*.png",
  "_check/**",
]
pyop2 = [
  "*.h",
  "*.pxd",
  "*.pyx",
  "codegen/c/*.c",
]<|MERGE_RESOLUTION|>--- conflicted
+++ resolved
@@ -143,14 +143,9 @@
   "numpy",
   "pkgconfig",
   "pybind11",
-<<<<<<< HEAD
-  "setuptools>61.2",
+  "setuptools>=77.0.3",
   # TODO RELEASE
   # "petsc4py==3.23.3",
-=======
-  "setuptools>=77.0.3",
-  "petsc4py==3.23.3",
->>>>>>> 43211b9e
   "rtree>=1.2",
 ]
 build-backend = "setuptools.build_meta"
