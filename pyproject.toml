[project]
name = "firedrake"
# <year>.<month>.<patch>
version = "2025.5.0.dev0"
description = "An automated system for the portable solution of partial differential equations using the finite element method"
readme = "README.rst"
license = {file = "LICENSE"}
maintainers = [
  {name = "Pablo D. Brubeck"},
  {name = "Daiane I. Dolci"},
  {name = "David A. Ham", email = "david.ham@imperial.ac.uk"},
  {name = "Josh Hope-Collins"},
  {name = "Koki Sagiyama"},
  {name = "Connor J. Ward", email = "c.ward20@imperial.ac.uk"},
]
requires-python = ">=3.10"
dependencies = [
  "cachetools",
  "decorator<=4.4.2",
  "mpi4py>3; python_version >= '3.13'",
  "mpi4py; python_version < '3.13'",
  # TODO RELEASE: use releases
  "fenics-ufl @ git+https://github.com/firedrakeproject/ufl.git",
  "firedrake-fiat @ git+https://github.com/firedrakeproject/fiat.git",
  "h5py>3.12.1",
  "libsupermesh",
  "loopy>2024.1",
<<<<<<< HEAD
  # NOTE: If changing the PETSc/SLEPc version then firedrake-configure also needs
  # changing (as well as other references to petsc4py and slepc4py here)
  # TODO RELEASE
  # "petsc4py==3.23.0",
=======
  "petsc4py==3.23.1",
>>>>>>> 9dd8f757
  "numpy",
  "packaging",
  "pkgconfig",
  "progress",
  "pyadjoint-ad>=2025.04",
  "pycparser",
  "pytools[siphash]",
  "requests",
  "rtree>=1.2",
  "scipy",
  "sympy",
  "islpy>=2025.1.5; sys_platform == 'darwin'",
]
classifiers = [
  "Development Status :: 5 - Production/Stable",
  "Intended Audience :: Science/Research",
  "Programming Language :: Python",
  "Programming Language :: Python :: 3",
  "Programming Language :: Python :: 3.10",
  "Programming Language :: Python :: 3.11",
  "Programming Language :: Python :: 3.12",
  "Programming Language :: Python :: 3.13",
  "Operating System :: Unix",
]

[project.urls]
Homepage = "https://firedrakeproject.org"
Repository = "https://github.com/firedrakeproject/firedrake"
Issues = "https://github.com/firedrakeproject/firedrake/issues/new/choose"

[project.scripts]
firedrake-check = "firedrake._check:main"
firedrake-clean = "firedrake.scripts.firedrake_clean:main"
firedrake-preprocess-bibtex = "firedrake.scripts.firedrake_preprocess_bibtex:main"
pyop2-clean = "pyop2.compilation:clear_compiler_disk_cache"
spydump = "pyop2.scripts.spydump:main"


[project.optional-dependencies]
check = [
  "mpi-pytest",
  "pytest",
]
docs = [
  "bibtexparser",
  "matplotlib",  # needed to resolve API
  "numpydoc",
  "pylit",
  "sphinx<8.2.0",  # https://github.com/firedrakeproject/firedrake/issues/4059
  "sphinx-autobuild",
  "sphinx-reredirects",
  "sphinxcontrib-bibtex",
  "sphinxcontrib-jquery",
  "sphinxcontrib-svg2pdfconverter",
  "sphinxcontrib-youtube",
  "vtk",  # needed to resolve API
]
jax = [
  "jax",
]
netgen = [
  # TODO RELEASE
  # "ngsPETSc",
]
slepc = [
<<<<<<< HEAD
  # TODO RELEASE
  # "slepc4py==3.23.0",
=======
  "slepc4py==3.23.1",
>>>>>>> 9dd8f757
]
torch = [  # requires passing '--extra-index-url' to work
  "torch",
]
vtk = [
  "vtk",
]

# Dependencies needed to run the full test suite
ci = [
  "ipympl",  # needed for notebook testing
  "jax",
  "matplotlib",
  "mpi-pytest",
  "nbval",
  # TODO RELEASE
  # "ngsPETSc",
  "pylit",
  "pytest",
  "pytest-split",  # needed for firedrake-run-split-tests
  "pytest-timeout",
  "pytest-xdist",
<<<<<<< HEAD
  # TODO RELEASE
  # "slepc4py==3.23.0",
=======
  "slepc4py==3.23.1",
>>>>>>> 9dd8f757
  "torch",  # requires passing '--extra-index-url' to work
  "vtk",
]
docker = [  # Used in firedrake-vanilla container
  "ipympl",  # needed for notebook testing
  "matplotlib",
  "mpi-pytest",
  "nbval",
  "pylit",
  "pytest",
  "pytest-split",  # needed for firedrake-run-split-tests
  "pytest-timeout",
  "pytest-xdist",
<<<<<<< HEAD
  # TODO RELEASE
  # "slepc4py==3.23.0",
=======
  "slepc4py==3.23.1",
>>>>>>> 9dd8f757
]

[build-system]
requires = [
  "Cython>=3.0",
  "libsupermesh",
  "mpi4py>3; python_version >= '3.13'",
  "mpi4py; python_version < '3.13'",
  "numpy",
  "pkgconfig",
  "pybind11",
  "setuptools>61.2",
<<<<<<< HEAD
  # TODO RELEASE
  # "petsc4py==3.23.0",
=======
  "petsc4py==3.23.1",
>>>>>>> 9dd8f757
  "rtree>=1.2",
]
build-backend = "setuptools.build_meta"

# TODO: Convert firedrake-zenodo to a proper entrypoint script.
[tool.setuptools]
script-files = [
  "firedrake/scripts/firedrake-zenodo",
  "scripts/firedrake-run-split-tests",
]

[tool.setuptools.package-data]
# Unless specified these files will not be installed along with the
# rest of the package
firedrake = [
  "evaluate.h",
  "locate.c",
  "icons/*.png",
  "_check/**",
]
pyop2 = [
  "*.h",
  "*.pxd",
  "*.pyx",
  "codegen/c/*.c",
]<|MERGE_RESOLUTION|>--- conflicted
+++ resolved
@@ -25,14 +25,8 @@
   "h5py>3.12.1",
   "libsupermesh",
   "loopy>2024.1",
-<<<<<<< HEAD
-  # NOTE: If changing the PETSc/SLEPc version then firedrake-configure also needs
-  # changing (as well as other references to petsc4py and slepc4py here)
   # TODO RELEASE
-  # "petsc4py==3.23.0",
-=======
-  "petsc4py==3.23.1",
->>>>>>> 9dd8f757
+  # "petsc4py==3.23.1",
   "numpy",
   "packaging",
   "pkgconfig",
@@ -98,12 +92,8 @@
   # "ngsPETSc",
 ]
 slepc = [
-<<<<<<< HEAD
   # TODO RELEASE
-  # "slepc4py==3.23.0",
-=======
-  "slepc4py==3.23.1",
->>>>>>> 9dd8f757
+  # "slepc4py==3.23.1",
 ]
 torch = [  # requires passing '--extra-index-url' to work
   "torch",
@@ -126,12 +116,8 @@
   "pytest-split",  # needed for firedrake-run-split-tests
   "pytest-timeout",
   "pytest-xdist",
-<<<<<<< HEAD
   # TODO RELEASE
-  # "slepc4py==3.23.0",
-=======
-  "slepc4py==3.23.1",
->>>>>>> 9dd8f757
+  # "slepc4py==3.23.1",
   "torch",  # requires passing '--extra-index-url' to work
   "vtk",
 ]
@@ -145,12 +131,8 @@
   "pytest-split",  # needed for firedrake-run-split-tests
   "pytest-timeout",
   "pytest-xdist",
-<<<<<<< HEAD
   # TODO RELEASE
-  # "slepc4py==3.23.0",
-=======
-  "slepc4py==3.23.1",
->>>>>>> 9dd8f757
+  # "slepc4py==3.23.1",
 ]
 
 [build-system]
@@ -163,12 +145,8 @@
   "pkgconfig",
   "pybind11",
   "setuptools>61.2",
-<<<<<<< HEAD
   # TODO RELEASE
-  # "petsc4py==3.23.0",
-=======
-  "petsc4py==3.23.1",
->>>>>>> 9dd8f757
+  # "petsc4py==3.23.1",
   "rtree>=1.2",
 ]
 build-backend = "setuptools.build_meta"
