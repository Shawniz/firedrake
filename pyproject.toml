--- conflicted
+++ resolved
@@ -66,21 +66,6 @@
 spydump = "pyop2.scripts.spydump:main"
 
 [project.optional-dependencies]
-<<<<<<< HEAD
-dev = ["flake8", "pylint"]
-=======
-test = [
-  "mpi-pytest",
-  "nbval",
-  "pylit",
-  "pytest",
-  "pytest-xdist",
-]
-dev = [
-  "flake8",
-  "pylint",
-]
->>>>>>> 018eb5f8
 docs = [
   "sphinx",
   "sphinx-autobuild",
@@ -92,10 +77,10 @@
   "numpydoc",
 ]
 test = [
+  "mpi-pytest",
+  "nbval",
   "pylit",
-  "nbval",
   "pytest",
-  "pytest-mpi @ git+https://github.com/firedrakeproject/pytest-mpi.git@main",
 ]
 
 [build-system]
