--- conflicted
+++ resolved
@@ -100,12 +100,8 @@
   "ngsPETSc",
 ]
 slepc = [
-<<<<<<< HEAD
   # TODO RELEASE
-  # "slepc4py==3.22.2",
-=======
-  "slepc4py==3.23.0",
->>>>>>> abcd8aec
+  # "slepc4py==3.23.0",
 ]
 torch = [  # requires passing '--extra-index-url' to work
   "torch",
