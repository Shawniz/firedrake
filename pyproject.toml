--- conflicted
+++ resolved
@@ -1,11 +1,7 @@
 [project]
 name = "firedrake"
 # <year>.<month>.<patch>
-<<<<<<< HEAD
 version = "2025.5.0.dev0"
-=======
-version = "2025.4.0.post0"
->>>>>>> 1677d08e
 description = "An automated system for the portable solution of partial differential equations using the finite element method"
 readme = "README.rst"
 license = {file = "LICENSE"}
@@ -23,14 +19,9 @@
   "decorator<=4.4.2",
   "mpi4py>3; python_version >= '3.13'",
   "mpi4py; python_version < '3.13'",
-<<<<<<< HEAD
   # TODO RELEASE: use releases
   "fenics-ufl @ git+https://github.com/firedrakeproject/ufl.git",
   "firedrake-fiat @ git+https://github.com/firedrakeproject/fiat.git",
-=======
-  "fenics-ufl>=2025.1.0",
-  "firedrake-fiat>=2025.4.0",
->>>>>>> 1677d08e
   "h5py>3.12.1",
   "libsupermesh",
   "loopy>2024.1",
